"use strict";

(($, videojs) => {

	const _ = require("underscore");
	const Plugin = videojs.getPlugin('plugin');
	const Annotation = require("./modules/annotation").class;

	const BASE_STATE = Object.freeze({
		active: false,					// Is annotation mode active?
		viewing_annotation_index: null,	// Index of currently expanded/visible annotation (null if none)
		annotations: []					// Array of Annotaiton instances
	});

	class Main extends Plugin {

		constructor(player, options) {
	    	super(player, options);

	    	this.playerId = $(player.el()).attr('id');
	    	this.player = player;
<<<<<<< HEAD
	    	this.uiReady = false;
	    	
=======

>>>>>>> e2472c34
	    	this.on('statechanged', this.stateChanged);


	    	// setup initial state after video is loaded
	    	// TODO - use plugin.defaultState? Or is this better as we freeze it and must wait for meta load anyway
	    	player.on("loadedmetadata", () => {
	    		console.log("THIS", this);
		    	let state = _.clone(BASE_STATE);
		    	state.annotations = annotations.map((a) => new Annotation(a, this.playerId));
		    	this.setState(state);
		    	this.drawUI(player);

		    	//TODO - for dev, remove
		    	this.toggleAnnotations();
		    });
	  	}

	  	drawUI() {
	  		this.components = {}; // Component references - TODO is this needed? creates memory-leaking closures

	  		var self = this;
	  		var Component = videojs.getComponent('Component');

	  		// Add button to player
	  		// TODO - clean this shit up - move this & bubble to seperate component module file??
	  		this.components.playerBtn = player.getChild('controlBar').addChild('button', {});
	  		this.components.playerBtn.addClass('vac-player-btn');
		  	this.components.playerBtn.on('click', () => {
	  			self.components.playerBtn.toggleClass('vac-active');
	  			self.toggleAnnotations();
	  		});
	  		this.components.playerBtn.controlText("Toggle Animations");

	  		// TODO move to template
	  		var t = `<div class="vac-controls"><b>${this.state.annotations.length}</b> Annotations`;
	  		t += '<button>+ NEW</button><div class="nav"><div class="prev">Prev</div><div class="next">Next</div></div></div>';
	  		$(this.player.el()).append(t);


	  		this.uiReady = true;
	  		this.updateAnnotationBubble();
	  	}

	  	toggleAnnotations() {
	  		var active = !this.state.active;
	  		this.setState({active});
	  		this.player.toggleClass('vac-active'); // Toggle global class to player to toggle display of elements
	  	}

	  	dispose() {
	    	super.dispose();
	    	videojs.log('the advanced plugin is being disposed');
	  	}

	  	updateAnnotationBubble () {
	  		if(!this.uiReady) return;

	  		var $el = $(this.components.playerBtn.el()),
	  			$bubble = $el.find(".vac-bubble");

	  		if(!$bubble.length){
	  			$bubble = $("<b/>");
	  			$el.append($bubble);
	  		}

	  		var num = this.state.annotations.length;
	  		$bubble.text(num);
	  		num > 0 ? $el.addClass('show') : $el.addClass('hide');
	  	}

	  	stateChanged() {
	    	console.log('State updated', this.state);
	    	this.updateAnnotationBubble(); // TODO - only fire if needed
	  	}
	}

	videojs.registerPlugin('annotationComments', Main);

})(jQuery, window.videojs);<|MERGE_RESOLUTION|>--- conflicted
+++ resolved
@@ -19,12 +19,8 @@
 
 	    	this.playerId = $(player.el()).attr('id');
 	    	this.player = player;
-<<<<<<< HEAD
 	    	this.uiReady = false;
-	    	
-=======
 
->>>>>>> e2472c34
 	    	this.on('statechanged', this.stateChanged);
 
 
