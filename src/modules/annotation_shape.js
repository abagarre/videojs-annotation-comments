--- conflicted
+++ resolved
@@ -7,16 +7,12 @@
   constructor(shape, playerId) {
   	super(playerId);
     this.shape = shape;
-<<<<<<< HEAD
     this.$parent = this.$player;
     this.draw();
-=======
->>>>>>> 731d3862
   }
 
   draw () {
     if(!this.shape) return;
-<<<<<<< HEAD
     
     this.$el = $("<div/>").addClass("vac-shape");
     this.setDimsFromShape();
@@ -27,12 +23,6 @@
     this.$el.css({
       left: this.shape.x1 + "%",
       top: this.shape.y1 + "%",
-=======
-
-    this.$el = $("<div/>").addClass("vac-shape").css({
-      top: this.shape.x1 + "%",
-      left: this.shape.y1 + "%",
->>>>>>> 731d3862
       width: (this.shape.x2-this.shape.x1) + "%",
       height: (this.shape.y2-this.shape.y1) + "%"
     });
