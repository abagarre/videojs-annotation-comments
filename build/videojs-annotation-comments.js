--- conflicted
+++ resolved
@@ -1671,16 +1671,8 @@
       $timeline.append($outerWrap.append($markerWrap));
     }
 
-<<<<<<< HEAD
     var $marker = $("<div/>").addClass("vac-marker"),
         left = (this.range.start / duration) * 100;
-=======
-      if (!!this.range.end) {
-        $marker.addClass("ranged-marker");
-        var right = this.range.end / duration * 100 - left;
-        $marker.css({ "width": right + "%" });
-      }
->>>>>>> f86a93e3
 
     $marker.css({
       "margin-left" : -parseFloat($marker.css("width"))/2 + 'px',
@@ -1692,7 +1684,7 @@
     // create tooltip
     var $tooltip = $("<span/>").addClass('vac-tooltip');
     if(left > 50) $tooltip.addClass('right-side');
-    
+
     $tooltip.append($('<b/>').text(this.humanTime())).append(" - "+this.comments[0].body);
     $markerInner.append($tooltip);
 
@@ -1705,7 +1697,11 @@
       $marker.removeClass('hovering');
     });
 
-    //TODO - create second half of marker if annotation has range.end
+    if(!!this.range.end){
+      $marker.addClass("ranged-marker");
+      var right = ((this.range.end / duration) * 100) - left;
+      $marker.css({"width": right + "%"});
+    }
 
     $markerWrap.append($marker);
   }
@@ -1721,6 +1717,7 @@
 module.exports = {
   class: Annotation
 };
+
 },{"./comment":4,"./player_component":5}],4:[function(require,module,exports){
 "use strict";
 
