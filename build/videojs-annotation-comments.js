(function e(t,n,r){function s(o,u){if(!n[o]){if(!t[o]){var a=typeof require=="function"&&require;if(!u&&a)return a(o,!0);if(i)return i(o,!0);var f=new Error("Cannot find module '"+o+"'");throw f.code="MODULE_NOT_FOUND",f}var l=n[o]={exports:{}};t[o][0].call(l.exports,function(e){var n=t[o][1][e];return s(n?n:e)},l,l.exports,e,t,n,r)}return n[o].exports}var i=typeof require=="function"&&require;for(var o=0;o<r.length;o++)s(r[o]);return s})({1:[function(require,module,exports){
(function (process,__filename){
/** vim: et:ts=4:sw=4:sts=4
 * @license amdefine 1.0.1 Copyright (c) 2011-2016, The Dojo Foundation All Rights Reserved.
 * Available via the MIT or new BSD license.
 * see: http://github.com/jrburke/amdefine for details
 */

/*jslint node: true */
/*global module, process */
'use strict';

/**
 * Creates a define for node.
 * @param {Object} module the "module" object that is defined by Node for the
 * current module.
 * @param {Function} [requireFn]. Node's require function for the current module.
 * It only needs to be passed in Node versions before 0.5, when module.require
 * did not exist.
 * @returns {Function} a define function that is usable for the current node
 * module.
 */
function amdefine(module, requireFn) {
    'use strict';
    var defineCache = {},
        loaderCache = {},
        alreadyCalled = false,
        path = require('path'),
        makeRequire, stringRequire;

    /**
     * Trims the . and .. from an array of path segments.
     * It will keep a leading path segment if a .. will become
     * the first path segment, to help with module name lookups,
     * which act like paths, but can be remapped. But the end result,
     * all paths that use this function should look normalized.
     * NOTE: this method MODIFIES the input array.
     * @param {Array} ary the array of path segments.
     */
    function trimDots(ary) {
        var i, part;
        for (i = 0; ary[i]; i+= 1) {
            part = ary[i];
            if (part === '.') {
                ary.splice(i, 1);
                i -= 1;
            } else if (part === '..') {
                if (i === 1 && (ary[2] === '..' || ary[0] === '..')) {
                    //End of the line. Keep at least one non-dot
                    //path segment at the front so it can be mapped
                    //correctly to disk. Otherwise, there is likely
                    //no path mapping for a path starting with '..'.
                    //This can still fail, but catches the most reasonable
                    //uses of ..
                    break;
                } else if (i > 0) {
                    ary.splice(i - 1, 2);
                    i -= 2;
                }
            }
        }
    }

    function normalize(name, baseName) {
        var baseParts;

        //Adjust any relative paths.
        if (name && name.charAt(0) === '.') {
            //If have a base name, try to normalize against it,
            //otherwise, assume it is a top-level require that will
            //be relative to baseUrl in the end.
            if (baseName) {
                baseParts = baseName.split('/');
                baseParts = baseParts.slice(0, baseParts.length - 1);
                baseParts = baseParts.concat(name.split('/'));
                trimDots(baseParts);
                name = baseParts.join('/');
            }
        }

        return name;
    }

    /**
     * Create the normalize() function passed to a loader plugin's
     * normalize method.
     */
    function makeNormalize(relName) {
        return function (name) {
            return normalize(name, relName);
        };
    }

    function makeLoad(id) {
        function load(value) {
            loaderCache[id] = value;
        }

        load.fromText = function (id, text) {
            //This one is difficult because the text can/probably uses
            //define, and any relative paths and requires should be relative
            //to that id was it would be found on disk. But this would require
            //bootstrapping a module/require fairly deeply from node core.
            //Not sure how best to go about that yet.
            throw new Error('amdefine does not implement load.fromText');
        };

        return load;
    }

    makeRequire = function (systemRequire, exports, module, relId) {
        function amdRequire(deps, callback) {
            if (typeof deps === 'string') {
                //Synchronous, single module require('')
                return stringRequire(systemRequire, exports, module, deps, relId);
            } else {
                //Array of dependencies with a callback.

                //Convert the dependencies to modules.
                deps = deps.map(function (depName) {
                    return stringRequire(systemRequire, exports, module, depName, relId);
                });

                //Wait for next tick to call back the require call.
                if (callback) {
                    process.nextTick(function () {
                        callback.apply(null, deps);
                    });
                }
            }
        }

        amdRequire.toUrl = function (filePath) {
            if (filePath.indexOf('.') === 0) {
                return normalize(filePath, path.dirname(module.filename));
            } else {
                return filePath;
            }
        };

        return amdRequire;
    };

    //Favor explicit value, passed in if the module wants to support Node 0.4.
    requireFn = requireFn || function req() {
        return module.require.apply(module, arguments);
    };

    function runFactory(id, deps, factory) {
        var r, e, m, result;

        if (id) {
            e = loaderCache[id] = {};
            m = {
                id: id,
                uri: __filename,
                exports: e
            };
            r = makeRequire(requireFn, e, m, id);
        } else {
            //Only support one define call per file
            if (alreadyCalled) {
                throw new Error('amdefine with no module ID cannot be called more than once per file.');
            }
            alreadyCalled = true;

            //Use the real variables from node
            //Use module.exports for exports, since
            //the exports in here is amdefine exports.
            e = module.exports;
            m = module;
            r = makeRequire(requireFn, e, m, module.id);
        }

        //If there are dependencies, they are strings, so need
        //to convert them to dependency values.
        if (deps) {
            deps = deps.map(function (depName) {
                return r(depName);
            });
        }

        //Call the factory with the right dependencies.
        if (typeof factory === 'function') {
            result = factory.apply(m.exports, deps);
        } else {
            result = factory;
        }

        if (result !== undefined) {
            m.exports = result;
            if (id) {
                loaderCache[id] = m.exports;
            }
        }
    }

    stringRequire = function (systemRequire, exports, module, id, relId) {
        //Split the ID by a ! so that
        var index = id.indexOf('!'),
            originalId = id,
            prefix, plugin;

        if (index === -1) {
            id = normalize(id, relId);

            //Straight module lookup. If it is one of the special dependencies,
            //deal with it, otherwise, delegate to node.
            if (id === 'require') {
                return makeRequire(systemRequire, exports, module, relId);
            } else if (id === 'exports') {
                return exports;
            } else if (id === 'module') {
                return module;
            } else if (loaderCache.hasOwnProperty(id)) {
                return loaderCache[id];
            } else if (defineCache[id]) {
                runFactory.apply(null, defineCache[id]);
                return loaderCache[id];
            } else {
                if(systemRequire) {
                    return systemRequire(originalId);
                } else {
                    throw new Error('No module with ID: ' + id);
                }
            }
        } else {
            //There is a plugin in play.
            prefix = id.substring(0, index);
            id = id.substring(index + 1, id.length);

            plugin = stringRequire(systemRequire, exports, module, prefix, relId);

            if (plugin.normalize) {
                id = plugin.normalize(id, makeNormalize(relId));
            } else {
                //Normalize the ID normally.
                id = normalize(id, relId);
            }

            if (loaderCache[id]) {
                return loaderCache[id];
            } else {
                plugin.load(id, makeRequire(systemRequire, exports, module, relId), makeLoad(id), {});

                return loaderCache[id];
            }
        }
    };

    //Create a define function specific to the module asking for amdefine.
    function define(id, deps, factory) {
        if (Array.isArray(id)) {
            factory = deps;
            deps = id;
            id = undefined;
        } else if (typeof id !== 'string') {
            factory = id;
            id = deps = undefined;
        }

        if (deps && !Array.isArray(deps)) {
            factory = deps;
            deps = undefined;
        }

        if (!deps) {
            deps = ['require', 'exports', 'module'];
        }

        //Set up properties for this module. If an ID, then use
        //internal cache. If no ID, then use the external variables
        //for this node module.
        if (id) {
            //Put the module in deep freeze until there is a
            //require call for it.
            defineCache[id] = [id, deps, factory];
        } else {
            runFactory(id, deps, factory);
        }
    }

    //define.require, which has access to all the values in the
    //cache. Useful for AMD modules that all have IDs in the file,
    //but need to finally export a value to node based on one of those
    //IDs.
    define.require = function (id) {
        if (loaderCache[id]) {
            return loaderCache[id];
        }

        if (defineCache[id]) {
            runFactory.apply(null, defineCache[id]);
            return loaderCache[id];
        }
    };

    define.amd = {};

    return define;
}

module.exports = amdefine;

}).call(this,require('_process'),"/node_modules/amdefine/amdefine.js")

},{"_process":45,"path":44}],2:[function(require,module,exports){

},{}],3:[function(require,module,exports){
'use strict';

exports.__esModule = true;
// istanbul ignore next

function _interopRequireDefault(obj) { return obj && obj.__esModule ? obj : { 'default': obj }; }

var _handlebarsRuntime = require('./handlebars.runtime');

var _handlebarsRuntime2 = _interopRequireDefault(_handlebarsRuntime);

// Compiler imports

var _handlebarsCompilerAst = require('./handlebars/compiler/ast');

var _handlebarsCompilerAst2 = _interopRequireDefault(_handlebarsCompilerAst);

var _handlebarsCompilerBase = require('./handlebars/compiler/base');

var _handlebarsCompilerCompiler = require('./handlebars/compiler/compiler');

var _handlebarsCompilerJavascriptCompiler = require('./handlebars/compiler/javascript-compiler');

var _handlebarsCompilerJavascriptCompiler2 = _interopRequireDefault(_handlebarsCompilerJavascriptCompiler);

var _handlebarsCompilerVisitor = require('./handlebars/compiler/visitor');

var _handlebarsCompilerVisitor2 = _interopRequireDefault(_handlebarsCompilerVisitor);

var _handlebarsNoConflict = require('./handlebars/no-conflict');

var _handlebarsNoConflict2 = _interopRequireDefault(_handlebarsNoConflict);

var _create = _handlebarsRuntime2['default'].create;
function create() {
  var hb = _create();

  hb.compile = function (input, options) {
    return _handlebarsCompilerCompiler.compile(input, options, hb);
  };
  hb.precompile = function (input, options) {
    return _handlebarsCompilerCompiler.precompile(input, options, hb);
  };

  hb.AST = _handlebarsCompilerAst2['default'];
  hb.Compiler = _handlebarsCompilerCompiler.Compiler;
  hb.JavaScriptCompiler = _handlebarsCompilerJavascriptCompiler2['default'];
  hb.Parser = _handlebarsCompilerBase.parser;
  hb.parse = _handlebarsCompilerBase.parse;

  return hb;
}

var inst = create();
inst.create = create;

_handlebarsNoConflict2['default'](inst);

inst.Visitor = _handlebarsCompilerVisitor2['default'];

inst['default'] = inst;

exports['default'] = inst;
module.exports = exports['default'];


},{"./handlebars.runtime":4,"./handlebars/compiler/ast":6,"./handlebars/compiler/base":7,"./handlebars/compiler/compiler":9,"./handlebars/compiler/javascript-compiler":11,"./handlebars/compiler/visitor":14,"./handlebars/no-conflict":28}],4:[function(require,module,exports){
'use strict';

exports.__esModule = true;
// istanbul ignore next

function _interopRequireDefault(obj) { return obj && obj.__esModule ? obj : { 'default': obj }; }

// istanbul ignore next

function _interopRequireWildcard(obj) { if (obj && obj.__esModule) { return obj; } else { var newObj = {}; if (obj != null) { for (var key in obj) { if (Object.prototype.hasOwnProperty.call(obj, key)) newObj[key] = obj[key]; } } newObj['default'] = obj; return newObj; } }

var _handlebarsBase = require('./handlebars/base');

var base = _interopRequireWildcard(_handlebarsBase);

// Each of these augment the Handlebars object. No need to setup here.
// (This is done to easily share code between commonjs and browse envs)

var _handlebarsSafeString = require('./handlebars/safe-string');

var _handlebarsSafeString2 = _interopRequireDefault(_handlebarsSafeString);

var _handlebarsException = require('./handlebars/exception');

var _handlebarsException2 = _interopRequireDefault(_handlebarsException);

var _handlebarsUtils = require('./handlebars/utils');

var Utils = _interopRequireWildcard(_handlebarsUtils);

var _handlebarsRuntime = require('./handlebars/runtime');

var runtime = _interopRequireWildcard(_handlebarsRuntime);

var _handlebarsNoConflict = require('./handlebars/no-conflict');

var _handlebarsNoConflict2 = _interopRequireDefault(_handlebarsNoConflict);

// For compatibility and usage outside of module systems, make the Handlebars object a namespace
function create() {
  var hb = new base.HandlebarsEnvironment();

  Utils.extend(hb, base);
  hb.SafeString = _handlebarsSafeString2['default'];
  hb.Exception = _handlebarsException2['default'];
  hb.Utils = Utils;
  hb.escapeExpression = Utils.escapeExpression;

  hb.VM = runtime;
  hb.template = function (spec) {
    return runtime.template(spec, hb);
  };

  return hb;
}

var inst = create();
inst.create = create;

_handlebarsNoConflict2['default'](inst);

inst['default'] = inst;

exports['default'] = inst;
module.exports = exports['default'];


},{"./handlebars/base":5,"./handlebars/exception":18,"./handlebars/no-conflict":28,"./handlebars/runtime":29,"./handlebars/safe-string":30,"./handlebars/utils":31}],5:[function(require,module,exports){
'use strict';

exports.__esModule = true;
exports.HandlebarsEnvironment = HandlebarsEnvironment;
// istanbul ignore next

function _interopRequireDefault(obj) { return obj && obj.__esModule ? obj : { 'default': obj }; }

var _utils = require('./utils');

var _exception = require('./exception');

var _exception2 = _interopRequireDefault(_exception);

var _helpers = require('./helpers');

var _decorators = require('./decorators');

var _logger = require('./logger');

var _logger2 = _interopRequireDefault(_logger);

var VERSION = '4.0.5';
exports.VERSION = VERSION;
var COMPILER_REVISION = 7;

exports.COMPILER_REVISION = COMPILER_REVISION;
var REVISION_CHANGES = {
  1: '<= 1.0.rc.2', // 1.0.rc.2 is actually rev2 but doesn't report it
  2: '== 1.0.0-rc.3',
  3: '== 1.0.0-rc.4',
  4: '== 1.x.x',
  5: '== 2.0.0-alpha.x',
  6: '>= 2.0.0-beta.1',
  7: '>= 4.0.0'
};

exports.REVISION_CHANGES = REVISION_CHANGES;
var objectType = '[object Object]';

function HandlebarsEnvironment(helpers, partials, decorators) {
  this.helpers = helpers || {};
  this.partials = partials || {};
  this.decorators = decorators || {};

  _helpers.registerDefaultHelpers(this);
  _decorators.registerDefaultDecorators(this);
}

HandlebarsEnvironment.prototype = {
  constructor: HandlebarsEnvironment,

  logger: _logger2['default'],
  log: _logger2['default'].log,

  registerHelper: function registerHelper(name, fn) {
    if (_utils.toString.call(name) === objectType) {
      if (fn) {
        throw new _exception2['default']('Arg not supported with multiple helpers');
      }
      _utils.extend(this.helpers, name);
    } else {
      this.helpers[name] = fn;
    }
  },
  unregisterHelper: function unregisterHelper(name) {
    delete this.helpers[name];
  },

  registerPartial: function registerPartial(name, partial) {
    if (_utils.toString.call(name) === objectType) {
      _utils.extend(this.partials, name);
    } else {
      if (typeof partial === 'undefined') {
        throw new _exception2['default']('Attempting to register a partial called "' + name + '" as undefined');
      }
      this.partials[name] = partial;
    }
  },
  unregisterPartial: function unregisterPartial(name) {
    delete this.partials[name];
  },

  registerDecorator: function registerDecorator(name, fn) {
    if (_utils.toString.call(name) === objectType) {
      if (fn) {
        throw new _exception2['default']('Arg not supported with multiple decorators');
      }
      _utils.extend(this.decorators, name);
    } else {
      this.decorators[name] = fn;
    }
  },
  unregisterDecorator: function unregisterDecorator(name) {
    delete this.decorators[name];
  }
};

var log = _logger2['default'].log;

exports.log = log;
exports.createFrame = _utils.createFrame;
exports.logger = _logger2['default'];


},{"./decorators":16,"./exception":18,"./helpers":19,"./logger":27,"./utils":31}],6:[function(require,module,exports){
'use strict';

exports.__esModule = true;
var AST = {
  // Public API used to evaluate derived attributes regarding AST nodes
  helpers: {
    // a mustache is definitely a helper if:
    // * it is an eligible helper, and
    // * it has at least one parameter or hash segment
    helperExpression: function helperExpression(node) {
      return node.type === 'SubExpression' || (node.type === 'MustacheStatement' || node.type === 'BlockStatement') && !!(node.params && node.params.length || node.hash);
    },

    scopedId: function scopedId(path) {
      return (/^\.|this\b/.test(path.original)
      );
    },

    // an ID is simple if it only has one part, and that part is not
    // `..` or `this`.
    simpleId: function simpleId(path) {
      return path.parts.length === 1 && !AST.helpers.scopedId(path) && !path.depth;
    }
  }
};

// Must be exported as an object rather than the root of the module as the jison lexer
// must modify the object to operate properly.
exports['default'] = AST;
module.exports = exports['default'];


},{}],7:[function(require,module,exports){
'use strict';

exports.__esModule = true;
exports.parse = parse;
// istanbul ignore next

function _interopRequireWildcard(obj) { if (obj && obj.__esModule) { return obj; } else { var newObj = {}; if (obj != null) { for (var key in obj) { if (Object.prototype.hasOwnProperty.call(obj, key)) newObj[key] = obj[key]; } } newObj['default'] = obj; return newObj; } }

// istanbul ignore next

function _interopRequireDefault(obj) { return obj && obj.__esModule ? obj : { 'default': obj }; }

var _parser = require('./parser');

var _parser2 = _interopRequireDefault(_parser);

var _whitespaceControl = require('./whitespace-control');

var _whitespaceControl2 = _interopRequireDefault(_whitespaceControl);

var _helpers = require('./helpers');

var Helpers = _interopRequireWildcard(_helpers);

var _utils = require('../utils');

exports.parser = _parser2['default'];

var yy = {};
_utils.extend(yy, Helpers);

function parse(input, options) {
  // Just return if an already-compiled AST was passed in.
  if (input.type === 'Program') {
    return input;
  }

  _parser2['default'].yy = yy;

  // Altering the shared object here, but this is ok as parser is a sync operation
  yy.locInfo = function (locInfo) {
    return new yy.SourceLocation(options && options.srcName, locInfo);
  };

  var strip = new _whitespaceControl2['default'](options);
  return strip.accept(_parser2['default'].parse(input));
}


},{"../utils":31,"./helpers":10,"./parser":12,"./whitespace-control":15}],8:[function(require,module,exports){
/* global define */
'use strict';

exports.__esModule = true;

var _utils = require('../utils');

var SourceNode = undefined;

try {
  /* istanbul ignore next */
  if (typeof define !== 'function' || !define.amd) {
    // We don't support this in AMD environments. For these environments, we asusme that
    // they are running on the browser and thus have no need for the source-map library.
    var SourceMap = require('source-map');
    SourceNode = SourceMap.SourceNode;
  }
} catch (err) {}
/* NOP */

/* istanbul ignore if: tested but not covered in istanbul due to dist build  */
if (!SourceNode) {
  SourceNode = function (line, column, srcFile, chunks) {
    this.src = '';
    if (chunks) {
      this.add(chunks);
    }
  };
  /* istanbul ignore next */
  SourceNode.prototype = {
    add: function add(chunks) {
      if (_utils.isArray(chunks)) {
        chunks = chunks.join('');
      }
      this.src += chunks;
    },
    prepend: function prepend(chunks) {
      if (_utils.isArray(chunks)) {
        chunks = chunks.join('');
      }
      this.src = chunks + this.src;
    },
    toStringWithSourceMap: function toStringWithSourceMap() {
      return { code: this.toString() };
    },
    toString: function toString() {
      return this.src;
    }
  };
}

function castChunk(chunk, codeGen, loc) {
  if (_utils.isArray(chunk)) {
    var ret = [];

    for (var i = 0, len = chunk.length; i < len; i++) {
      ret.push(codeGen.wrap(chunk[i], loc));
    }
    return ret;
  } else if (typeof chunk === 'boolean' || typeof chunk === 'number') {
    // Handle primitives that the SourceNode will throw up on
    return chunk + '';
  }
  return chunk;
}

function CodeGen(srcFile) {
  this.srcFile = srcFile;
  this.source = [];
}

CodeGen.prototype = {
  isEmpty: function isEmpty() {
    return !this.source.length;
  },
  prepend: function prepend(source, loc) {
    this.source.unshift(this.wrap(source, loc));
  },
  push: function push(source, loc) {
    this.source.push(this.wrap(source, loc));
  },

  merge: function merge() {
    var source = this.empty();
    this.each(function (line) {
      source.add(['  ', line, '\n']);
    });
    return source;
  },

  each: function each(iter) {
    for (var i = 0, len = this.source.length; i < len; i++) {
      iter(this.source[i]);
    }
  },

  empty: function empty() {
    var loc = this.currentLocation || { start: {} };
    return new SourceNode(loc.start.line, loc.start.column, this.srcFile);
  },
  wrap: function wrap(chunk) {
    var loc = arguments.length <= 1 || arguments[1] === undefined ? this.currentLocation || { start: {} } : arguments[1];

    if (chunk instanceof SourceNode) {
      return chunk;
    }

    chunk = castChunk(chunk, this, loc);

    return new SourceNode(loc.start.line, loc.start.column, this.srcFile, chunk);
  },

  functionCall: function functionCall(fn, type, params) {
    params = this.generateList(params);
    return this.wrap([fn, type ? '.' + type + '(' : '(', params, ')']);
  },

  quotedString: function quotedString(str) {
    return '"' + (str + '').replace(/\\/g, '\\\\').replace(/"/g, '\\"').replace(/\n/g, '\\n').replace(/\r/g, '\\r').replace(/\u2028/g, '\\u2028') // Per Ecma-262 7.3 + 7.8.4
    .replace(/\u2029/g, '\\u2029') + '"';
  },

  objectLiteral: function objectLiteral(obj) {
    var pairs = [];

    for (var key in obj) {
      if (obj.hasOwnProperty(key)) {
        var value = castChunk(obj[key], this);
        if (value !== 'undefined') {
          pairs.push([this.quotedString(key), ':', value]);
        }
      }
    }

    var ret = this.generateList(pairs);
    ret.prepend('{');
    ret.add('}');
    return ret;
  },

  generateList: function generateList(entries) {
    var ret = this.empty();

    for (var i = 0, len = entries.length; i < len; i++) {
      if (i) {
        ret.add(',');
      }

      ret.add(castChunk(entries[i], this));
    }

    return ret;
  },

  generateArray: function generateArray(entries) {
    var ret = this.generateList(entries);
    ret.prepend('[');
    ret.add(']');

    return ret;
  }
};

exports['default'] = CodeGen;
module.exports = exports['default'];


},{"../utils":31,"source-map":33}],9:[function(require,module,exports){
/* eslint-disable new-cap */

'use strict';

exports.__esModule = true;
exports.Compiler = Compiler;
exports.precompile = precompile;
exports.compile = compile;
// istanbul ignore next

function _interopRequireDefault(obj) { return obj && obj.__esModule ? obj : { 'default': obj }; }

var _exception = require('../exception');

var _exception2 = _interopRequireDefault(_exception);

var _utils = require('../utils');

var _ast = require('./ast');

var _ast2 = _interopRequireDefault(_ast);

var slice = [].slice;

function Compiler() {}

// the foundHelper register will disambiguate helper lookup from finding a
// function in a context. This is necessary for mustache compatibility, which
// requires that context functions in blocks are evaluated by blockHelperMissing,
// and then proceed as if the resulting value was provided to blockHelperMissing.

Compiler.prototype = {
  compiler: Compiler,

  equals: function equals(other) {
    var len = this.opcodes.length;
    if (other.opcodes.length !== len) {
      return false;
    }

    for (var i = 0; i < len; i++) {
      var opcode = this.opcodes[i],
          otherOpcode = other.opcodes[i];
      if (opcode.opcode !== otherOpcode.opcode || !argEquals(opcode.args, otherOpcode.args)) {
        return false;
      }
    }

    // We know that length is the same between the two arrays because they are directly tied
    // to the opcode behavior above.
    len = this.children.length;
    for (var i = 0; i < len; i++) {
      if (!this.children[i].equals(other.children[i])) {
        return false;
      }
    }

    return true;
  },

  guid: 0,

  compile: function compile(program, options) {
    this.sourceNode = [];
    this.opcodes = [];
    this.children = [];
    this.options = options;
    this.stringParams = options.stringParams;
    this.trackIds = options.trackIds;

    options.blockParams = options.blockParams || [];

    // These changes will propagate to the other compiler components
    var knownHelpers = options.knownHelpers;
    options.knownHelpers = {
      'helperMissing': true,
      'blockHelperMissing': true,
      'each': true,
      'if': true,
      'unless': true,
      'with': true,
      'log': true,
      'lookup': true
    };
    if (knownHelpers) {
      for (var _name in knownHelpers) {
        /* istanbul ignore else */
        if (_name in knownHelpers) {
          options.knownHelpers[_name] = knownHelpers[_name];
        }
      }
    }

    return this.accept(program);
  },

  compileProgram: function compileProgram(program) {
    var childCompiler = new this.compiler(),
        // eslint-disable-line new-cap
    result = childCompiler.compile(program, this.options),
        guid = this.guid++;

    this.usePartial = this.usePartial || result.usePartial;

    this.children[guid] = result;
    this.useDepths = this.useDepths || result.useDepths;

    return guid;
  },

  accept: function accept(node) {
    /* istanbul ignore next: Sanity code */
    if (!this[node.type]) {
      throw new _exception2['default']('Unknown type: ' + node.type, node);
    }

    this.sourceNode.unshift(node);
    var ret = this[node.type](node);
    this.sourceNode.shift();
    return ret;
  },

  Program: function Program(program) {
    this.options.blockParams.unshift(program.blockParams);

    var body = program.body,
        bodyLength = body.length;
    for (var i = 0; i < bodyLength; i++) {
      this.accept(body[i]);
    }

    this.options.blockParams.shift();

    this.isSimple = bodyLength === 1;
    this.blockParams = program.blockParams ? program.blockParams.length : 0;

    return this;
  },

  BlockStatement: function BlockStatement(block) {
    transformLiteralToPath(block);

    var program = block.program,
        inverse = block.inverse;

    program = program && this.compileProgram(program);
    inverse = inverse && this.compileProgram(inverse);

    var type = this.classifySexpr(block);

    if (type === 'helper') {
      this.helperSexpr(block, program, inverse);
    } else if (type === 'simple') {
      this.simpleSexpr(block);

      // now that the simple mustache is resolved, we need to
      // evaluate it by executing `blockHelperMissing`
      this.opcode('pushProgram', program);
      this.opcode('pushProgram', inverse);
      this.opcode('emptyHash');
      this.opcode('blockValue', block.path.original);
    } else {
      this.ambiguousSexpr(block, program, inverse);

      // now that the simple mustache is resolved, we need to
      // evaluate it by executing `blockHelperMissing`
      this.opcode('pushProgram', program);
      this.opcode('pushProgram', inverse);
      this.opcode('emptyHash');
      this.opcode('ambiguousBlockValue');
    }

    this.opcode('append');
  },

  DecoratorBlock: function DecoratorBlock(decorator) {
    var program = decorator.program && this.compileProgram(decorator.program);
    var params = this.setupFullMustacheParams(decorator, program, undefined),
        path = decorator.path;

    this.useDecorators = true;
    this.opcode('registerDecorator', params.length, path.original);
  },

  PartialStatement: function PartialStatement(partial) {
    this.usePartial = true;

    var program = partial.program;
    if (program) {
      program = this.compileProgram(partial.program);
    }

    var params = partial.params;
    if (params.length > 1) {
      throw new _exception2['default']('Unsupported number of partial arguments: ' + params.length, partial);
    } else if (!params.length) {
      if (this.options.explicitPartialContext) {
        this.opcode('pushLiteral', 'undefined');
      } else {
        params.push({ type: 'PathExpression', parts: [], depth: 0 });
      }
    }

    var partialName = partial.name.original,
        isDynamic = partial.name.type === 'SubExpression';
    if (isDynamic) {
      this.accept(partial.name);
    }

    this.setupFullMustacheParams(partial, program, undefined, true);

    var indent = partial.indent || '';
    if (this.options.preventIndent && indent) {
      this.opcode('appendContent', indent);
      indent = '';
    }

    this.opcode('invokePartial', isDynamic, partialName, indent);
    this.opcode('append');
  },
  PartialBlockStatement: function PartialBlockStatement(partialBlock) {
    this.PartialStatement(partialBlock);
  },

  MustacheStatement: function MustacheStatement(mustache) {
    this.SubExpression(mustache);

    if (mustache.escaped && !this.options.noEscape) {
      this.opcode('appendEscaped');
    } else {
      this.opcode('append');
    }
  },
  Decorator: function Decorator(decorator) {
    this.DecoratorBlock(decorator);
  },

  ContentStatement: function ContentStatement(content) {
    if (content.value) {
      this.opcode('appendContent', content.value);
    }
  },

  CommentStatement: function CommentStatement() {},

  SubExpression: function SubExpression(sexpr) {
    transformLiteralToPath(sexpr);
    var type = this.classifySexpr(sexpr);

    if (type === 'simple') {
      this.simpleSexpr(sexpr);
    } else if (type === 'helper') {
      this.helperSexpr(sexpr);
    } else {
      this.ambiguousSexpr(sexpr);
    }
  },
  ambiguousSexpr: function ambiguousSexpr(sexpr, program, inverse) {
    var path = sexpr.path,
        name = path.parts[0],
        isBlock = program != null || inverse != null;

    this.opcode('getContext', path.depth);

    this.opcode('pushProgram', program);
    this.opcode('pushProgram', inverse);

    path.strict = true;
    this.accept(path);

    this.opcode('invokeAmbiguous', name, isBlock);
  },

  simpleSexpr: function simpleSexpr(sexpr) {
    var path = sexpr.path;
    path.strict = true;
    this.accept(path);
    this.opcode('resolvePossibleLambda');
  },

  helperSexpr: function helperSexpr(sexpr, program, inverse) {
    var params = this.setupFullMustacheParams(sexpr, program, inverse),
        path = sexpr.path,
        name = path.parts[0];

    if (this.options.knownHelpers[name]) {
      this.opcode('invokeKnownHelper', params.length, name);
    } else if (this.options.knownHelpersOnly) {
      throw new _exception2['default']('You specified knownHelpersOnly, but used the unknown helper ' + name, sexpr);
    } else {
      path.strict = true;
      path.falsy = true;

      this.accept(path);
      this.opcode('invokeHelper', params.length, path.original, _ast2['default'].helpers.simpleId(path));
    }
  },

  PathExpression: function PathExpression(path) {
    this.addDepth(path.depth);
    this.opcode('getContext', path.depth);

    var name = path.parts[0],
        scoped = _ast2['default'].helpers.scopedId(path),
        blockParamId = !path.depth && !scoped && this.blockParamIndex(name);

    if (blockParamId) {
      this.opcode('lookupBlockParam', blockParamId, path.parts);
    } else if (!name) {
      // Context reference, i.e. `{{foo .}}` or `{{foo ..}}`
      this.opcode('pushContext');
    } else if (path.data) {
      this.options.data = true;
      this.opcode('lookupData', path.depth, path.parts, path.strict);
    } else {
      this.opcode('lookupOnContext', path.parts, path.falsy, path.strict, scoped);
    }
  },

  StringLiteral: function StringLiteral(string) {
    this.opcode('pushString', string.value);
  },

  NumberLiteral: function NumberLiteral(number) {
    this.opcode('pushLiteral', number.value);
  },

  BooleanLiteral: function BooleanLiteral(bool) {
    this.opcode('pushLiteral', bool.value);
  },

  UndefinedLiteral: function UndefinedLiteral() {
    this.opcode('pushLiteral', 'undefined');
  },

  NullLiteral: function NullLiteral() {
    this.opcode('pushLiteral', 'null');
  },

  Hash: function Hash(hash) {
    var pairs = hash.pairs,
        i = 0,
        l = pairs.length;

    this.opcode('pushHash');

    for (; i < l; i++) {
      this.pushParam(pairs[i].value);
    }
    while (i--) {
      this.opcode('assignToHash', pairs[i].key);
    }
    this.opcode('popHash');
  },

  // HELPERS
  opcode: function opcode(name) {
    this.opcodes.push({ opcode: name, args: slice.call(arguments, 1), loc: this.sourceNode[0].loc });
  },

  addDepth: function addDepth(depth) {
    if (!depth) {
      return;
    }

    this.useDepths = true;
  },

  classifySexpr: function classifySexpr(sexpr) {
    var isSimple = _ast2['default'].helpers.simpleId(sexpr.path);

    var isBlockParam = isSimple && !!this.blockParamIndex(sexpr.path.parts[0]);

    // a mustache is an eligible helper if:
    // * its id is simple (a single part, not `this` or `..`)
    var isHelper = !isBlockParam && _ast2['default'].helpers.helperExpression(sexpr);

    // if a mustache is an eligible helper but not a definite
    // helper, it is ambiguous, and will be resolved in a later
    // pass or at runtime.
    var isEligible = !isBlockParam && (isHelper || isSimple);

    // if ambiguous, we can possibly resolve the ambiguity now
    // An eligible helper is one that does not have a complex path, i.e. `this.foo`, `../foo` etc.
    if (isEligible && !isHelper) {
      var _name2 = sexpr.path.parts[0],
          options = this.options;

      if (options.knownHelpers[_name2]) {
        isHelper = true;
      } else if (options.knownHelpersOnly) {
        isEligible = false;
      }
    }

    if (isHelper) {
      return 'helper';
    } else if (isEligible) {
      return 'ambiguous';
    } else {
      return 'simple';
    }
  },

  pushParams: function pushParams(params) {
    for (var i = 0, l = params.length; i < l; i++) {
      this.pushParam(params[i]);
    }
  },

  pushParam: function pushParam(val) {
    var value = val.value != null ? val.value : val.original || '';

    if (this.stringParams) {
      if (value.replace) {
        value = value.replace(/^(\.?\.\/)*/g, '').replace(/\//g, '.');
      }

      if (val.depth) {
        this.addDepth(val.depth);
      }
      this.opcode('getContext', val.depth || 0);
      this.opcode('pushStringParam', value, val.type);

      if (val.type === 'SubExpression') {
        // SubExpressions get evaluated and passed in
        // in string params mode.
        this.accept(val);
      }
    } else {
      if (this.trackIds) {
        var blockParamIndex = undefined;
        if (val.parts && !_ast2['default'].helpers.scopedId(val) && !val.depth) {
          blockParamIndex = this.blockParamIndex(val.parts[0]);
        }
        if (blockParamIndex) {
          var blockParamChild = val.parts.slice(1).join('.');
          this.opcode('pushId', 'BlockParam', blockParamIndex, blockParamChild);
        } else {
          value = val.original || value;
          if (value.replace) {
            value = value.replace(/^this(?:\.|$)/, '').replace(/^\.\//, '').replace(/^\.$/, '');
          }

          this.opcode('pushId', val.type, value);
        }
      }
      this.accept(val);
    }
  },

  setupFullMustacheParams: function setupFullMustacheParams(sexpr, program, inverse, omitEmpty) {
    var params = sexpr.params;
    this.pushParams(params);

    this.opcode('pushProgram', program);
    this.opcode('pushProgram', inverse);

    if (sexpr.hash) {
      this.accept(sexpr.hash);
    } else {
      this.opcode('emptyHash', omitEmpty);
    }

    return params;
  },

  blockParamIndex: function blockParamIndex(name) {
    for (var depth = 0, len = this.options.blockParams.length; depth < len; depth++) {
      var blockParams = this.options.blockParams[depth],
          param = blockParams && _utils.indexOf(blockParams, name);
      if (blockParams && param >= 0) {
        return [depth, param];
      }
    }
  }
};

function precompile(input, options, env) {
  if (input == null || typeof input !== 'string' && input.type !== 'Program') {
    throw new _exception2['default']('You must pass a string or Handlebars AST to Handlebars.precompile. You passed ' + input);
  }

  options = options || {};
  if (!('data' in options)) {
    options.data = true;
  }
  if (options.compat) {
    options.useDepths = true;
  }

  var ast = env.parse(input, options),
      environment = new env.Compiler().compile(ast, options);
  return new env.JavaScriptCompiler().compile(environment, options);
}

function compile(input, options, env) {
  if (options === undefined) options = {};

  if (input == null || typeof input !== 'string' && input.type !== 'Program') {
    throw new _exception2['default']('You must pass a string or Handlebars AST to Handlebars.compile. You passed ' + input);
  }

  if (!('data' in options)) {
    options.data = true;
  }
  if (options.compat) {
    options.useDepths = true;
  }

  var compiled = undefined;

  function compileInput() {
    var ast = env.parse(input, options),
        environment = new env.Compiler().compile(ast, options),
        templateSpec = new env.JavaScriptCompiler().compile(environment, options, undefined, true);
    return env.template(templateSpec);
  }

  // Template is only compiled on first use and cached after that point.
  function ret(context, execOptions) {
    if (!compiled) {
      compiled = compileInput();
    }
    return compiled.call(this, context, execOptions);
  }
  ret._setup = function (setupOptions) {
    if (!compiled) {
      compiled = compileInput();
    }
    return compiled._setup(setupOptions);
  };
  ret._child = function (i, data, blockParams, depths) {
    if (!compiled) {
      compiled = compileInput();
    }
    return compiled._child(i, data, blockParams, depths);
  };
  return ret;
}

function argEquals(a, b) {
  if (a === b) {
    return true;
  }

  if (_utils.isArray(a) && _utils.isArray(b) && a.length === b.length) {
    for (var i = 0; i < a.length; i++) {
      if (!argEquals(a[i], b[i])) {
        return false;
      }
    }
    return true;
  }
}

function transformLiteralToPath(sexpr) {
  if (!sexpr.path.parts) {
    var literal = sexpr.path;
    // Casting to string here to make false and 0 literal values play nicely with the rest
    // of the system.
    sexpr.path = {
      type: 'PathExpression',
      data: false,
      depth: 0,
      parts: [literal.original + ''],
      original: literal.original + '',
      loc: literal.loc
    };
  }
}


},{"../exception":18,"../utils":31,"./ast":6}],10:[function(require,module,exports){
'use strict';

exports.__esModule = true;
exports.SourceLocation = SourceLocation;
exports.id = id;
exports.stripFlags = stripFlags;
exports.stripComment = stripComment;
exports.preparePath = preparePath;
exports.prepareMustache = prepareMustache;
exports.prepareRawBlock = prepareRawBlock;
exports.prepareBlock = prepareBlock;
exports.prepareProgram = prepareProgram;
exports.preparePartialBlock = preparePartialBlock;
// istanbul ignore next

function _interopRequireDefault(obj) { return obj && obj.__esModule ? obj : { 'default': obj }; }

var _exception = require('../exception');

var _exception2 = _interopRequireDefault(_exception);

function validateClose(open, close) {
  close = close.path ? close.path.original : close;

  if (open.path.original !== close) {
    var errorNode = { loc: open.path.loc };

    throw new _exception2['default'](open.path.original + " doesn't match " + close, errorNode);
  }
}

function SourceLocation(source, locInfo) {
  this.source = source;
  this.start = {
    line: locInfo.first_line,
    column: locInfo.first_column
  };
  this.end = {
    line: locInfo.last_line,
    column: locInfo.last_column
  };
}

function id(token) {
  if (/^\[.*\]$/.test(token)) {
    return token.substr(1, token.length - 2);
  } else {
    return token;
  }
}

function stripFlags(open, close) {
  return {
    open: open.charAt(2) === '~',
    close: close.charAt(close.length - 3) === '~'
  };
}

function stripComment(comment) {
  return comment.replace(/^\{\{~?\!-?-?/, '').replace(/-?-?~?\}\}$/, '');
}

function preparePath(data, parts, loc) {
  loc = this.locInfo(loc);

  var original = data ? '@' : '',
      dig = [],
      depth = 0,
      depthString = '';

  for (var i = 0, l = parts.length; i < l; i++) {
    var part = parts[i].part,

    // If we have [] syntax then we do not treat path references as operators,
    // i.e. foo.[this] resolves to approximately context.foo['this']
    isLiteral = parts[i].original !== part;
    original += (parts[i].separator || '') + part;

    if (!isLiteral && (part === '..' || part === '.' || part === 'this')) {
      if (dig.length > 0) {
        throw new _exception2['default']('Invalid path: ' + original, { loc: loc });
      } else if (part === '..') {
        depth++;
        depthString += '../';
      }
    } else {
      dig.push(part);
    }
  }

  return {
    type: 'PathExpression',
    data: data,
    depth: depth,
    parts: dig,
    original: original,
    loc: loc
  };
}

function prepareMustache(path, params, hash, open, strip, locInfo) {
  // Must use charAt to support IE pre-10
  var escapeFlag = open.charAt(3) || open.charAt(2),
      escaped = escapeFlag !== '{' && escapeFlag !== '&';

  var decorator = /\*/.test(open);
  return {
    type: decorator ? 'Decorator' : 'MustacheStatement',
    path: path,
    params: params,
    hash: hash,
    escaped: escaped,
    strip: strip,
    loc: this.locInfo(locInfo)
  };
}

function prepareRawBlock(openRawBlock, contents, close, locInfo) {
  validateClose(openRawBlock, close);

  locInfo = this.locInfo(locInfo);
  var program = {
    type: 'Program',
    body: contents,
    strip: {},
    loc: locInfo
  };

  return {
    type: 'BlockStatement',
    path: openRawBlock.path,
    params: openRawBlock.params,
    hash: openRawBlock.hash,
    program: program,
    openStrip: {},
    inverseStrip: {},
    closeStrip: {},
    loc: locInfo
  };
}

function prepareBlock(openBlock, program, inverseAndProgram, close, inverted, locInfo) {
  if (close && close.path) {
    validateClose(openBlock, close);
  }

  var decorator = /\*/.test(openBlock.open);

  program.blockParams = openBlock.blockParams;

  var inverse = undefined,
      inverseStrip = undefined;

  if (inverseAndProgram) {
    if (decorator) {
      throw new _exception2['default']('Unexpected inverse block on decorator', inverseAndProgram);
    }

    if (inverseAndProgram.chain) {
      inverseAndProgram.program.body[0].closeStrip = close.strip;
    }

    inverseStrip = inverseAndProgram.strip;
    inverse = inverseAndProgram.program;
  }

  if (inverted) {
    inverted = inverse;
    inverse = program;
    program = inverted;
  }

  return {
    type: decorator ? 'DecoratorBlock' : 'BlockStatement',
    path: openBlock.path,
    params: openBlock.params,
    hash: openBlock.hash,
    program: program,
    inverse: inverse,
    openStrip: openBlock.strip,
    inverseStrip: inverseStrip,
    closeStrip: close && close.strip,
    loc: this.locInfo(locInfo)
  };
}

function prepareProgram(statements, loc) {
  if (!loc && statements.length) {
    var firstLoc = statements[0].loc,
        lastLoc = statements[statements.length - 1].loc;

    /* istanbul ignore else */
    if (firstLoc && lastLoc) {
      loc = {
        source: firstLoc.source,
        start: {
          line: firstLoc.start.line,
          column: firstLoc.start.column
        },
        end: {
          line: lastLoc.end.line,
          column: lastLoc.end.column
        }
      };
    }
  }

  return {
    type: 'Program',
    body: statements,
    strip: {},
    loc: loc
  };
}

function preparePartialBlock(open, program, close, locInfo) {
  validateClose(open, close);

  return {
    type: 'PartialBlockStatement',
    name: open.path,
    params: open.params,
    hash: open.hash,
    program: program,
    openStrip: open.strip,
    closeStrip: close && close.strip,
    loc: this.locInfo(locInfo)
  };
}


},{"../exception":18}],11:[function(require,module,exports){
'use strict';

exports.__esModule = true;
// istanbul ignore next

function _interopRequireDefault(obj) { return obj && obj.__esModule ? obj : { 'default': obj }; }

var _base = require('../base');

var _exception = require('../exception');

var _exception2 = _interopRequireDefault(_exception);

var _utils = require('../utils');

var _codeGen = require('./code-gen');

var _codeGen2 = _interopRequireDefault(_codeGen);

function Literal(value) {
  this.value = value;
}

function JavaScriptCompiler() {}

JavaScriptCompiler.prototype = {
  // PUBLIC API: You can override these methods in a subclass to provide
  // alternative compiled forms for name lookup and buffering semantics
  nameLookup: function nameLookup(parent, name /* , type*/) {
    if (JavaScriptCompiler.isValidJavaScriptVariableName(name)) {
      return [parent, '.', name];
    } else {
      return [parent, '[', JSON.stringify(name), ']'];
    }
  },
  depthedLookup: function depthedLookup(name) {
    return [this.aliasable('container.lookup'), '(depths, "', name, '")'];
  },

  compilerInfo: function compilerInfo() {
    var revision = _base.COMPILER_REVISION,
        versions = _base.REVISION_CHANGES[revision];
    return [revision, versions];
  },

  appendToBuffer: function appendToBuffer(source, location, explicit) {
    // Force a source as this simplifies the merge logic.
    if (!_utils.isArray(source)) {
      source = [source];
    }
    source = this.source.wrap(source, location);

    if (this.environment.isSimple) {
      return ['return ', source, ';'];
    } else if (explicit) {
      // This is a case where the buffer operation occurs as a child of another
      // construct, generally braces. We have to explicitly output these buffer
      // operations to ensure that the emitted code goes in the correct location.
      return ['buffer += ', source, ';'];
    } else {
      source.appendToBuffer = true;
      return source;
    }
  },

  initializeBuffer: function initializeBuffer() {
    return this.quotedString('');
  },
  // END PUBLIC API

  compile: function compile(environment, options, context, asObject) {
    this.environment = environment;
    this.options = options;
    this.stringParams = this.options.stringParams;
    this.trackIds = this.options.trackIds;
    this.precompile = !asObject;

    this.name = this.environment.name;
    this.isChild = !!context;
    this.context = context || {
      decorators: [],
      programs: [],
      environments: []
    };

    this.preamble();

    this.stackSlot = 0;
    this.stackVars = [];
    this.aliases = {};
    this.registers = { list: [] };
    this.hashes = [];
    this.compileStack = [];
    this.inlineStack = [];
    this.blockParams = [];

    this.compileChildren(environment, options);

    this.useDepths = this.useDepths || environment.useDepths || environment.useDecorators || this.options.compat;
    this.useBlockParams = this.useBlockParams || environment.useBlockParams;

    var opcodes = environment.opcodes,
        opcode = undefined,
        firstLoc = undefined,
        i = undefined,
        l = undefined;

    for (i = 0, l = opcodes.length; i < l; i++) {
      opcode = opcodes[i];

      this.source.currentLocation = opcode.loc;
      firstLoc = firstLoc || opcode.loc;
      this[opcode.opcode].apply(this, opcode.args);
    }

    // Flush any trailing content that might be pending.
    this.source.currentLocation = firstLoc;
    this.pushSource('');

    /* istanbul ignore next */
    if (this.stackSlot || this.inlineStack.length || this.compileStack.length) {
      throw new _exception2['default']('Compile completed with content left on stack');
    }

    if (!this.decorators.isEmpty()) {
      this.useDecorators = true;

      this.decorators.prepend('var decorators = container.decorators;\n');
      this.decorators.push('return fn;');

      if (asObject) {
        this.decorators = Function.apply(this, ['fn', 'props', 'container', 'depth0', 'data', 'blockParams', 'depths', this.decorators.merge()]);
      } else {
        this.decorators.prepend('function(fn, props, container, depth0, data, blockParams, depths) {\n');
        this.decorators.push('}\n');
        this.decorators = this.decorators.merge();
      }
    } else {
      this.decorators = undefined;
    }

    var fn = this.createFunctionContext(asObject);
    if (!this.isChild) {
      var ret = {
        compiler: this.compilerInfo(),
        main: fn
      };

      if (this.decorators) {
        ret.main_d = this.decorators; // eslint-disable-line camelcase
        ret.useDecorators = true;
      }

      var _context = this.context;
      var programs = _context.programs;
      var decorators = _context.decorators;

      for (i = 0, l = programs.length; i < l; i++) {
        if (programs[i]) {
          ret[i] = programs[i];
          if (decorators[i]) {
            ret[i + '_d'] = decorators[i];
            ret.useDecorators = true;
          }
        }
      }

      if (this.environment.usePartial) {
        ret.usePartial = true;
      }
      if (this.options.data) {
        ret.useData = true;
      }
      if (this.useDepths) {
        ret.useDepths = true;
      }
      if (this.useBlockParams) {
        ret.useBlockParams = true;
      }
      if (this.options.compat) {
        ret.compat = true;
      }

      if (!asObject) {
        ret.compiler = JSON.stringify(ret.compiler);

        this.source.currentLocation = { start: { line: 1, column: 0 } };
        ret = this.objectLiteral(ret);

        if (options.srcName) {
          ret = ret.toStringWithSourceMap({ file: options.destName });
          ret.map = ret.map && ret.map.toString();
        } else {
          ret = ret.toString();
        }
      } else {
        ret.compilerOptions = this.options;
      }

      return ret;
    } else {
      return fn;
    }
  },

  preamble: function preamble() {
    // track the last context pushed into place to allow skipping the
    // getContext opcode when it would be a noop
    this.lastContext = 0;
    this.source = new _codeGen2['default'](this.options.srcName);
    this.decorators = new _codeGen2['default'](this.options.srcName);
  },

  createFunctionContext: function createFunctionContext(asObject) {
    var varDeclarations = '';

    var locals = this.stackVars.concat(this.registers.list);
    if (locals.length > 0) {
      varDeclarations += ', ' + locals.join(', ');
    }

    // Generate minimizer alias mappings
    //
    // When using true SourceNodes, this will update all references to the given alias
    // as the source nodes are reused in situ. For the non-source node compilation mode,
    // aliases will not be used, but this case is already being run on the client and
    // we aren't concern about minimizing the template size.
    var aliasCount = 0;
    for (var alias in this.aliases) {
      // eslint-disable-line guard-for-in
      var node = this.aliases[alias];

      if (this.aliases.hasOwnProperty(alias) && node.children && node.referenceCount > 1) {
        varDeclarations += ', alias' + ++aliasCount + '=' + alias;
        node.children[0] = 'alias' + aliasCount;
      }
    }

    var params = ['container', 'depth0', 'helpers', 'partials', 'data'];

    if (this.useBlockParams || this.useDepths) {
      params.push('blockParams');
    }
    if (this.useDepths) {
      params.push('depths');
    }

    // Perform a second pass over the output to merge content when possible
    var source = this.mergeSource(varDeclarations);

    if (asObject) {
      params.push(source);

      return Function.apply(this, params);
    } else {
      return this.source.wrap(['function(', params.join(','), ') {\n  ', source, '}']);
    }
  },
  mergeSource: function mergeSource(varDeclarations) {
    var isSimple = this.environment.isSimple,
        appendOnly = !this.forceBuffer,
        appendFirst = undefined,
        sourceSeen = undefined,
        bufferStart = undefined,
        bufferEnd = undefined;
    this.source.each(function (line) {
      if (line.appendToBuffer) {
        if (bufferStart) {
          line.prepend('  + ');
        } else {
          bufferStart = line;
        }
        bufferEnd = line;
      } else {
        if (bufferStart) {
          if (!sourceSeen) {
            appendFirst = true;
          } else {
            bufferStart.prepend('buffer += ');
          }
          bufferEnd.add(';');
          bufferStart = bufferEnd = undefined;
        }

        sourceSeen = true;
        if (!isSimple) {
          appendOnly = false;
        }
      }
    });

    if (appendOnly) {
      if (bufferStart) {
        bufferStart.prepend('return ');
        bufferEnd.add(';');
      } else if (!sourceSeen) {
        this.source.push('return "";');
      }
    } else {
      varDeclarations += ', buffer = ' + (appendFirst ? '' : this.initializeBuffer());

      if (bufferStart) {
        bufferStart.prepend('return buffer + ');
        bufferEnd.add(';');
      } else {
        this.source.push('return buffer;');
      }
    }

    if (varDeclarations) {
      this.source.prepend('var ' + varDeclarations.substring(2) + (appendFirst ? '' : ';\n'));
    }

    return this.source.merge();
  },

  // [blockValue]
  //
  // On stack, before: hash, inverse, program, value
  // On stack, after: return value of blockHelperMissing
  //
  // The purpose of this opcode is to take a block of the form
  // `{{#this.foo}}...{{/this.foo}}`, resolve the value of `foo`, and
  // replace it on the stack with the result of properly
  // invoking blockHelperMissing.
  blockValue: function blockValue(name) {
    var blockHelperMissing = this.aliasable('helpers.blockHelperMissing'),
        params = [this.contextName(0)];
    this.setupHelperArgs(name, 0, params);

    var blockName = this.popStack();
    params.splice(1, 0, blockName);

    this.push(this.source.functionCall(blockHelperMissing, 'call', params));
  },

  // [ambiguousBlockValue]
  //
  // On stack, before: hash, inverse, program, value
  // Compiler value, before: lastHelper=value of last found helper, if any
  // On stack, after, if no lastHelper: same as [blockValue]
  // On stack, after, if lastHelper: value
  ambiguousBlockValue: function ambiguousBlockValue() {
    // We're being a bit cheeky and reusing the options value from the prior exec
    var blockHelperMissing = this.aliasable('helpers.blockHelperMissing'),
        params = [this.contextName(0)];
    this.setupHelperArgs('', 0, params, true);

    this.flushInline();

    var current = this.topStack();
    params.splice(1, 0, current);

    this.pushSource(['if (!', this.lastHelper, ') { ', current, ' = ', this.source.functionCall(blockHelperMissing, 'call', params), '}']);
  },

  // [appendContent]
  //
  // On stack, before: ...
  // On stack, after: ...
  //
  // Appends the string value of `content` to the current buffer
  appendContent: function appendContent(content) {
    if (this.pendingContent) {
      content = this.pendingContent + content;
    } else {
      this.pendingLocation = this.source.currentLocation;
    }

    this.pendingContent = content;
  },

  // [append]
  //
  // On stack, before: value, ...
  // On stack, after: ...
  //
  // Coerces `value` to a String and appends it to the current buffer.
  //
  // If `value` is truthy, or 0, it is coerced into a string and appended
  // Otherwise, the empty string is appended
  append: function append() {
    if (this.isInline()) {
      this.replaceStack(function (current) {
        return [' != null ? ', current, ' : ""'];
      });

      this.pushSource(this.appendToBuffer(this.popStack()));
    } else {
      var local = this.popStack();
      this.pushSource(['if (', local, ' != null) { ', this.appendToBuffer(local, undefined, true), ' }']);
      if (this.environment.isSimple) {
        this.pushSource(['else { ', this.appendToBuffer("''", undefined, true), ' }']);
      }
    }
  },

  // [appendEscaped]
  //
  // On stack, before: value, ...
  // On stack, after: ...
  //
  // Escape `value` and append it to the buffer
  appendEscaped: function appendEscaped() {
    this.pushSource(this.appendToBuffer([this.aliasable('container.escapeExpression'), '(', this.popStack(), ')']));
  },

  // [getContext]
  //
  // On stack, before: ...
  // On stack, after: ...
  // Compiler value, after: lastContext=depth
  //
  // Set the value of the `lastContext` compiler value to the depth
  getContext: function getContext(depth) {
    this.lastContext = depth;
  },

  // [pushContext]
  //
  // On stack, before: ...
  // On stack, after: currentContext, ...
  //
  // Pushes the value of the current context onto the stack.
  pushContext: function pushContext() {
    this.pushStackLiteral(this.contextName(this.lastContext));
  },

  // [lookupOnContext]
  //
  // On stack, before: ...
  // On stack, after: currentContext[name], ...
  //
  // Looks up the value of `name` on the current context and pushes
  // it onto the stack.
  lookupOnContext: function lookupOnContext(parts, falsy, strict, scoped) {
    var i = 0;

    if (!scoped && this.options.compat && !this.lastContext) {
      // The depthed query is expected to handle the undefined logic for the root level that
      // is implemented below, so we evaluate that directly in compat mode
      this.push(this.depthedLookup(parts[i++]));
    } else {
      this.pushContext();
    }

    this.resolvePath('context', parts, i, falsy, strict);
  },

  // [lookupBlockParam]
  //
  // On stack, before: ...
  // On stack, after: blockParam[name], ...
  //
  // Looks up the value of `parts` on the given block param and pushes
  // it onto the stack.
  lookupBlockParam: function lookupBlockParam(blockParamId, parts) {
    this.useBlockParams = true;

    this.push(['blockParams[', blockParamId[0], '][', blockParamId[1], ']']);
    this.resolvePath('context', parts, 1);
  },

  // [lookupData]
  //
  // On stack, before: ...
  // On stack, after: data, ...
  //
  // Push the data lookup operator
  lookupData: function lookupData(depth, parts, strict) {
    if (!depth) {
      this.pushStackLiteral('data');
    } else {
      this.pushStackLiteral('container.data(data, ' + depth + ')');
    }

    this.resolvePath('data', parts, 0, true, strict);
  },

  resolvePath: function resolvePath(type, parts, i, falsy, strict) {
    // istanbul ignore next

    var _this = this;

    if (this.options.strict || this.options.assumeObjects) {
      this.push(strictLookup(this.options.strict && strict, this, parts, type));
      return;
    }

    var len = parts.length;
    for (; i < len; i++) {
      /* eslint-disable no-loop-func */
      this.replaceStack(function (current) {
        var lookup = _this.nameLookup(current, parts[i], type);
        // We want to ensure that zero and false are handled properly if the context (falsy flag)
        // needs to have the special handling for these values.
        if (!falsy) {
          return [' != null ? ', lookup, ' : ', current];
        } else {
          // Otherwise we can use generic falsy handling
          return [' && ', lookup];
        }
      });
      /* eslint-enable no-loop-func */
    }
  },

  // [resolvePossibleLambda]
  //
  // On stack, before: value, ...
  // On stack, after: resolved value, ...
  //
  // If the `value` is a lambda, replace it on the stack by
  // the return value of the lambda
  resolvePossibleLambda: function resolvePossibleLambda() {
    this.push([this.aliasable('container.lambda'), '(', this.popStack(), ', ', this.contextName(0), ')']);
  },

  // [pushStringParam]
  //
  // On stack, before: ...
  // On stack, after: string, currentContext, ...
  //
  // This opcode is designed for use in string mode, which
  // provides the string value of a parameter along with its
  // depth rather than resolving it immediately.
  pushStringParam: function pushStringParam(string, type) {
    this.pushContext();
    this.pushString(type);

    // If it's a subexpression, the string result
    // will be pushed after this opcode.
    if (type !== 'SubExpression') {
      if (typeof string === 'string') {
        this.pushString(string);
      } else {
        this.pushStackLiteral(string);
      }
    }
  },

  emptyHash: function emptyHash(omitEmpty) {
    if (this.trackIds) {
      this.push('{}'); // hashIds
    }
    if (this.stringParams) {
      this.push('{}'); // hashContexts
      this.push('{}'); // hashTypes
    }
    this.pushStackLiteral(omitEmpty ? 'undefined' : '{}');
  },
  pushHash: function pushHash() {
    if (this.hash) {
      this.hashes.push(this.hash);
    }
    this.hash = { values: [], types: [], contexts: [], ids: [] };
  },
  popHash: function popHash() {
    var hash = this.hash;
    this.hash = this.hashes.pop();

    if (this.trackIds) {
      this.push(this.objectLiteral(hash.ids));
    }
    if (this.stringParams) {
      this.push(this.objectLiteral(hash.contexts));
      this.push(this.objectLiteral(hash.types));
    }

    this.push(this.objectLiteral(hash.values));
  },

  // [pushString]
  //
  // On stack, before: ...
  // On stack, after: quotedString(string), ...
  //
  // Push a quoted version of `string` onto the stack
  pushString: function pushString(string) {
    this.pushStackLiteral(this.quotedString(string));
  },

  // [pushLiteral]
  //
  // On stack, before: ...
  // On stack, after: value, ...
  //
  // Pushes a value onto the stack. This operation prevents
  // the compiler from creating a temporary variable to hold
  // it.
  pushLiteral: function pushLiteral(value) {
    this.pushStackLiteral(value);
  },

  // [pushProgram]
  //
  // On stack, before: ...
  // On stack, after: program(guid), ...
  //
  // Push a program expression onto the stack. This takes
  // a compile-time guid and converts it into a runtime-accessible
  // expression.
  pushProgram: function pushProgram(guid) {
    if (guid != null) {
      this.pushStackLiteral(this.programExpression(guid));
    } else {
      this.pushStackLiteral(null);
    }
  },

  // [registerDecorator]
  //
  // On stack, before: hash, program, params..., ...
  // On stack, after: ...
  //
  // Pops off the decorator's parameters, invokes the decorator,
  // and inserts the decorator into the decorators list.
  registerDecorator: function registerDecorator(paramSize, name) {
    var foundDecorator = this.nameLookup('decorators', name, 'decorator'),
        options = this.setupHelperArgs(name, paramSize);

    this.decorators.push(['fn = ', this.decorators.functionCall(foundDecorator, '', ['fn', 'props', 'container', options]), ' || fn;']);
  },

  // [invokeHelper]
  //
  // On stack, before: hash, inverse, program, params..., ...
  // On stack, after: result of helper invocation
  //
  // Pops off the helper's parameters, invokes the helper,
  // and pushes the helper's return value onto the stack.
  //
  // If the helper is not found, `helperMissing` is called.
  invokeHelper: function invokeHelper(paramSize, name, isSimple) {
    var nonHelper = this.popStack(),
        helper = this.setupHelper(paramSize, name),
        simple = isSimple ? [helper.name, ' || '] : '';

    var lookup = ['('].concat(simple, nonHelper);
    if (!this.options.strict) {
      lookup.push(' || ', this.aliasable('helpers.helperMissing'));
    }
    lookup.push(')');

    this.push(this.source.functionCall(lookup, 'call', helper.callParams));
  },

  // [invokeKnownHelper]
  //
  // On stack, before: hash, inverse, program, params..., ...
  // On stack, after: result of helper invocation
  //
  // This operation is used when the helper is known to exist,
  // so a `helperMissing` fallback is not required.
  invokeKnownHelper: function invokeKnownHelper(paramSize, name) {
    var helper = this.setupHelper(paramSize, name);
    this.push(this.source.functionCall(helper.name, 'call', helper.callParams));
  },

  // [invokeAmbiguous]
  //
  // On stack, before: hash, inverse, program, params..., ...
  // On stack, after: result of disambiguation
  //
  // This operation is used when an expression like `{{foo}}`
  // is provided, but we don't know at compile-time whether it
  // is a helper or a path.
  //
  // This operation emits more code than the other options,
  // and can be avoided by passing the `knownHelpers` and
  // `knownHelpersOnly` flags at compile-time.
  invokeAmbiguous: function invokeAmbiguous(name, helperCall) {
    this.useRegister('helper');

    var nonHelper = this.popStack();

    this.emptyHash();
    var helper = this.setupHelper(0, name, helperCall);

    var helperName = this.lastHelper = this.nameLookup('helpers', name, 'helper');

    var lookup = ['(', '(helper = ', helperName, ' || ', nonHelper, ')'];
    if (!this.options.strict) {
      lookup[0] = '(helper = ';
      lookup.push(' != null ? helper : ', this.aliasable('helpers.helperMissing'));
    }

    this.push(['(', lookup, helper.paramsInit ? ['),(', helper.paramsInit] : [], '),', '(typeof helper === ', this.aliasable('"function"'), ' ? ', this.source.functionCall('helper', 'call', helper.callParams), ' : helper))']);
  },

  // [invokePartial]
  //
  // On stack, before: context, ...
  // On stack after: result of partial invocation
  //
  // This operation pops off a context, invokes a partial with that context,
  // and pushes the result of the invocation back.
  invokePartial: function invokePartial(isDynamic, name, indent) {
    var params = [],
        options = this.setupParams(name, 1, params);

    if (isDynamic) {
      name = this.popStack();
      delete options.name;
    }

    if (indent) {
      options.indent = JSON.stringify(indent);
    }
    options.helpers = 'helpers';
    options.partials = 'partials';
    options.decorators = 'container.decorators';

    if (!isDynamic) {
      params.unshift(this.nameLookup('partials', name, 'partial'));
    } else {
      params.unshift(name);
    }

    if (this.options.compat) {
      options.depths = 'depths';
    }
    options = this.objectLiteral(options);
    params.push(options);

    this.push(this.source.functionCall('container.invokePartial', '', params));
  },

  // [assignToHash]
  //
  // On stack, before: value, ..., hash, ...
  // On stack, after: ..., hash, ...
  //
  // Pops a value off the stack and assigns it to the current hash
  assignToHash: function assignToHash(key) {
    var value = this.popStack(),
        context = undefined,
        type = undefined,
        id = undefined;

    if (this.trackIds) {
      id = this.popStack();
    }
    if (this.stringParams) {
      type = this.popStack();
      context = this.popStack();
    }

    var hash = this.hash;
    if (context) {
      hash.contexts[key] = context;
    }
    if (type) {
      hash.types[key] = type;
    }
    if (id) {
      hash.ids[key] = id;
    }
    hash.values[key] = value;
  },

  pushId: function pushId(type, name, child) {
    if (type === 'BlockParam') {
      this.pushStackLiteral('blockParams[' + name[0] + '].path[' + name[1] + ']' + (child ? ' + ' + JSON.stringify('.' + child) : ''));
    } else if (type === 'PathExpression') {
      this.pushString(name);
    } else if (type === 'SubExpression') {
      this.pushStackLiteral('true');
    } else {
      this.pushStackLiteral('null');
    }
  },

  // HELPERS

  compiler: JavaScriptCompiler,

  compileChildren: function compileChildren(environment, options) {
    var children = environment.children,
        child = undefined,
        compiler = undefined;

    for (var i = 0, l = children.length; i < l; i++) {
      child = children[i];
      compiler = new this.compiler(); // eslint-disable-line new-cap

      var existing = this.matchExistingProgram(child);

      if (existing == null) {
        this.context.programs.push(''); // Placeholder to prevent name conflicts for nested children
        var index = this.context.programs.length;
        child.index = index;
        child.name = 'program' + index;
        this.context.programs[index] = compiler.compile(child, options, this.context, !this.precompile);
        this.context.decorators[index] = compiler.decorators;
        this.context.environments[index] = child;

        this.useDepths = this.useDepths || compiler.useDepths;
        this.useBlockParams = this.useBlockParams || compiler.useBlockParams;
        child.useDepths = this.useDepths;
        child.useBlockParams = this.useBlockParams;
      } else {
        child.index = existing.index;
        child.name = 'program' + existing.index;

        this.useDepths = this.useDepths || existing.useDepths;
        this.useBlockParams = this.useBlockParams || existing.useBlockParams;
      }
    }
  },
  matchExistingProgram: function matchExistingProgram(child) {
    for (var i = 0, len = this.context.environments.length; i < len; i++) {
      var environment = this.context.environments[i];
      if (environment && environment.equals(child)) {
        return environment;
      }
    }
  },

  programExpression: function programExpression(guid) {
    var child = this.environment.children[guid],
        programParams = [child.index, 'data', child.blockParams];

    if (this.useBlockParams || this.useDepths) {
      programParams.push('blockParams');
    }
    if (this.useDepths) {
      programParams.push('depths');
    }

    return 'container.program(' + programParams.join(', ') + ')';
  },

  useRegister: function useRegister(name) {
    if (!this.registers[name]) {
      this.registers[name] = true;
      this.registers.list.push(name);
    }
  },

  push: function push(expr) {
    if (!(expr instanceof Literal)) {
      expr = this.source.wrap(expr);
    }

    this.inlineStack.push(expr);
    return expr;
  },

  pushStackLiteral: function pushStackLiteral(item) {
    this.push(new Literal(item));
  },

  pushSource: function pushSource(source) {
    if (this.pendingContent) {
      this.source.push(this.appendToBuffer(this.source.quotedString(this.pendingContent), this.pendingLocation));
      this.pendingContent = undefined;
    }

    if (source) {
      this.source.push(source);
    }
  },

  replaceStack: function replaceStack(callback) {
    var prefix = ['('],
        stack = undefined,
        createdStack = undefined,
        usedLiteral = undefined;

    /* istanbul ignore next */
    if (!this.isInline()) {
      throw new _exception2['default']('replaceStack on non-inline');
    }

    // We want to merge the inline statement into the replacement statement via ','
    var top = this.popStack(true);

    if (top instanceof Literal) {
      // Literals do not need to be inlined
      stack = [top.value];
      prefix = ['(', stack];
      usedLiteral = true;
    } else {
      // Get or create the current stack name for use by the inline
      createdStack = true;
      var _name = this.incrStack();

      prefix = ['((', this.push(_name), ' = ', top, ')'];
      stack = this.topStack();
    }

    var item = callback.call(this, stack);

    if (!usedLiteral) {
      this.popStack();
    }
    if (createdStack) {
      this.stackSlot--;
    }
    this.push(prefix.concat(item, ')'));
  },

  incrStack: function incrStack() {
    this.stackSlot++;
    if (this.stackSlot > this.stackVars.length) {
      this.stackVars.push('stack' + this.stackSlot);
    }
    return this.topStackName();
  },
  topStackName: function topStackName() {
    return 'stack' + this.stackSlot;
  },
  flushInline: function flushInline() {
    var inlineStack = this.inlineStack;
    this.inlineStack = [];
    for (var i = 0, len = inlineStack.length; i < len; i++) {
      var entry = inlineStack[i];
      /* istanbul ignore if */
      if (entry instanceof Literal) {
        this.compileStack.push(entry);
      } else {
        var stack = this.incrStack();
        this.pushSource([stack, ' = ', entry, ';']);
        this.compileStack.push(stack);
      }
    }
  },
  isInline: function isInline() {
    return this.inlineStack.length;
  },

  popStack: function popStack(wrapped) {
    var inline = this.isInline(),
        item = (inline ? this.inlineStack : this.compileStack).pop();

    if (!wrapped && item instanceof Literal) {
      return item.value;
    } else {
      if (!inline) {
        /* istanbul ignore next */
        if (!this.stackSlot) {
          throw new _exception2['default']('Invalid stack pop');
        }
        this.stackSlot--;
      }
      return item;
    }
  },

  topStack: function topStack() {
    var stack = this.isInline() ? this.inlineStack : this.compileStack,
        item = stack[stack.length - 1];

    /* istanbul ignore if */
    if (item instanceof Literal) {
      return item.value;
    } else {
      return item;
    }
  },

  contextName: function contextName(context) {
    if (this.useDepths && context) {
      return 'depths[' + context + ']';
    } else {
      return 'depth' + context;
    }
  },

  quotedString: function quotedString(str) {
    return this.source.quotedString(str);
  },

  objectLiteral: function objectLiteral(obj) {
    return this.source.objectLiteral(obj);
  },

  aliasable: function aliasable(name) {
    var ret = this.aliases[name];
    if (ret) {
      ret.referenceCount++;
      return ret;
    }

    ret = this.aliases[name] = this.source.wrap(name);
    ret.aliasable = true;
    ret.referenceCount = 1;

    return ret;
  },

  setupHelper: function setupHelper(paramSize, name, blockHelper) {
    var params = [],
        paramsInit = this.setupHelperArgs(name, paramSize, params, blockHelper);
    var foundHelper = this.nameLookup('helpers', name, 'helper'),
        callContext = this.aliasable(this.contextName(0) + ' != null ? ' + this.contextName(0) + ' : {}');

    return {
      params: params,
      paramsInit: paramsInit,
      name: foundHelper,
      callParams: [callContext].concat(params)
    };
  },

  setupParams: function setupParams(helper, paramSize, params) {
    var options = {},
        contexts = [],
        types = [],
        ids = [],
        objectArgs = !params,
        param = undefined;

    if (objectArgs) {
      params = [];
    }

    options.name = this.quotedString(helper);
    options.hash = this.popStack();

    if (this.trackIds) {
      options.hashIds = this.popStack();
    }
    if (this.stringParams) {
      options.hashTypes = this.popStack();
      options.hashContexts = this.popStack();
    }

    var inverse = this.popStack(),
        program = this.popStack();

    // Avoid setting fn and inverse if neither are set. This allows
    // helpers to do a check for `if (options.fn)`
    if (program || inverse) {
      options.fn = program || 'container.noop';
      options.inverse = inverse || 'container.noop';
    }

    // The parameters go on to the stack in order (making sure that they are evaluated in order)
    // so we need to pop them off the stack in reverse order
    var i = paramSize;
    while (i--) {
      param = this.popStack();
      params[i] = param;

      if (this.trackIds) {
        ids[i] = this.popStack();
      }
      if (this.stringParams) {
        types[i] = this.popStack();
        contexts[i] = this.popStack();
      }
    }

    if (objectArgs) {
      options.args = this.source.generateArray(params);
    }

    if (this.trackIds) {
      options.ids = this.source.generateArray(ids);
    }
    if (this.stringParams) {
      options.types = this.source.generateArray(types);
      options.contexts = this.source.generateArray(contexts);
    }

    if (this.options.data) {
      options.data = 'data';
    }
    if (this.useBlockParams) {
      options.blockParams = 'blockParams';
    }
    return options;
  },

  setupHelperArgs: function setupHelperArgs(helper, paramSize, params, useRegister) {
    var options = this.setupParams(helper, paramSize, params);
    options = this.objectLiteral(options);
    if (useRegister) {
      this.useRegister('options');
      params.push('options');
      return ['options=', options];
    } else if (params) {
      params.push(options);
      return '';
    } else {
      return options;
    }
  }
};

(function () {
  var reservedWords = ('break else new var' + ' case finally return void' + ' catch for switch while' + ' continue function this with' + ' default if throw' + ' delete in try' + ' do instanceof typeof' + ' abstract enum int short' + ' boolean export interface static' + ' byte extends long super' + ' char final native synchronized' + ' class float package throws' + ' const goto private transient' + ' debugger implements protected volatile' + ' double import public let yield await' + ' null true false').split(' ');

  var compilerWords = JavaScriptCompiler.RESERVED_WORDS = {};

  for (var i = 0, l = reservedWords.length; i < l; i++) {
    compilerWords[reservedWords[i]] = true;
  }
})();

JavaScriptCompiler.isValidJavaScriptVariableName = function (name) {
  return !JavaScriptCompiler.RESERVED_WORDS[name] && /^[a-zA-Z_$][0-9a-zA-Z_$]*$/.test(name);
};

function strictLookup(requireTerminal, compiler, parts, type) {
  var stack = compiler.popStack(),
      i = 0,
      len = parts.length;
  if (requireTerminal) {
    len--;
  }

  for (; i < len; i++) {
    stack = compiler.nameLookup(stack, parts[i], type);
  }

  if (requireTerminal) {
    return [compiler.aliasable('container.strict'), '(', stack, ', ', compiler.quotedString(parts[i]), ')'];
  } else {
    return stack;
  }
}

exports['default'] = JavaScriptCompiler;
module.exports = exports['default'];


},{"../base":5,"../exception":18,"../utils":31,"./code-gen":8}],12:[function(require,module,exports){
/* istanbul ignore next */
/* Jison generated parser */
"use strict";

var handlebars = (function () {
    var parser = { trace: function trace() {},
        yy: {},
        symbols_: { "error": 2, "root": 3, "program": 4, "EOF": 5, "program_repetition0": 6, "statement": 7, "mustache": 8, "block": 9, "rawBlock": 10, "partial": 11, "partialBlock": 12, "content": 13, "COMMENT": 14, "CONTENT": 15, "openRawBlock": 16, "rawBlock_repetition_plus0": 17, "END_RAW_BLOCK": 18, "OPEN_RAW_BLOCK": 19, "helperName": 20, "openRawBlock_repetition0": 21, "openRawBlock_option0": 22, "CLOSE_RAW_BLOCK": 23, "openBlock": 24, "block_option0": 25, "closeBlock": 26, "openInverse": 27, "block_option1": 28, "OPEN_BLOCK": 29, "openBlock_repetition0": 30, "openBlock_option0": 31, "openBlock_option1": 32, "CLOSE": 33, "OPEN_INVERSE": 34, "openInverse_repetition0": 35, "openInverse_option0": 36, "openInverse_option1": 37, "openInverseChain": 38, "OPEN_INVERSE_CHAIN": 39, "openInverseChain_repetition0": 40, "openInverseChain_option0": 41, "openInverseChain_option1": 42, "inverseAndProgram": 43, "INVERSE": 44, "inverseChain": 45, "inverseChain_option0": 46, "OPEN_ENDBLOCK": 47, "OPEN": 48, "mustache_repetition0": 49, "mustache_option0": 50, "OPEN_UNESCAPED": 51, "mustache_repetition1": 52, "mustache_option1": 53, "CLOSE_UNESCAPED": 54, "OPEN_PARTIAL": 55, "partialName": 56, "partial_repetition0": 57, "partial_option0": 58, "openPartialBlock": 59, "OPEN_PARTIAL_BLOCK": 60, "openPartialBlock_repetition0": 61, "openPartialBlock_option0": 62, "param": 63, "sexpr": 64, "OPEN_SEXPR": 65, "sexpr_repetition0": 66, "sexpr_option0": 67, "CLOSE_SEXPR": 68, "hash": 69, "hash_repetition_plus0": 70, "hashSegment": 71, "ID": 72, "EQUALS": 73, "blockParams": 74, "OPEN_BLOCK_PARAMS": 75, "blockParams_repetition_plus0": 76, "CLOSE_BLOCK_PARAMS": 77, "path": 78, "dataName": 79, "STRING": 80, "NUMBER": 81, "BOOLEAN": 82, "UNDEFINED": 83, "NULL": 84, "DATA": 85, "pathSegments": 86, "SEP": 87, "$accept": 0, "$end": 1 },
        terminals_: { 2: "error", 5: "EOF", 14: "COMMENT", 15: "CONTENT", 18: "END_RAW_BLOCK", 19: "OPEN_RAW_BLOCK", 23: "CLOSE_RAW_BLOCK", 29: "OPEN_BLOCK", 33: "CLOSE", 34: "OPEN_INVERSE", 39: "OPEN_INVERSE_CHAIN", 44: "INVERSE", 47: "OPEN_ENDBLOCK", 48: "OPEN", 51: "OPEN_UNESCAPED", 54: "CLOSE_UNESCAPED", 55: "OPEN_PARTIAL", 60: "OPEN_PARTIAL_BLOCK", 65: "OPEN_SEXPR", 68: "CLOSE_SEXPR", 72: "ID", 73: "EQUALS", 75: "OPEN_BLOCK_PARAMS", 77: "CLOSE_BLOCK_PARAMS", 80: "STRING", 81: "NUMBER", 82: "BOOLEAN", 83: "UNDEFINED", 84: "NULL", 85: "DATA", 87: "SEP" },
        productions_: [0, [3, 2], [4, 1], [7, 1], [7, 1], [7, 1], [7, 1], [7, 1], [7, 1], [7, 1], [13, 1], [10, 3], [16, 5], [9, 4], [9, 4], [24, 6], [27, 6], [38, 6], [43, 2], [45, 3], [45, 1], [26, 3], [8, 5], [8, 5], [11, 5], [12, 3], [59, 5], [63, 1], [63, 1], [64, 5], [69, 1], [71, 3], [74, 3], [20, 1], [20, 1], [20, 1], [20, 1], [20, 1], [20, 1], [20, 1], [56, 1], [56, 1], [79, 2], [78, 1], [86, 3], [86, 1], [6, 0], [6, 2], [17, 1], [17, 2], [21, 0], [21, 2], [22, 0], [22, 1], [25, 0], [25, 1], [28, 0], [28, 1], [30, 0], [30, 2], [31, 0], [31, 1], [32, 0], [32, 1], [35, 0], [35, 2], [36, 0], [36, 1], [37, 0], [37, 1], [40, 0], [40, 2], [41, 0], [41, 1], [42, 0], [42, 1], [46, 0], [46, 1], [49, 0], [49, 2], [50, 0], [50, 1], [52, 0], [52, 2], [53, 0], [53, 1], [57, 0], [57, 2], [58, 0], [58, 1], [61, 0], [61, 2], [62, 0], [62, 1], [66, 0], [66, 2], [67, 0], [67, 1], [70, 1], [70, 2], [76, 1], [76, 2]],
        performAction: function anonymous(yytext, yyleng, yylineno, yy, yystate, $$, _$
        /**/) {

            var $0 = $$.length - 1;
            switch (yystate) {
                case 1:
                    return $$[$0 - 1];
                    break;
                case 2:
                    this.$ = yy.prepareProgram($$[$0]);
                    break;
                case 3:
                    this.$ = $$[$0];
                    break;
                case 4:
                    this.$ = $$[$0];
                    break;
                case 5:
                    this.$ = $$[$0];
                    break;
                case 6:
                    this.$ = $$[$0];
                    break;
                case 7:
                    this.$ = $$[$0];
                    break;
                case 8:
                    this.$ = $$[$0];
                    break;
                case 9:
                    this.$ = {
                        type: 'CommentStatement',
                        value: yy.stripComment($$[$0]),
                        strip: yy.stripFlags($$[$0], $$[$0]),
                        loc: yy.locInfo(this._$)
                    };

                    break;
                case 10:
                    this.$ = {
                        type: 'ContentStatement',
                        original: $$[$0],
                        value: $$[$0],
                        loc: yy.locInfo(this._$)
                    };

                    break;
                case 11:
                    this.$ = yy.prepareRawBlock($$[$0 - 2], $$[$0 - 1], $$[$0], this._$);
                    break;
                case 12:
                    this.$ = { path: $$[$0 - 3], params: $$[$0 - 2], hash: $$[$0 - 1] };
                    break;
                case 13:
                    this.$ = yy.prepareBlock($$[$0 - 3], $$[$0 - 2], $$[$0 - 1], $$[$0], false, this._$);
                    break;
                case 14:
                    this.$ = yy.prepareBlock($$[$0 - 3], $$[$0 - 2], $$[$0 - 1], $$[$0], true, this._$);
                    break;
                case 15:
                    this.$ = { open: $$[$0 - 5], path: $$[$0 - 4], params: $$[$0 - 3], hash: $$[$0 - 2], blockParams: $$[$0 - 1], strip: yy.stripFlags($$[$0 - 5], $$[$0]) };
                    break;
                case 16:
                    this.$ = { path: $$[$0 - 4], params: $$[$0 - 3], hash: $$[$0 - 2], blockParams: $$[$0 - 1], strip: yy.stripFlags($$[$0 - 5], $$[$0]) };
                    break;
                case 17:
                    this.$ = { path: $$[$0 - 4], params: $$[$0 - 3], hash: $$[$0 - 2], blockParams: $$[$0 - 1], strip: yy.stripFlags($$[$0 - 5], $$[$0]) };
                    break;
                case 18:
                    this.$ = { strip: yy.stripFlags($$[$0 - 1], $$[$0 - 1]), program: $$[$0] };
                    break;
                case 19:
                    var inverse = yy.prepareBlock($$[$0 - 2], $$[$0 - 1], $$[$0], $$[$0], false, this._$),
                        program = yy.prepareProgram([inverse], $$[$0 - 1].loc);
                    program.chained = true;

                    this.$ = { strip: $$[$0 - 2].strip, program: program, chain: true };

                    break;
                case 20:
                    this.$ = $$[$0];
                    break;
                case 21:
                    this.$ = { path: $$[$0 - 1], strip: yy.stripFlags($$[$0 - 2], $$[$0]) };
                    break;
                case 22:
                    this.$ = yy.prepareMustache($$[$0 - 3], $$[$0 - 2], $$[$0 - 1], $$[$0 - 4], yy.stripFlags($$[$0 - 4], $$[$0]), this._$);
                    break;
                case 23:
                    this.$ = yy.prepareMustache($$[$0 - 3], $$[$0 - 2], $$[$0 - 1], $$[$0 - 4], yy.stripFlags($$[$0 - 4], $$[$0]), this._$);
                    break;
                case 24:
                    this.$ = {
                        type: 'PartialStatement',
                        name: $$[$0 - 3],
                        params: $$[$0 - 2],
                        hash: $$[$0 - 1],
                        indent: '',
                        strip: yy.stripFlags($$[$0 - 4], $$[$0]),
                        loc: yy.locInfo(this._$)
                    };

                    break;
                case 25:
                    this.$ = yy.preparePartialBlock($$[$0 - 2], $$[$0 - 1], $$[$0], this._$);
                    break;
                case 26:
                    this.$ = { path: $$[$0 - 3], params: $$[$0 - 2], hash: $$[$0 - 1], strip: yy.stripFlags($$[$0 - 4], $$[$0]) };
                    break;
                case 27:
                    this.$ = $$[$0];
                    break;
                case 28:
                    this.$ = $$[$0];
                    break;
                case 29:
                    this.$ = {
                        type: 'SubExpression',
                        path: $$[$0 - 3],
                        params: $$[$0 - 2],
                        hash: $$[$0 - 1],
                        loc: yy.locInfo(this._$)
                    };

                    break;
                case 30:
                    this.$ = { type: 'Hash', pairs: $$[$0], loc: yy.locInfo(this._$) };
                    break;
                case 31:
                    this.$ = { type: 'HashPair', key: yy.id($$[$0 - 2]), value: $$[$0], loc: yy.locInfo(this._$) };
                    break;
                case 32:
                    this.$ = yy.id($$[$0 - 1]);
                    break;
                case 33:
                    this.$ = $$[$0];
                    break;
                case 34:
                    this.$ = $$[$0];
                    break;
                case 35:
                    this.$ = { type: 'StringLiteral', value: $$[$0], original: $$[$0], loc: yy.locInfo(this._$) };
                    break;
                case 36:
                    this.$ = { type: 'NumberLiteral', value: Number($$[$0]), original: Number($$[$0]), loc: yy.locInfo(this._$) };
                    break;
                case 37:
                    this.$ = { type: 'BooleanLiteral', value: $$[$0] === 'true', original: $$[$0] === 'true', loc: yy.locInfo(this._$) };
                    break;
                case 38:
                    this.$ = { type: 'UndefinedLiteral', original: undefined, value: undefined, loc: yy.locInfo(this._$) };
                    break;
                case 39:
                    this.$ = { type: 'NullLiteral', original: null, value: null, loc: yy.locInfo(this._$) };
                    break;
                case 40:
                    this.$ = $$[$0];
                    break;
                case 41:
                    this.$ = $$[$0];
                    break;
                case 42:
                    this.$ = yy.preparePath(true, $$[$0], this._$);
                    break;
                case 43:
                    this.$ = yy.preparePath(false, $$[$0], this._$);
                    break;
                case 44:
                    $$[$0 - 2].push({ part: yy.id($$[$0]), original: $$[$0], separator: $$[$0 - 1] });this.$ = $$[$0 - 2];
                    break;
                case 45:
                    this.$ = [{ part: yy.id($$[$0]), original: $$[$0] }];
                    break;
                case 46:
                    this.$ = [];
                    break;
                case 47:
                    $$[$0 - 1].push($$[$0]);
                    break;
                case 48:
                    this.$ = [$$[$0]];
                    break;
                case 49:
                    $$[$0 - 1].push($$[$0]);
                    break;
                case 50:
                    this.$ = [];
                    break;
                case 51:
                    $$[$0 - 1].push($$[$0]);
                    break;
                case 58:
                    this.$ = [];
                    break;
                case 59:
                    $$[$0 - 1].push($$[$0]);
                    break;
                case 64:
                    this.$ = [];
                    break;
                case 65:
                    $$[$0 - 1].push($$[$0]);
                    break;
                case 70:
                    this.$ = [];
                    break;
                case 71:
                    $$[$0 - 1].push($$[$0]);
                    break;
                case 78:
                    this.$ = [];
                    break;
                case 79:
                    $$[$0 - 1].push($$[$0]);
                    break;
                case 82:
                    this.$ = [];
                    break;
                case 83:
                    $$[$0 - 1].push($$[$0]);
                    break;
                case 86:
                    this.$ = [];
                    break;
                case 87:
                    $$[$0 - 1].push($$[$0]);
                    break;
                case 90:
                    this.$ = [];
                    break;
                case 91:
                    $$[$0 - 1].push($$[$0]);
                    break;
                case 94:
                    this.$ = [];
                    break;
                case 95:
                    $$[$0 - 1].push($$[$0]);
                    break;
                case 98:
                    this.$ = [$$[$0]];
                    break;
                case 99:
                    $$[$0 - 1].push($$[$0]);
                    break;
                case 100:
                    this.$ = [$$[$0]];
                    break;
                case 101:
                    $$[$0 - 1].push($$[$0]);
                    break;
            }
        },
        table: [{ 3: 1, 4: 2, 5: [2, 46], 6: 3, 14: [2, 46], 15: [2, 46], 19: [2, 46], 29: [2, 46], 34: [2, 46], 48: [2, 46], 51: [2, 46], 55: [2, 46], 60: [2, 46] }, { 1: [3] }, { 5: [1, 4] }, { 5: [2, 2], 7: 5, 8: 6, 9: 7, 10: 8, 11: 9, 12: 10, 13: 11, 14: [1, 12], 15: [1, 20], 16: 17, 19: [1, 23], 24: 15, 27: 16, 29: [1, 21], 34: [1, 22], 39: [2, 2], 44: [2, 2], 47: [2, 2], 48: [1, 13], 51: [1, 14], 55: [1, 18], 59: 19, 60: [1, 24] }, { 1: [2, 1] }, { 5: [2, 47], 14: [2, 47], 15: [2, 47], 19: [2, 47], 29: [2, 47], 34: [2, 47], 39: [2, 47], 44: [2, 47], 47: [2, 47], 48: [2, 47], 51: [2, 47], 55: [2, 47], 60: [2, 47] }, { 5: [2, 3], 14: [2, 3], 15: [2, 3], 19: [2, 3], 29: [2, 3], 34: [2, 3], 39: [2, 3], 44: [2, 3], 47: [2, 3], 48: [2, 3], 51: [2, 3], 55: [2, 3], 60: [2, 3] }, { 5: [2, 4], 14: [2, 4], 15: [2, 4], 19: [2, 4], 29: [2, 4], 34: [2, 4], 39: [2, 4], 44: [2, 4], 47: [2, 4], 48: [2, 4], 51: [2, 4], 55: [2, 4], 60: [2, 4] }, { 5: [2, 5], 14: [2, 5], 15: [2, 5], 19: [2, 5], 29: [2, 5], 34: [2, 5], 39: [2, 5], 44: [2, 5], 47: [2, 5], 48: [2, 5], 51: [2, 5], 55: [2, 5], 60: [2, 5] }, { 5: [2, 6], 14: [2, 6], 15: [2, 6], 19: [2, 6], 29: [2, 6], 34: [2, 6], 39: [2, 6], 44: [2, 6], 47: [2, 6], 48: [2, 6], 51: [2, 6], 55: [2, 6], 60: [2, 6] }, { 5: [2, 7], 14: [2, 7], 15: [2, 7], 19: [2, 7], 29: [2, 7], 34: [2, 7], 39: [2, 7], 44: [2, 7], 47: [2, 7], 48: [2, 7], 51: [2, 7], 55: [2, 7], 60: [2, 7] }, { 5: [2, 8], 14: [2, 8], 15: [2, 8], 19: [2, 8], 29: [2, 8], 34: [2, 8], 39: [2, 8], 44: [2, 8], 47: [2, 8], 48: [2, 8], 51: [2, 8], 55: [2, 8], 60: [2, 8] }, { 5: [2, 9], 14: [2, 9], 15: [2, 9], 19: [2, 9], 29: [2, 9], 34: [2, 9], 39: [2, 9], 44: [2, 9], 47: [2, 9], 48: [2, 9], 51: [2, 9], 55: [2, 9], 60: [2, 9] }, { 20: 25, 72: [1, 35], 78: 26, 79: 27, 80: [1, 28], 81: [1, 29], 82: [1, 30], 83: [1, 31], 84: [1, 32], 85: [1, 34], 86: 33 }, { 20: 36, 72: [1, 35], 78: 26, 79: 27, 80: [1, 28], 81: [1, 29], 82: [1, 30], 83: [1, 31], 84: [1, 32], 85: [1, 34], 86: 33 }, { 4: 37, 6: 3, 14: [2, 46], 15: [2, 46], 19: [2, 46], 29: [2, 46], 34: [2, 46], 39: [2, 46], 44: [2, 46], 47: [2, 46], 48: [2, 46], 51: [2, 46], 55: [2, 46], 60: [2, 46] }, { 4: 38, 6: 3, 14: [2, 46], 15: [2, 46], 19: [2, 46], 29: [2, 46], 34: [2, 46], 44: [2, 46], 47: [2, 46], 48: [2, 46], 51: [2, 46], 55: [2, 46], 60: [2, 46] }, { 13: 40, 15: [1, 20], 17: 39 }, { 20: 42, 56: 41, 64: 43, 65: [1, 44], 72: [1, 35], 78: 26, 79: 27, 80: [1, 28], 81: [1, 29], 82: [1, 30], 83: [1, 31], 84: [1, 32], 85: [1, 34], 86: 33 }, { 4: 45, 6: 3, 14: [2, 46], 15: [2, 46], 19: [2, 46], 29: [2, 46], 34: [2, 46], 47: [2, 46], 48: [2, 46], 51: [2, 46], 55: [2, 46], 60: [2, 46] }, { 5: [2, 10], 14: [2, 10], 15: [2, 10], 18: [2, 10], 19: [2, 10], 29: [2, 10], 34: [2, 10], 39: [2, 10], 44: [2, 10], 47: [2, 10], 48: [2, 10], 51: [2, 10], 55: [2, 10], 60: [2, 10] }, { 20: 46, 72: [1, 35], 78: 26, 79: 27, 80: [1, 28], 81: [1, 29], 82: [1, 30], 83: [1, 31], 84: [1, 32], 85: [1, 34], 86: 33 }, { 20: 47, 72: [1, 35], 78: 26, 79: 27, 80: [1, 28], 81: [1, 29], 82: [1, 30], 83: [1, 31], 84: [1, 32], 85: [1, 34], 86: 33 }, { 20: 48, 72: [1, 35], 78: 26, 79: 27, 80: [1, 28], 81: [1, 29], 82: [1, 30], 83: [1, 31], 84: [1, 32], 85: [1, 34], 86: 33 }, { 20: 42, 56: 49, 64: 43, 65: [1, 44], 72: [1, 35], 78: 26, 79: 27, 80: [1, 28], 81: [1, 29], 82: [1, 30], 83: [1, 31], 84: [1, 32], 85: [1, 34], 86: 33 }, { 33: [2, 78], 49: 50, 65: [2, 78], 72: [2, 78], 80: [2, 78], 81: [2, 78], 82: [2, 78], 83: [2, 78], 84: [2, 78], 85: [2, 78] }, { 23: [2, 33], 33: [2, 33], 54: [2, 33], 65: [2, 33], 68: [2, 33], 72: [2, 33], 75: [2, 33], 80: [2, 33], 81: [2, 33], 82: [2, 33], 83: [2, 33], 84: [2, 33], 85: [2, 33] }, { 23: [2, 34], 33: [2, 34], 54: [2, 34], 65: [2, 34], 68: [2, 34], 72: [2, 34], 75: [2, 34], 80: [2, 34], 81: [2, 34], 82: [2, 34], 83: [2, 34], 84: [2, 34], 85: [2, 34] }, { 23: [2, 35], 33: [2, 35], 54: [2, 35], 65: [2, 35], 68: [2, 35], 72: [2, 35], 75: [2, 35], 80: [2, 35], 81: [2, 35], 82: [2, 35], 83: [2, 35], 84: [2, 35], 85: [2, 35] }, { 23: [2, 36], 33: [2, 36], 54: [2, 36], 65: [2, 36], 68: [2, 36], 72: [2, 36], 75: [2, 36], 80: [2, 36], 81: [2, 36], 82: [2, 36], 83: [2, 36], 84: [2, 36], 85: [2, 36] }, { 23: [2, 37], 33: [2, 37], 54: [2, 37], 65: [2, 37], 68: [2, 37], 72: [2, 37], 75: [2, 37], 80: [2, 37], 81: [2, 37], 82: [2, 37], 83: [2, 37], 84: [2, 37], 85: [2, 37] }, { 23: [2, 38], 33: [2, 38], 54: [2, 38], 65: [2, 38], 68: [2, 38], 72: [2, 38], 75: [2, 38], 80: [2, 38], 81: [2, 38], 82: [2, 38], 83: [2, 38], 84: [2, 38], 85: [2, 38] }, { 23: [2, 39], 33: [2, 39], 54: [2, 39], 65: [2, 39], 68: [2, 39], 72: [2, 39], 75: [2, 39], 80: [2, 39], 81: [2, 39], 82: [2, 39], 83: [2, 39], 84: [2, 39], 85: [2, 39] }, { 23: [2, 43], 33: [2, 43], 54: [2, 43], 65: [2, 43], 68: [2, 43], 72: [2, 43], 75: [2, 43], 80: [2, 43], 81: [2, 43], 82: [2, 43], 83: [2, 43], 84: [2, 43], 85: [2, 43], 87: [1, 51] }, { 72: [1, 35], 86: 52 }, { 23: [2, 45], 33: [2, 45], 54: [2, 45], 65: [2, 45], 68: [2, 45], 72: [2, 45], 75: [2, 45], 80: [2, 45], 81: [2, 45], 82: [2, 45], 83: [2, 45], 84: [2, 45], 85: [2, 45], 87: [2, 45] }, { 52: 53, 54: [2, 82], 65: [2, 82], 72: [2, 82], 80: [2, 82], 81: [2, 82], 82: [2, 82], 83: [2, 82], 84: [2, 82], 85: [2, 82] }, { 25: 54, 38: 56, 39: [1, 58], 43: 57, 44: [1, 59], 45: 55, 47: [2, 54] }, { 28: 60, 43: 61, 44: [1, 59], 47: [2, 56] }, { 13: 63, 15: [1, 20], 18: [1, 62] }, { 15: [2, 48], 18: [2, 48] }, { 33: [2, 86], 57: 64, 65: [2, 86], 72: [2, 86], 80: [2, 86], 81: [2, 86], 82: [2, 86], 83: [2, 86], 84: [2, 86], 85: [2, 86] }, { 33: [2, 40], 65: [2, 40], 72: [2, 40], 80: [2, 40], 81: [2, 40], 82: [2, 40], 83: [2, 40], 84: [2, 40], 85: [2, 40] }, { 33: [2, 41], 65: [2, 41], 72: [2, 41], 80: [2, 41], 81: [2, 41], 82: [2, 41], 83: [2, 41], 84: [2, 41], 85: [2, 41] }, { 20: 65, 72: [1, 35], 78: 26, 79: 27, 80: [1, 28], 81: [1, 29], 82: [1, 30], 83: [1, 31], 84: [1, 32], 85: [1, 34], 86: 33 }, { 26: 66, 47: [1, 67] }, { 30: 68, 33: [2, 58], 65: [2, 58], 72: [2, 58], 75: [2, 58], 80: [2, 58], 81: [2, 58], 82: [2, 58], 83: [2, 58], 84: [2, 58], 85: [2, 58] }, { 33: [2, 64], 35: 69, 65: [2, 64], 72: [2, 64], 75: [2, 64], 80: [2, 64], 81: [2, 64], 82: [2, 64], 83: [2, 64], 84: [2, 64], 85: [2, 64] }, { 21: 70, 23: [2, 50], 65: [2, 50], 72: [2, 50], 80: [2, 50], 81: [2, 50], 82: [2, 50], 83: [2, 50], 84: [2, 50], 85: [2, 50] }, { 33: [2, 90], 61: 71, 65: [2, 90], 72: [2, 90], 80: [2, 90], 81: [2, 90], 82: [2, 90], 83: [2, 90], 84: [2, 90], 85: [2, 90] }, { 20: 75, 33: [2, 80], 50: 72, 63: 73, 64: 76, 65: [1, 44], 69: 74, 70: 77, 71: 78, 72: [1, 79], 78: 26, 79: 27, 80: [1, 28], 81: [1, 29], 82: [1, 30], 83: [1, 31], 84: [1, 32], 85: [1, 34], 86: 33 }, { 72: [1, 80] }, { 23: [2, 42], 33: [2, 42], 54: [2, 42], 65: [2, 42], 68: [2, 42], 72: [2, 42], 75: [2, 42], 80: [2, 42], 81: [2, 42], 82: [2, 42], 83: [2, 42], 84: [2, 42], 85: [2, 42], 87: [1, 51] }, { 20: 75, 53: 81, 54: [2, 84], 63: 82, 64: 76, 65: [1, 44], 69: 83, 70: 77, 71: 78, 72: [1, 79], 78: 26, 79: 27, 80: [1, 28], 81: [1, 29], 82: [1, 30], 83: [1, 31], 84: [1, 32], 85: [1, 34], 86: 33 }, { 26: 84, 47: [1, 67] }, { 47: [2, 55] }, { 4: 85, 6: 3, 14: [2, 46], 15: [2, 46], 19: [2, 46], 29: [2, 46], 34: [2, 46], 39: [2, 46], 44: [2, 46], 47: [2, 46], 48: [2, 46], 51: [2, 46], 55: [2, 46], 60: [2, 46] }, { 47: [2, 20] }, { 20: 86, 72: [1, 35], 78: 26, 79: 27, 80: [1, 28], 81: [1, 29], 82: [1, 30], 83: [1, 31], 84: [1, 32], 85: [1, 34], 86: 33 }, { 4: 87, 6: 3, 14: [2, 46], 15: [2, 46], 19: [2, 46], 29: [2, 46], 34: [2, 46], 47: [2, 46], 48: [2, 46], 51: [2, 46], 55: [2, 46], 60: [2, 46] }, { 26: 88, 47: [1, 67] }, { 47: [2, 57] }, { 5: [2, 11], 14: [2, 11], 15: [2, 11], 19: [2, 11], 29: [2, 11], 34: [2, 11], 39: [2, 11], 44: [2, 11], 47: [2, 11], 48: [2, 11], 51: [2, 11], 55: [2, 11], 60: [2, 11] }, { 15: [2, 49], 18: [2, 49] }, { 20: 75, 33: [2, 88], 58: 89, 63: 90, 64: 76, 65: [1, 44], 69: 91, 70: 77, 71: 78, 72: [1, 79], 78: 26, 79: 27, 80: [1, 28], 81: [1, 29], 82: [1, 30], 83: [1, 31], 84: [1, 32], 85: [1, 34], 86: 33 }, { 65: [2, 94], 66: 92, 68: [2, 94], 72: [2, 94], 80: [2, 94], 81: [2, 94], 82: [2, 94], 83: [2, 94], 84: [2, 94], 85: [2, 94] }, { 5: [2, 25], 14: [2, 25], 15: [2, 25], 19: [2, 25], 29: [2, 25], 34: [2, 25], 39: [2, 25], 44: [2, 25], 47: [2, 25], 48: [2, 25], 51: [2, 25], 55: [2, 25], 60: [2, 25] }, { 20: 93, 72: [1, 35], 78: 26, 79: 27, 80: [1, 28], 81: [1, 29], 82: [1, 30], 83: [1, 31], 84: [1, 32], 85: [1, 34], 86: 33 }, { 20: 75, 31: 94, 33: [2, 60], 63: 95, 64: 76, 65: [1, 44], 69: 96, 70: 77, 71: 78, 72: [1, 79], 75: [2, 60], 78: 26, 79: 27, 80: [1, 28], 81: [1, 29], 82: [1, 30], 83: [1, 31], 84: [1, 32], 85: [1, 34], 86: 33 }, { 20: 75, 33: [2, 66], 36: 97, 63: 98, 64: 76, 65: [1, 44], 69: 99, 70: 77, 71: 78, 72: [1, 79], 75: [2, 66], 78: 26, 79: 27, 80: [1, 28], 81: [1, 29], 82: [1, 30], 83: [1, 31], 84: [1, 32], 85: [1, 34], 86: 33 }, { 20: 75, 22: 100, 23: [2, 52], 63: 101, 64: 76, 65: [1, 44], 69: 102, 70: 77, 71: 78, 72: [1, 79], 78: 26, 79: 27, 80: [1, 28], 81: [1, 29], 82: [1, 30], 83: [1, 31], 84: [1, 32], 85: [1, 34], 86: 33 }, { 20: 75, 33: [2, 92], 62: 103, 63: 104, 64: 76, 65: [1, 44], 69: 105, 70: 77, 71: 78, 72: [1, 79], 78: 26, 79: 27, 80: [1, 28], 81: [1, 29], 82: [1, 30], 83: [1, 31], 84: [1, 32], 85: [1, 34], 86: 33 }, { 33: [1, 106] }, { 33: [2, 79], 65: [2, 79], 72: [2, 79], 80: [2, 79], 81: [2, 79], 82: [2, 79], 83: [2, 79], 84: [2, 79], 85: [2, 79] }, { 33: [2, 81] }, { 23: [2, 27], 33: [2, 27], 54: [2, 27], 65: [2, 27], 68: [2, 27], 72: [2, 27], 75: [2, 27], 80: [2, 27], 81: [2, 27], 82: [2, 27], 83: [2, 27], 84: [2, 27], 85: [2, 27] }, { 23: [2, 28], 33: [2, 28], 54: [2, 28], 65: [2, 28], 68: [2, 28], 72: [2, 28], 75: [2, 28], 80: [2, 28], 81: [2, 28], 82: [2, 28], 83: [2, 28], 84: [2, 28], 85: [2, 28] }, { 23: [2, 30], 33: [2, 30], 54: [2, 30], 68: [2, 30], 71: 107, 72: [1, 108], 75: [2, 30] }, { 23: [2, 98], 33: [2, 98], 54: [2, 98], 68: [2, 98], 72: [2, 98], 75: [2, 98] }, { 23: [2, 45], 33: [2, 45], 54: [2, 45], 65: [2, 45], 68: [2, 45], 72: [2, 45], 73: [1, 109], 75: [2, 45], 80: [2, 45], 81: [2, 45], 82: [2, 45], 83: [2, 45], 84: [2, 45], 85: [2, 45], 87: [2, 45] }, { 23: [2, 44], 33: [2, 44], 54: [2, 44], 65: [2, 44], 68: [2, 44], 72: [2, 44], 75: [2, 44], 80: [2, 44], 81: [2, 44], 82: [2, 44], 83: [2, 44], 84: [2, 44], 85: [2, 44], 87: [2, 44] }, { 54: [1, 110] }, { 54: [2, 83], 65: [2, 83], 72: [2, 83], 80: [2, 83], 81: [2, 83], 82: [2, 83], 83: [2, 83], 84: [2, 83], 85: [2, 83] }, { 54: [2, 85] }, { 5: [2, 13], 14: [2, 13], 15: [2, 13], 19: [2, 13], 29: [2, 13], 34: [2, 13], 39: [2, 13], 44: [2, 13], 47: [2, 13], 48: [2, 13], 51: [2, 13], 55: [2, 13], 60: [2, 13] }, { 38: 56, 39: [1, 58], 43: 57, 44: [1, 59], 45: 112, 46: 111, 47: [2, 76] }, { 33: [2, 70], 40: 113, 65: [2, 70], 72: [2, 70], 75: [2, 70], 80: [2, 70], 81: [2, 70], 82: [2, 70], 83: [2, 70], 84: [2, 70], 85: [2, 70] }, { 47: [2, 18] }, { 5: [2, 14], 14: [2, 14], 15: [2, 14], 19: [2, 14], 29: [2, 14], 34: [2, 14], 39: [2, 14], 44: [2, 14], 47: [2, 14], 48: [2, 14], 51: [2, 14], 55: [2, 14], 60: [2, 14] }, { 33: [1, 114] }, { 33: [2, 87], 65: [2, 87], 72: [2, 87], 80: [2, 87], 81: [2, 87], 82: [2, 87], 83: [2, 87], 84: [2, 87], 85: [2, 87] }, { 33: [2, 89] }, { 20: 75, 63: 116, 64: 76, 65: [1, 44], 67: 115, 68: [2, 96], 69: 117, 70: 77, 71: 78, 72: [1, 79], 78: 26, 79: 27, 80: [1, 28], 81: [1, 29], 82: [1, 30], 83: [1, 31], 84: [1, 32], 85: [1, 34], 86: 33 }, { 33: [1, 118] }, { 32: 119, 33: [2, 62], 74: 120, 75: [1, 121] }, { 33: [2, 59], 65: [2, 59], 72: [2, 59], 75: [2, 59], 80: [2, 59], 81: [2, 59], 82: [2, 59], 83: [2, 59], 84: [2, 59], 85: [2, 59] }, { 33: [2, 61], 75: [2, 61] }, { 33: [2, 68], 37: 122, 74: 123, 75: [1, 121] }, { 33: [2, 65], 65: [2, 65], 72: [2, 65], 75: [2, 65], 80: [2, 65], 81: [2, 65], 82: [2, 65], 83: [2, 65], 84: [2, 65], 85: [2, 65] }, { 33: [2, 67], 75: [2, 67] }, { 23: [1, 124] }, { 23: [2, 51], 65: [2, 51], 72: [2, 51], 80: [2, 51], 81: [2, 51], 82: [2, 51], 83: [2, 51], 84: [2, 51], 85: [2, 51] }, { 23: [2, 53] }, { 33: [1, 125] }, { 33: [2, 91], 65: [2, 91], 72: [2, 91], 80: [2, 91], 81: [2, 91], 82: [2, 91], 83: [2, 91], 84: [2, 91], 85: [2, 91] }, { 33: [2, 93] }, { 5: [2, 22], 14: [2, 22], 15: [2, 22], 19: [2, 22], 29: [2, 22], 34: [2, 22], 39: [2, 22], 44: [2, 22], 47: [2, 22], 48: [2, 22], 51: [2, 22], 55: [2, 22], 60: [2, 22] }, { 23: [2, 99], 33: [2, 99], 54: [2, 99], 68: [2, 99], 72: [2, 99], 75: [2, 99] }, { 73: [1, 109] }, { 20: 75, 63: 126, 64: 76, 65: [1, 44], 72: [1, 35], 78: 26, 79: 27, 80: [1, 28], 81: [1, 29], 82: [1, 30], 83: [1, 31], 84: [1, 32], 85: [1, 34], 86: 33 }, { 5: [2, 23], 14: [2, 23], 15: [2, 23], 19: [2, 23], 29: [2, 23], 34: [2, 23], 39: [2, 23], 44: [2, 23], 47: [2, 23], 48: [2, 23], 51: [2, 23], 55: [2, 23], 60: [2, 23] }, { 47: [2, 19] }, { 47: [2, 77] }, { 20: 75, 33: [2, 72], 41: 127, 63: 128, 64: 76, 65: [1, 44], 69: 129, 70: 77, 71: 78, 72: [1, 79], 75: [2, 72], 78: 26, 79: 27, 80: [1, 28], 81: [1, 29], 82: [1, 30], 83: [1, 31], 84: [1, 32], 85: [1, 34], 86: 33 }, { 5: [2, 24], 14: [2, 24], 15: [2, 24], 19: [2, 24], 29: [2, 24], 34: [2, 24], 39: [2, 24], 44: [2, 24], 47: [2, 24], 48: [2, 24], 51: [2, 24], 55: [2, 24], 60: [2, 24] }, { 68: [1, 130] }, { 65: [2, 95], 68: [2, 95], 72: [2, 95], 80: [2, 95], 81: [2, 95], 82: [2, 95], 83: [2, 95], 84: [2, 95], 85: [2, 95] }, { 68: [2, 97] }, { 5: [2, 21], 14: [2, 21], 15: [2, 21], 19: [2, 21], 29: [2, 21], 34: [2, 21], 39: [2, 21], 44: [2, 21], 47: [2, 21], 48: [2, 21], 51: [2, 21], 55: [2, 21], 60: [2, 21] }, { 33: [1, 131] }, { 33: [2, 63] }, { 72: [1, 133], 76: 132 }, { 33: [1, 134] }, { 33: [2, 69] }, { 15: [2, 12] }, { 14: [2, 26], 15: [2, 26], 19: [2, 26], 29: [2, 26], 34: [2, 26], 47: [2, 26], 48: [2, 26], 51: [2, 26], 55: [2, 26], 60: [2, 26] }, { 23: [2, 31], 33: [2, 31], 54: [2, 31], 68: [2, 31], 72: [2, 31], 75: [2, 31] }, { 33: [2, 74], 42: 135, 74: 136, 75: [1, 121] }, { 33: [2, 71], 65: [2, 71], 72: [2, 71], 75: [2, 71], 80: [2, 71], 81: [2, 71], 82: [2, 71], 83: [2, 71], 84: [2, 71], 85: [2, 71] }, { 33: [2, 73], 75: [2, 73] }, { 23: [2, 29], 33: [2, 29], 54: [2, 29], 65: [2, 29], 68: [2, 29], 72: [2, 29], 75: [2, 29], 80: [2, 29], 81: [2, 29], 82: [2, 29], 83: [2, 29], 84: [2, 29], 85: [2, 29] }, { 14: [2, 15], 15: [2, 15], 19: [2, 15], 29: [2, 15], 34: [2, 15], 39: [2, 15], 44: [2, 15], 47: [2, 15], 48: [2, 15], 51: [2, 15], 55: [2, 15], 60: [2, 15] }, { 72: [1, 138], 77: [1, 137] }, { 72: [2, 100], 77: [2, 100] }, { 14: [2, 16], 15: [2, 16], 19: [2, 16], 29: [2, 16], 34: [2, 16], 44: [2, 16], 47: [2, 16], 48: [2, 16], 51: [2, 16], 55: [2, 16], 60: [2, 16] }, { 33: [1, 139] }, { 33: [2, 75] }, { 33: [2, 32] }, { 72: [2, 101], 77: [2, 101] }, { 14: [2, 17], 15: [2, 17], 19: [2, 17], 29: [2, 17], 34: [2, 17], 39: [2, 17], 44: [2, 17], 47: [2, 17], 48: [2, 17], 51: [2, 17], 55: [2, 17], 60: [2, 17] }],
        defaultActions: { 4: [2, 1], 55: [2, 55], 57: [2, 20], 61: [2, 57], 74: [2, 81], 83: [2, 85], 87: [2, 18], 91: [2, 89], 102: [2, 53], 105: [2, 93], 111: [2, 19], 112: [2, 77], 117: [2, 97], 120: [2, 63], 123: [2, 69], 124: [2, 12], 136: [2, 75], 137: [2, 32] },
        parseError: function parseError(str, hash) {
            throw new Error(str);
        },
        parse: function parse(input) {
            var self = this,
                stack = [0],
                vstack = [null],
                lstack = [],
                table = this.table,
                yytext = "",
                yylineno = 0,
                yyleng = 0,
                recovering = 0,
                TERROR = 2,
                EOF = 1;
            this.lexer.setInput(input);
            this.lexer.yy = this.yy;
            this.yy.lexer = this.lexer;
            this.yy.parser = this;
            if (typeof this.lexer.yylloc == "undefined") this.lexer.yylloc = {};
            var yyloc = this.lexer.yylloc;
            lstack.push(yyloc);
            var ranges = this.lexer.options && this.lexer.options.ranges;
            if (typeof this.yy.parseError === "function") this.parseError = this.yy.parseError;
            function popStack(n) {
                stack.length = stack.length - 2 * n;
                vstack.length = vstack.length - n;
                lstack.length = lstack.length - n;
            }
            function lex() {
                var token;
                token = self.lexer.lex() || 1;
                if (typeof token !== "number") {
                    token = self.symbols_[token] || token;
                }
                return token;
            }
            var symbol,
                preErrorSymbol,
                state,
                action,
                a,
                r,
                yyval = {},
                p,
                len,
                newState,
                expected;
            while (true) {
                state = stack[stack.length - 1];
                if (this.defaultActions[state]) {
                    action = this.defaultActions[state];
                } else {
                    if (symbol === null || typeof symbol == "undefined") {
                        symbol = lex();
                    }
                    action = table[state] && table[state][symbol];
                }
                if (typeof action === "undefined" || !action.length || !action[0]) {
                    var errStr = "";
                    if (!recovering) {
                        expected = [];
                        for (p in table[state]) if (this.terminals_[p] && p > 2) {
                            expected.push("'" + this.terminals_[p] + "'");
                        }
                        if (this.lexer.showPosition) {
                            errStr = "Parse error on line " + (yylineno + 1) + ":\n" + this.lexer.showPosition() + "\nExpecting " + expected.join(", ") + ", got '" + (this.terminals_[symbol] || symbol) + "'";
                        } else {
                            errStr = "Parse error on line " + (yylineno + 1) + ": Unexpected " + (symbol == 1 ? "end of input" : "'" + (this.terminals_[symbol] || symbol) + "'");
                        }
                        this.parseError(errStr, { text: this.lexer.match, token: this.terminals_[symbol] || symbol, line: this.lexer.yylineno, loc: yyloc, expected: expected });
                    }
                }
                if (action[0] instanceof Array && action.length > 1) {
                    throw new Error("Parse Error: multiple actions possible at state: " + state + ", token: " + symbol);
                }
                switch (action[0]) {
                    case 1:
                        stack.push(symbol);
                        vstack.push(this.lexer.yytext);
                        lstack.push(this.lexer.yylloc);
                        stack.push(action[1]);
                        symbol = null;
                        if (!preErrorSymbol) {
                            yyleng = this.lexer.yyleng;
                            yytext = this.lexer.yytext;
                            yylineno = this.lexer.yylineno;
                            yyloc = this.lexer.yylloc;
                            if (recovering > 0) recovering--;
                        } else {
                            symbol = preErrorSymbol;
                            preErrorSymbol = null;
                        }
                        break;
                    case 2:
                        len = this.productions_[action[1]][1];
                        yyval.$ = vstack[vstack.length - len];
                        yyval._$ = { first_line: lstack[lstack.length - (len || 1)].first_line, last_line: lstack[lstack.length - 1].last_line, first_column: lstack[lstack.length - (len || 1)].first_column, last_column: lstack[lstack.length - 1].last_column };
                        if (ranges) {
                            yyval._$.range = [lstack[lstack.length - (len || 1)].range[0], lstack[lstack.length - 1].range[1]];
                        }
                        r = this.performAction.call(yyval, yytext, yyleng, yylineno, this.yy, action[1], vstack, lstack);
                        if (typeof r !== "undefined") {
                            return r;
                        }
                        if (len) {
                            stack = stack.slice(0, -1 * len * 2);
                            vstack = vstack.slice(0, -1 * len);
                            lstack = lstack.slice(0, -1 * len);
                        }
                        stack.push(this.productions_[action[1]][0]);
                        vstack.push(yyval.$);
                        lstack.push(yyval._$);
                        newState = table[stack[stack.length - 2]][stack[stack.length - 1]];
                        stack.push(newState);
                        break;
                    case 3:
                        return true;
                }
            }
            return true;
        }
    };
    /* Jison generated lexer */
    var lexer = (function () {
        var lexer = { EOF: 1,
            parseError: function parseError(str, hash) {
                if (this.yy.parser) {
                    this.yy.parser.parseError(str, hash);
                } else {
                    throw new Error(str);
                }
            },
            setInput: function setInput(input) {
                this._input = input;
                this._more = this._less = this.done = false;
                this.yylineno = this.yyleng = 0;
                this.yytext = this.matched = this.match = '';
                this.conditionStack = ['INITIAL'];
                this.yylloc = { first_line: 1, first_column: 0, last_line: 1, last_column: 0 };
                if (this.options.ranges) this.yylloc.range = [0, 0];
                this.offset = 0;
                return this;
            },
            input: function input() {
                var ch = this._input[0];
                this.yytext += ch;
                this.yyleng++;
                this.offset++;
                this.match += ch;
                this.matched += ch;
                var lines = ch.match(/(?:\r\n?|\n).*/g);
                if (lines) {
                    this.yylineno++;
                    this.yylloc.last_line++;
                } else {
                    this.yylloc.last_column++;
                }
                if (this.options.ranges) this.yylloc.range[1]++;

                this._input = this._input.slice(1);
                return ch;
            },
            unput: function unput(ch) {
                var len = ch.length;
                var lines = ch.split(/(?:\r\n?|\n)/g);

                this._input = ch + this._input;
                this.yytext = this.yytext.substr(0, this.yytext.length - len - 1);
                //this.yyleng -= len;
                this.offset -= len;
                var oldLines = this.match.split(/(?:\r\n?|\n)/g);
                this.match = this.match.substr(0, this.match.length - 1);
                this.matched = this.matched.substr(0, this.matched.length - 1);

                if (lines.length - 1) this.yylineno -= lines.length - 1;
                var r = this.yylloc.range;

                this.yylloc = { first_line: this.yylloc.first_line,
                    last_line: this.yylineno + 1,
                    first_column: this.yylloc.first_column,
                    last_column: lines ? (lines.length === oldLines.length ? this.yylloc.first_column : 0) + oldLines[oldLines.length - lines.length].length - lines[0].length : this.yylloc.first_column - len
                };

                if (this.options.ranges) {
                    this.yylloc.range = [r[0], r[0] + this.yyleng - len];
                }
                return this;
            },
            more: function more() {
                this._more = true;
                return this;
            },
            less: function less(n) {
                this.unput(this.match.slice(n));
            },
            pastInput: function pastInput() {
                var past = this.matched.substr(0, this.matched.length - this.match.length);
                return (past.length > 20 ? '...' : '') + past.substr(-20).replace(/\n/g, "");
            },
            upcomingInput: function upcomingInput() {
                var next = this.match;
                if (next.length < 20) {
                    next += this._input.substr(0, 20 - next.length);
                }
                return (next.substr(0, 20) + (next.length > 20 ? '...' : '')).replace(/\n/g, "");
            },
            showPosition: function showPosition() {
                var pre = this.pastInput();
                var c = new Array(pre.length + 1).join("-");
                return pre + this.upcomingInput() + "\n" + c + "^";
            },
            next: function next() {
                if (this.done) {
                    return this.EOF;
                }
                if (!this._input) this.done = true;

                var token, match, tempMatch, index, col, lines;
                if (!this._more) {
                    this.yytext = '';
                    this.match = '';
                }
                var rules = this._currentRules();
                for (var i = 0; i < rules.length; i++) {
                    tempMatch = this._input.match(this.rules[rules[i]]);
                    if (tempMatch && (!match || tempMatch[0].length > match[0].length)) {
                        match = tempMatch;
                        index = i;
                        if (!this.options.flex) break;
                    }
                }
                if (match) {
                    lines = match[0].match(/(?:\r\n?|\n).*/g);
                    if (lines) this.yylineno += lines.length;
                    this.yylloc = { first_line: this.yylloc.last_line,
                        last_line: this.yylineno + 1,
                        first_column: this.yylloc.last_column,
                        last_column: lines ? lines[lines.length - 1].length - lines[lines.length - 1].match(/\r?\n?/)[0].length : this.yylloc.last_column + match[0].length };
                    this.yytext += match[0];
                    this.match += match[0];
                    this.matches = match;
                    this.yyleng = this.yytext.length;
                    if (this.options.ranges) {
                        this.yylloc.range = [this.offset, this.offset += this.yyleng];
                    }
                    this._more = false;
                    this._input = this._input.slice(match[0].length);
                    this.matched += match[0];
                    token = this.performAction.call(this, this.yy, this, rules[index], this.conditionStack[this.conditionStack.length - 1]);
                    if (this.done && this._input) this.done = false;
                    if (token) return token;else return;
                }
                if (this._input === "") {
                    return this.EOF;
                } else {
                    return this.parseError('Lexical error on line ' + (this.yylineno + 1) + '. Unrecognized text.\n' + this.showPosition(), { text: "", token: null, line: this.yylineno });
                }
            },
            lex: function lex() {
                var r = this.next();
                if (typeof r !== 'undefined') {
                    return r;
                } else {
                    return this.lex();
                }
            },
            begin: function begin(condition) {
                this.conditionStack.push(condition);
            },
            popState: function popState() {
                return this.conditionStack.pop();
            },
            _currentRules: function _currentRules() {
                return this.conditions[this.conditionStack[this.conditionStack.length - 1]].rules;
            },
            topState: function topState() {
                return this.conditionStack[this.conditionStack.length - 2];
            },
            pushState: function begin(condition) {
                this.begin(condition);
            } };
        lexer.options = {};
        lexer.performAction = function anonymous(yy, yy_, $avoiding_name_collisions, YY_START
        /**/) {

            function strip(start, end) {
                return yy_.yytext = yy_.yytext.substr(start, yy_.yyleng - end);
            }

            var YYSTATE = YY_START;
            switch ($avoiding_name_collisions) {
                case 0:
                    if (yy_.yytext.slice(-2) === "\\\\") {
                        strip(0, 1);
                        this.begin("mu");
                    } else if (yy_.yytext.slice(-1) === "\\") {
                        strip(0, 1);
                        this.begin("emu");
                    } else {
                        this.begin("mu");
                    }
                    if (yy_.yytext) return 15;

                    break;
                case 1:
                    return 15;
                    break;
                case 2:
                    this.popState();
                    return 15;

                    break;
                case 3:
                    this.begin('raw');return 15;
                    break;
                case 4:
                    this.popState();
                    // Should be using `this.topState()` below, but it currently
                    // returns the second top instead of the first top. Opened an
                    // issue about it at https://github.com/zaach/jison/issues/291
                    if (this.conditionStack[this.conditionStack.length - 1] === 'raw') {
                        return 15;
                    } else {
                        yy_.yytext = yy_.yytext.substr(5, yy_.yyleng - 9);
                        return 'END_RAW_BLOCK';
                    }

                    break;
                case 5:
                    return 15;
                    break;
                case 6:
                    this.popState();
                    return 14;

                    break;
                case 7:
                    return 65;
                    break;
                case 8:
                    return 68;
                    break;
                case 9:
                    return 19;
                    break;
                case 10:
                    this.popState();
                    this.begin('raw');
                    return 23;

                    break;
                case 11:
                    return 55;
                    break;
                case 12:
                    return 60;
                    break;
                case 13:
                    return 29;
                    break;
                case 14:
                    return 47;
                    break;
                case 15:
                    this.popState();return 44;
                    break;
                case 16:
                    this.popState();return 44;
                    break;
                case 17:
                    return 34;
                    break;
                case 18:
                    return 39;
                    break;
                case 19:
                    return 51;
                    break;
                case 20:
                    return 48;
                    break;
                case 21:
                    this.unput(yy_.yytext);
                    this.popState();
                    this.begin('com');

                    break;
                case 22:
                    this.popState();
                    return 14;

                    break;
                case 23:
                    return 48;
                    break;
                case 24:
                    return 73;
                    break;
                case 25:
                    return 72;
                    break;
                case 26:
                    return 72;
                    break;
                case 27:
                    return 87;
                    break;
                case 28:
                    // ignore whitespace
                    break;
                case 29:
                    this.popState();return 54;
                    break;
                case 30:
                    this.popState();return 33;
                    break;
                case 31:
                    yy_.yytext = strip(1, 2).replace(/\\"/g, '"');return 80;
                    break;
                case 32:
                    yy_.yytext = strip(1, 2).replace(/\\'/g, "'");return 80;
                    break;
                case 33:
                    return 85;
                    break;
                case 34:
                    return 82;
                    break;
                case 35:
                    return 82;
                    break;
                case 36:
                    return 83;
                    break;
                case 37:
                    return 84;
                    break;
                case 38:
                    return 81;
                    break;
                case 39:
                    return 75;
                    break;
                case 40:
                    return 77;
                    break;
                case 41:
                    return 72;
                    break;
                case 42:
                    yy_.yytext = yy_.yytext.replace(/\\([\\\]])/g, '$1');return 72;
                    break;
                case 43:
                    return 'INVALID';
                    break;
                case 44:
                    return 5;
                    break;
            }
        };
        lexer.rules = [/^(?:[^\x00]*?(?=(\{\{)))/, /^(?:[^\x00]+)/, /^(?:[^\x00]{2,}?(?=(\{\{|\\\{\{|\\\\\{\{|$)))/, /^(?:\{\{\{\{(?=[^\/]))/, /^(?:\{\{\{\{\/[^\s!"#%-,\.\/;->@\[-\^`\{-~]+(?=[=}\s\/.])\}\}\}\})/, /^(?:[^\x00]*?(?=(\{\{\{\{)))/, /^(?:[\s\S]*?--(~)?\}\})/, /^(?:\()/, /^(?:\))/, /^(?:\{\{\{\{)/, /^(?:\}\}\}\})/, /^(?:\{\{(~)?>)/, /^(?:\{\{(~)?#>)/, /^(?:\{\{(~)?#\*?)/, /^(?:\{\{(~)?\/)/, /^(?:\{\{(~)?\^\s*(~)?\}\})/, /^(?:\{\{(~)?\s*else\s*(~)?\}\})/, /^(?:\{\{(~)?\^)/, /^(?:\{\{(~)?\s*else\b)/, /^(?:\{\{(~)?\{)/, /^(?:\{\{(~)?&)/, /^(?:\{\{(~)?!--)/, /^(?:\{\{(~)?![\s\S]*?\}\})/, /^(?:\{\{(~)?\*?)/, /^(?:=)/, /^(?:\.\.)/, /^(?:\.(?=([=~}\s\/.)|])))/, /^(?:[\/.])/, /^(?:\s+)/, /^(?:\}(~)?\}\})/, /^(?:(~)?\}\})/, /^(?:"(\\["]|[^"])*")/, /^(?:'(\\[']|[^'])*')/, /^(?:@)/, /^(?:true(?=([~}\s)])))/, /^(?:false(?=([~}\s)])))/, /^(?:undefined(?=([~}\s)])))/, /^(?:null(?=([~}\s)])))/, /^(?:-?[0-9]+(?:\.[0-9]+)?(?=([~}\s)])))/, /^(?:as\s+\|)/, /^(?:\|)/, /^(?:([^\s!"#%-,\.\/;->@\[-\^`\{-~]+(?=([=~}\s\/.)|]))))/, /^(?:\[(\\\]|[^\]])*\])/, /^(?:.)/, /^(?:$)/];
        lexer.conditions = { "mu": { "rules": [7, 8, 9, 10, 11, 12, 13, 14, 15, 16, 17, 18, 19, 20, 21, 22, 23, 24, 25, 26, 27, 28, 29, 30, 31, 32, 33, 34, 35, 36, 37, 38, 39, 40, 41, 42, 43, 44], "inclusive": false }, "emu": { "rules": [2], "inclusive": false }, "com": { "rules": [6], "inclusive": false }, "raw": { "rules": [3, 4, 5], "inclusive": false }, "INITIAL": { "rules": [0, 1, 44], "inclusive": true } };
        return lexer;
    })();
    parser.lexer = lexer;
    function Parser() {
        this.yy = {};
    }Parser.prototype = parser;parser.Parser = Parser;
    return new Parser();
})();exports.__esModule = true;
exports['default'] = handlebars;


},{}],13:[function(require,module,exports){
/* eslint-disable new-cap */
'use strict';

exports.__esModule = true;
exports.print = print;
exports.PrintVisitor = PrintVisitor;
// istanbul ignore next

function _interopRequireDefault(obj) { return obj && obj.__esModule ? obj : { 'default': obj }; }

var _visitor = require('./visitor');

var _visitor2 = _interopRequireDefault(_visitor);

function print(ast) {
  return new PrintVisitor().accept(ast);
}

function PrintVisitor() {
  this.padding = 0;
}

PrintVisitor.prototype = new _visitor2['default']();

PrintVisitor.prototype.pad = function (string) {
  var out = '';

  for (var i = 0, l = this.padding; i < l; i++) {
    out += '  ';
  }

  out += string + '\n';
  return out;
};

PrintVisitor.prototype.Program = function (program) {
  var out = '',
      body = program.body,
      i = undefined,
      l = undefined;

  if (program.blockParams) {
    var blockParams = 'BLOCK PARAMS: [';
    for (i = 0, l = program.blockParams.length; i < l; i++) {
      blockParams += ' ' + program.blockParams[i];
    }
    blockParams += ' ]';
    out += this.pad(blockParams);
  }

  for (i = 0, l = body.length; i < l; i++) {
    out += this.accept(body[i]);
  }

  this.padding--;

  return out;
};

PrintVisitor.prototype.MustacheStatement = function (mustache) {
  return this.pad('{{ ' + this.SubExpression(mustache) + ' }}');
};
PrintVisitor.prototype.Decorator = function (mustache) {
  return this.pad('{{ DIRECTIVE ' + this.SubExpression(mustache) + ' }}');
};

PrintVisitor.prototype.BlockStatement = PrintVisitor.prototype.DecoratorBlock = function (block) {
  var out = '';

  out += this.pad((block.type === 'DecoratorBlock' ? 'DIRECTIVE ' : '') + 'BLOCK:');
  this.padding++;
  out += this.pad(this.SubExpression(block));
  if (block.program) {
    out += this.pad('PROGRAM:');
    this.padding++;
    out += this.accept(block.program);
    this.padding--;
  }
  if (block.inverse) {
    if (block.program) {
      this.padding++;
    }
    out += this.pad('{{^}}');
    this.padding++;
    out += this.accept(block.inverse);
    this.padding--;
    if (block.program) {
      this.padding--;
    }
  }
  this.padding--;

  return out;
};

PrintVisitor.prototype.PartialStatement = function (partial) {
  var content = 'PARTIAL:' + partial.name.original;
  if (partial.params[0]) {
    content += ' ' + this.accept(partial.params[0]);
  }
  if (partial.hash) {
    content += ' ' + this.accept(partial.hash);
  }
  return this.pad('{{> ' + content + ' }}');
};
PrintVisitor.prototype.PartialBlockStatement = function (partial) {
  var content = 'PARTIAL BLOCK:' + partial.name.original;
  if (partial.params[0]) {
    content += ' ' + this.accept(partial.params[0]);
  }
  if (partial.hash) {
    content += ' ' + this.accept(partial.hash);
  }

  content += ' ' + this.pad('PROGRAM:');
  this.padding++;
  content += this.accept(partial.program);
  this.padding--;

  return this.pad('{{> ' + content + ' }}');
};

PrintVisitor.prototype.ContentStatement = function (content) {
  return this.pad("CONTENT[ '" + content.value + "' ]");
};

PrintVisitor.prototype.CommentStatement = function (comment) {
  return this.pad("{{! '" + comment.value + "' }}");
};

PrintVisitor.prototype.SubExpression = function (sexpr) {
  var params = sexpr.params,
      paramStrings = [],
      hash = undefined;

  for (var i = 0, l = params.length; i < l; i++) {
    paramStrings.push(this.accept(params[i]));
  }

  params = '[' + paramStrings.join(', ') + ']';

  hash = sexpr.hash ? ' ' + this.accept(sexpr.hash) : '';

  return this.accept(sexpr.path) + ' ' + params + hash;
};

PrintVisitor.prototype.PathExpression = function (id) {
  var path = id.parts.join('/');
  return (id.data ? '@' : '') + 'PATH:' + path;
};

PrintVisitor.prototype.StringLiteral = function (string) {
  return '"' + string.value + '"';
};

PrintVisitor.prototype.NumberLiteral = function (number) {
  return 'NUMBER{' + number.value + '}';
};

PrintVisitor.prototype.BooleanLiteral = function (bool) {
  return 'BOOLEAN{' + bool.value + '}';
};

PrintVisitor.prototype.UndefinedLiteral = function () {
  return 'UNDEFINED';
};

PrintVisitor.prototype.NullLiteral = function () {
  return 'NULL';
};

PrintVisitor.prototype.Hash = function (hash) {
  var pairs = hash.pairs,
      joinedPairs = [];

  for (var i = 0, l = pairs.length; i < l; i++) {
    joinedPairs.push(this.accept(pairs[i]));
  }

  return 'HASH{' + joinedPairs.join(', ') + '}';
};
PrintVisitor.prototype.HashPair = function (pair) {
  return pair.key + '=' + this.accept(pair.value);
};
/* eslint-enable new-cap */


},{"./visitor":14}],14:[function(require,module,exports){
'use strict';

exports.__esModule = true;
// istanbul ignore next

function _interopRequireDefault(obj) { return obj && obj.__esModule ? obj : { 'default': obj }; }

var _exception = require('../exception');

var _exception2 = _interopRequireDefault(_exception);

function Visitor() {
  this.parents = [];
}

Visitor.prototype = {
  constructor: Visitor,
  mutating: false,

  // Visits a given value. If mutating, will replace the value if necessary.
  acceptKey: function acceptKey(node, name) {
    var value = this.accept(node[name]);
    if (this.mutating) {
      // Hacky sanity check: This may have a few false positives for type for the helper
      // methods but will generally do the right thing without a lot of overhead.
      if (value && !Visitor.prototype[value.type]) {
        throw new _exception2['default']('Unexpected node type "' + value.type + '" found when accepting ' + name + ' on ' + node.type);
      }
      node[name] = value;
    }
  },

  // Performs an accept operation with added sanity check to ensure
  // required keys are not removed.
  acceptRequired: function acceptRequired(node, name) {
    this.acceptKey(node, name);

    if (!node[name]) {
      throw new _exception2['default'](node.type + ' requires ' + name);
    }
  },

  // Traverses a given array. If mutating, empty respnses will be removed
  // for child elements.
  acceptArray: function acceptArray(array) {
    for (var i = 0, l = array.length; i < l; i++) {
      this.acceptKey(array, i);

      if (!array[i]) {
        array.splice(i, 1);
        i--;
        l--;
      }
    }
  },

  accept: function accept(object) {
    if (!object) {
      return;
    }

    /* istanbul ignore next: Sanity code */
    if (!this[object.type]) {
      throw new _exception2['default']('Unknown type: ' + object.type, object);
    }

    if (this.current) {
      this.parents.unshift(this.current);
    }
    this.current = object;

    var ret = this[object.type](object);

    this.current = this.parents.shift();

    if (!this.mutating || ret) {
      return ret;
    } else if (ret !== false) {
      return object;
    }
  },

  Program: function Program(program) {
    this.acceptArray(program.body);
  },

  MustacheStatement: visitSubExpression,
  Decorator: visitSubExpression,

  BlockStatement: visitBlock,
  DecoratorBlock: visitBlock,

  PartialStatement: visitPartial,
  PartialBlockStatement: function PartialBlockStatement(partial) {
    visitPartial.call(this, partial);

    this.acceptKey(partial, 'program');
  },

  ContentStatement: function ContentStatement() /* content */{},
  CommentStatement: function CommentStatement() /* comment */{},

  SubExpression: visitSubExpression,

  PathExpression: function PathExpression() /* path */{},

  StringLiteral: function StringLiteral() /* string */{},
  NumberLiteral: function NumberLiteral() /* number */{},
  BooleanLiteral: function BooleanLiteral() /* bool */{},
  UndefinedLiteral: function UndefinedLiteral() /* literal */{},
  NullLiteral: function NullLiteral() /* literal */{},

  Hash: function Hash(hash) {
    this.acceptArray(hash.pairs);
  },
  HashPair: function HashPair(pair) {
    this.acceptRequired(pair, 'value');
  }
};

function visitSubExpression(mustache) {
  this.acceptRequired(mustache, 'path');
  this.acceptArray(mustache.params);
  this.acceptKey(mustache, 'hash');
}
function visitBlock(block) {
  visitSubExpression.call(this, block);

  this.acceptKey(block, 'program');
  this.acceptKey(block, 'inverse');
}
function visitPartial(partial) {
  this.acceptRequired(partial, 'name');
  this.acceptArray(partial.params);
  this.acceptKey(partial, 'hash');
}

exports['default'] = Visitor;
module.exports = exports['default'];


},{"../exception":18}],15:[function(require,module,exports){
'use strict';

exports.__esModule = true;
// istanbul ignore next

function _interopRequireDefault(obj) { return obj && obj.__esModule ? obj : { 'default': obj }; }

var _visitor = require('./visitor');

var _visitor2 = _interopRequireDefault(_visitor);

function WhitespaceControl() {
  var options = arguments.length <= 0 || arguments[0] === undefined ? {} : arguments[0];

  this.options = options;
}
WhitespaceControl.prototype = new _visitor2['default']();

WhitespaceControl.prototype.Program = function (program) {
  var doStandalone = !this.options.ignoreStandalone;

  var isRoot = !this.isRootSeen;
  this.isRootSeen = true;

  var body = program.body;
  for (var i = 0, l = body.length; i < l; i++) {
    var current = body[i],
        strip = this.accept(current);

    if (!strip) {
      continue;
    }

    var _isPrevWhitespace = isPrevWhitespace(body, i, isRoot),
        _isNextWhitespace = isNextWhitespace(body, i, isRoot),
        openStandalone = strip.openStandalone && _isPrevWhitespace,
        closeStandalone = strip.closeStandalone && _isNextWhitespace,
        inlineStandalone = strip.inlineStandalone && _isPrevWhitespace && _isNextWhitespace;

    if (strip.close) {
      omitRight(body, i, true);
    }
    if (strip.open) {
      omitLeft(body, i, true);
    }

    if (doStandalone && inlineStandalone) {
      omitRight(body, i);

      if (omitLeft(body, i)) {
        // If we are on a standalone node, save the indent info for partials
        if (current.type === 'PartialStatement') {
          // Pull out the whitespace from the final line
          current.indent = /([ \t]+$)/.exec(body[i - 1].original)[1];
        }
      }
    }
    if (doStandalone && openStandalone) {
      omitRight((current.program || current.inverse).body);

      // Strip out the previous content node if it's whitespace only
      omitLeft(body, i);
    }
    if (doStandalone && closeStandalone) {
      // Always strip the next node
      omitRight(body, i);

      omitLeft((current.inverse || current.program).body);
    }
  }

  return program;
};

WhitespaceControl.prototype.BlockStatement = WhitespaceControl.prototype.DecoratorBlock = WhitespaceControl.prototype.PartialBlockStatement = function (block) {
  this.accept(block.program);
  this.accept(block.inverse);

  // Find the inverse program that is involed with whitespace stripping.
  var program = block.program || block.inverse,
      inverse = block.program && block.inverse,
      firstInverse = inverse,
      lastInverse = inverse;

  if (inverse && inverse.chained) {
    firstInverse = inverse.body[0].program;

    // Walk the inverse chain to find the last inverse that is actually in the chain.
    while (lastInverse.chained) {
      lastInverse = lastInverse.body[lastInverse.body.length - 1].program;
    }
  }

  var strip = {
    open: block.openStrip.open,
    close: block.closeStrip.close,

    // Determine the standalone candiacy. Basically flag our content as being possibly standalone
    // so our parent can determine if we actually are standalone
    openStandalone: isNextWhitespace(program.body),
    closeStandalone: isPrevWhitespace((firstInverse || program).body)
  };

  if (block.openStrip.close) {
    omitRight(program.body, null, true);
  }

  if (inverse) {
    var inverseStrip = block.inverseStrip;

    if (inverseStrip.open) {
      omitLeft(program.body, null, true);
    }

    if (inverseStrip.close) {
      omitRight(firstInverse.body, null, true);
    }
    if (block.closeStrip.open) {
      omitLeft(lastInverse.body, null, true);
    }

    // Find standalone else statments
    if (!this.options.ignoreStandalone && isPrevWhitespace(program.body) && isNextWhitespace(firstInverse.body)) {
      omitLeft(program.body);
      omitRight(firstInverse.body);
    }
  } else if (block.closeStrip.open) {
    omitLeft(program.body, null, true);
  }

  return strip;
};

WhitespaceControl.prototype.Decorator = WhitespaceControl.prototype.MustacheStatement = function (mustache) {
  return mustache.strip;
};

WhitespaceControl.prototype.PartialStatement = WhitespaceControl.prototype.CommentStatement = function (node) {
  /* istanbul ignore next */
  var strip = node.strip || {};
  return {
    inlineStandalone: true,
    open: strip.open,
    close: strip.close
  };
};

function isPrevWhitespace(body, i, isRoot) {
  if (i === undefined) {
    i = body.length;
  }

  // Nodes that end with newlines are considered whitespace (but are special
  // cased for strip operations)
  var prev = body[i - 1],
      sibling = body[i - 2];
  if (!prev) {
    return isRoot;
  }

  if (prev.type === 'ContentStatement') {
    return (sibling || !isRoot ? /\r?\n\s*?$/ : /(^|\r?\n)\s*?$/).test(prev.original);
  }
}
function isNextWhitespace(body, i, isRoot) {
  if (i === undefined) {
    i = -1;
  }

  var next = body[i + 1],
      sibling = body[i + 2];
  if (!next) {
    return isRoot;
  }

  if (next.type === 'ContentStatement') {
    return (sibling || !isRoot ? /^\s*?\r?\n/ : /^\s*?(\r?\n|$)/).test(next.original);
  }
}

// Marks the node to the right of the position as omitted.
// I.e. {{foo}}' ' will mark the ' ' node as omitted.
//
// If i is undefined, then the first child will be marked as such.
//
// If mulitple is truthy then all whitespace will be stripped out until non-whitespace
// content is met.
function omitRight(body, i, multiple) {
  var current = body[i == null ? 0 : i + 1];
  if (!current || current.type !== 'ContentStatement' || !multiple && current.rightStripped) {
    return;
  }

  var original = current.value;
  current.value = current.value.replace(multiple ? /^\s+/ : /^[ \t]*\r?\n?/, '');
  current.rightStripped = current.value !== original;
}

// Marks the node to the left of the position as omitted.
// I.e. ' '{{foo}} will mark the ' ' node as omitted.
//
// If i is undefined then the last child will be marked as such.
//
// If mulitple is truthy then all whitespace will be stripped out until non-whitespace
// content is met.
function omitLeft(body, i, multiple) {
  var current = body[i == null ? body.length - 1 : i - 1];
  if (!current || current.type !== 'ContentStatement' || !multiple && current.leftStripped) {
    return;
  }

  // We omit the last node if it's whitespace only and not preceeded by a non-content node.
  var original = current.value;
  current.value = current.value.replace(multiple ? /\s+$/ : /[ \t]+$/, '');
  current.leftStripped = current.value !== original;
  return current.leftStripped;
}

exports['default'] = WhitespaceControl;
module.exports = exports['default'];


},{"./visitor":14}],16:[function(require,module,exports){
'use strict';

exports.__esModule = true;
exports.registerDefaultDecorators = registerDefaultDecorators;
// istanbul ignore next

function _interopRequireDefault(obj) { return obj && obj.__esModule ? obj : { 'default': obj }; }

var _decoratorsInline = require('./decorators/inline');

var _decoratorsInline2 = _interopRequireDefault(_decoratorsInline);

function registerDefaultDecorators(instance) {
  _decoratorsInline2['default'](instance);
}


},{"./decorators/inline":17}],17:[function(require,module,exports){
'use strict';

exports.__esModule = true;

var _utils = require('../utils');

exports['default'] = function (instance) {
  instance.registerDecorator('inline', function (fn, props, container, options) {
    var ret = fn;
    if (!props.partials) {
      props.partials = {};
      ret = function (context, options) {
        // Create a new partials stack frame prior to exec.
        var original = container.partials;
        container.partials = _utils.extend({}, original, props.partials);
        var ret = fn(context, options);
        container.partials = original;
        return ret;
      };
    }

    props.partials[options.args[0]] = options.fn;

    return ret;
  });
};

module.exports = exports['default'];


},{"../utils":31}],18:[function(require,module,exports){
'use strict';

exports.__esModule = true;

var errorProps = ['description', 'fileName', 'lineNumber', 'message', 'name', 'number', 'stack'];

function Exception(message, node) {
  var loc = node && node.loc,
      line = undefined,
      column = undefined;
  if (loc) {
    line = loc.start.line;
    column = loc.start.column;

    message += ' - ' + line + ':' + column;
  }

  var tmp = Error.prototype.constructor.call(this, message);

  // Unfortunately errors are not enumerable in Chrome (at least), so `for prop in tmp` doesn't work.
  for (var idx = 0; idx < errorProps.length; idx++) {
    this[errorProps[idx]] = tmp[errorProps[idx]];
  }

  /* istanbul ignore else */
  if (Error.captureStackTrace) {
    Error.captureStackTrace(this, Exception);
  }

  try {
    if (loc) {
      this.lineNumber = line;

      // Work around issue under safari where we can't directly set the column value
      /* istanbul ignore next */
      if (Object.defineProperty) {
        Object.defineProperty(this, 'column', { value: column });
      } else {
        this.column = column;
      }
    }
  } catch (nop) {
    /* Ignore if the browser is very particular */
  }
}

Exception.prototype = new Error();

exports['default'] = Exception;
module.exports = exports['default'];


},{}],19:[function(require,module,exports){
'use strict';

exports.__esModule = true;
exports.registerDefaultHelpers = registerDefaultHelpers;
// istanbul ignore next

function _interopRequireDefault(obj) { return obj && obj.__esModule ? obj : { 'default': obj }; }

var _helpersBlockHelperMissing = require('./helpers/block-helper-missing');

var _helpersBlockHelperMissing2 = _interopRequireDefault(_helpersBlockHelperMissing);

var _helpersEach = require('./helpers/each');

var _helpersEach2 = _interopRequireDefault(_helpersEach);

var _helpersHelperMissing = require('./helpers/helper-missing');

var _helpersHelperMissing2 = _interopRequireDefault(_helpersHelperMissing);

var _helpersIf = require('./helpers/if');

var _helpersIf2 = _interopRequireDefault(_helpersIf);

var _helpersLog = require('./helpers/log');

var _helpersLog2 = _interopRequireDefault(_helpersLog);

var _helpersLookup = require('./helpers/lookup');

var _helpersLookup2 = _interopRequireDefault(_helpersLookup);

var _helpersWith = require('./helpers/with');

var _helpersWith2 = _interopRequireDefault(_helpersWith);

function registerDefaultHelpers(instance) {
  _helpersBlockHelperMissing2['default'](instance);
  _helpersEach2['default'](instance);
  _helpersHelperMissing2['default'](instance);
  _helpersIf2['default'](instance);
  _helpersLog2['default'](instance);
  _helpersLookup2['default'](instance);
  _helpersWith2['default'](instance);
}


},{"./helpers/block-helper-missing":20,"./helpers/each":21,"./helpers/helper-missing":22,"./helpers/if":23,"./helpers/log":24,"./helpers/lookup":25,"./helpers/with":26}],20:[function(require,module,exports){
'use strict';

exports.__esModule = true;

var _utils = require('../utils');

exports['default'] = function (instance) {
  instance.registerHelper('blockHelperMissing', function (context, options) {
    var inverse = options.inverse,
        fn = options.fn;

    if (context === true) {
      return fn(this);
    } else if (context === false || context == null) {
      return inverse(this);
    } else if (_utils.isArray(context)) {
      if (context.length > 0) {
        if (options.ids) {
          options.ids = [options.name];
        }

        return instance.helpers.each(context, options);
      } else {
        return inverse(this);
      }
    } else {
      if (options.data && options.ids) {
        var data = _utils.createFrame(options.data);
        data.contextPath = _utils.appendContextPath(options.data.contextPath, options.name);
        options = { data: data };
      }

      return fn(context, options);
    }
  });
};

module.exports = exports['default'];


},{"../utils":31}],21:[function(require,module,exports){
'use strict';

exports.__esModule = true;
// istanbul ignore next

function _interopRequireDefault(obj) { return obj && obj.__esModule ? obj : { 'default': obj }; }

var _utils = require('../utils');

var _exception = require('../exception');

var _exception2 = _interopRequireDefault(_exception);

exports['default'] = function (instance) {
  instance.registerHelper('each', function (context, options) {
    if (!options) {
      throw new _exception2['default']('Must pass iterator to #each');
    }

    var fn = options.fn,
        inverse = options.inverse,
        i = 0,
        ret = '',
        data = undefined,
        contextPath = undefined;

    if (options.data && options.ids) {
      contextPath = _utils.appendContextPath(options.data.contextPath, options.ids[0]) + '.';
    }

    if (_utils.isFunction(context)) {
      context = context.call(this);
    }

    if (options.data) {
      data = _utils.createFrame(options.data);
    }

    function execIteration(field, index, last) {
      if (data) {
        data.key = field;
        data.index = index;
        data.first = index === 0;
        data.last = !!last;

        if (contextPath) {
          data.contextPath = contextPath + field;
        }
      }

      ret = ret + fn(context[field], {
        data: data,
        blockParams: _utils.blockParams([context[field], field], [contextPath + field, null])
      });
    }

    if (context && typeof context === 'object') {
      if (_utils.isArray(context)) {
        for (var j = context.length; i < j; i++) {
          if (i in context) {
            execIteration(i, i, i === context.length - 1);
          }
        }
      } else {
        var priorKey = undefined;

        for (var key in context) {
          if (context.hasOwnProperty(key)) {
            // We're running the iterations one step out of sync so we can detect
            // the last iteration without have to scan the object twice and create
            // an itermediate keys array.
            if (priorKey !== undefined) {
              execIteration(priorKey, i - 1);
            }
            priorKey = key;
            i++;
          }
        }
        if (priorKey !== undefined) {
          execIteration(priorKey, i - 1, true);
        }
      }
    }

    if (i === 0) {
      ret = inverse(this);
    }

    return ret;
  });
};

module.exports = exports['default'];


},{"../exception":18,"../utils":31}],22:[function(require,module,exports){
'use strict';

exports.__esModule = true;
// istanbul ignore next

function _interopRequireDefault(obj) { return obj && obj.__esModule ? obj : { 'default': obj }; }

var _exception = require('../exception');

var _exception2 = _interopRequireDefault(_exception);

exports['default'] = function (instance) {
  instance.registerHelper('helperMissing', function () /* [args, ]options */{
    if (arguments.length === 1) {
      // A missing field in a {{foo}} construct.
      return undefined;
    } else {
      // Someone is actually trying to call something, blow up.
      throw new _exception2['default']('Missing helper: "' + arguments[arguments.length - 1].name + '"');
    }
  });
};

module.exports = exports['default'];


},{"../exception":18}],23:[function(require,module,exports){
'use strict';

exports.__esModule = true;

var _utils = require('../utils');

exports['default'] = function (instance) {
  instance.registerHelper('if', function (conditional, options) {
    if (_utils.isFunction(conditional)) {
      conditional = conditional.call(this);
    }

    // Default behavior is to render the positive path if the value is truthy and not empty.
    // The `includeZero` option may be set to treat the condtional as purely not empty based on the
    // behavior of isEmpty. Effectively this determines if 0 is handled by the positive path or negative.
    if (!options.hash.includeZero && !conditional || _utils.isEmpty(conditional)) {
      return options.inverse(this);
    } else {
      return options.fn(this);
    }
  });

  instance.registerHelper('unless', function (conditional, options) {
    return instance.helpers['if'].call(this, conditional, { fn: options.inverse, inverse: options.fn, hash: options.hash });
  });
};

module.exports = exports['default'];


},{"../utils":31}],24:[function(require,module,exports){
'use strict';

exports.__esModule = true;

exports['default'] = function (instance) {
  instance.registerHelper('log', function () /* message, options */{
    var args = [undefined],
        options = arguments[arguments.length - 1];
    for (var i = 0; i < arguments.length - 1; i++) {
      args.push(arguments[i]);
    }

    var level = 1;
    if (options.hash.level != null) {
      level = options.hash.level;
    } else if (options.data && options.data.level != null) {
      level = options.data.level;
    }
    args[0] = level;

    instance.log.apply(instance, args);
  });
};

module.exports = exports['default'];


},{}],25:[function(require,module,exports){
'use strict';

exports.__esModule = true;

exports['default'] = function (instance) {
  instance.registerHelper('lookup', function (obj, field) {
    return obj && obj[field];
  });
};

module.exports = exports['default'];


},{}],26:[function(require,module,exports){
'use strict';

exports.__esModule = true;

var _utils = require('../utils');

exports['default'] = function (instance) {
  instance.registerHelper('with', function (context, options) {
    if (_utils.isFunction(context)) {
      context = context.call(this);
    }

    var fn = options.fn;

    if (!_utils.isEmpty(context)) {
      var data = options.data;
      if (options.data && options.ids) {
        data = _utils.createFrame(options.data);
        data.contextPath = _utils.appendContextPath(options.data.contextPath, options.ids[0]);
      }

      return fn(context, {
        data: data,
        blockParams: _utils.blockParams([context], [data && data.contextPath])
      });
    } else {
      return options.inverse(this);
    }
  });
};

module.exports = exports['default'];


},{"../utils":31}],27:[function(require,module,exports){
'use strict';

exports.__esModule = true;

var _utils = require('./utils');

var logger = {
  methodMap: ['debug', 'info', 'warn', 'error'],
  level: 'info',

  // Maps a given level value to the `methodMap` indexes above.
  lookupLevel: function lookupLevel(level) {
    if (typeof level === 'string') {
      var levelMap = _utils.indexOf(logger.methodMap, level.toLowerCase());
      if (levelMap >= 0) {
        level = levelMap;
      } else {
        level = parseInt(level, 10);
      }
    }

    return level;
  },

  // Can be overridden in the host environment
  log: function log(level) {
    level = logger.lookupLevel(level);

    if (typeof console !== 'undefined' && logger.lookupLevel(logger.level) <= level) {
      var method = logger.methodMap[level];
      if (!console[method]) {
        // eslint-disable-line no-console
        method = 'log';
      }

      for (var _len = arguments.length, message = Array(_len > 1 ? _len - 1 : 0), _key = 1; _key < _len; _key++) {
        message[_key - 1] = arguments[_key];
      }

      console[method].apply(console, message); // eslint-disable-line no-console
    }
  }
};

exports['default'] = logger;
module.exports = exports['default'];


},{"./utils":31}],28:[function(require,module,exports){
(function (global){
/* global window */
'use strict';

exports.__esModule = true;

exports['default'] = function (Handlebars) {
  /* istanbul ignore next */
  var root = typeof global !== 'undefined' ? global : window,
      $Handlebars = root.Handlebars;
  /* istanbul ignore next */
  Handlebars.noConflict = function () {
    if (root.Handlebars === Handlebars) {
      root.Handlebars = $Handlebars;
    }
    return Handlebars;
  };
};

module.exports = exports['default'];


}).call(this,typeof global !== "undefined" ? global : typeof self !== "undefined" ? self : typeof window !== "undefined" ? window : {})

},{}],29:[function(require,module,exports){
'use strict';

exports.__esModule = true;
exports.checkRevision = checkRevision;
exports.template = template;
exports.wrapProgram = wrapProgram;
exports.resolvePartial = resolvePartial;
exports.invokePartial = invokePartial;
exports.noop = noop;
// istanbul ignore next

function _interopRequireDefault(obj) { return obj && obj.__esModule ? obj : { 'default': obj }; }

// istanbul ignore next

function _interopRequireWildcard(obj) { if (obj && obj.__esModule) { return obj; } else { var newObj = {}; if (obj != null) { for (var key in obj) { if (Object.prototype.hasOwnProperty.call(obj, key)) newObj[key] = obj[key]; } } newObj['default'] = obj; return newObj; } }

var _utils = require('./utils');

var Utils = _interopRequireWildcard(_utils);

var _exception = require('./exception');

var _exception2 = _interopRequireDefault(_exception);

var _base = require('./base');

function checkRevision(compilerInfo) {
  var compilerRevision = compilerInfo && compilerInfo[0] || 1,
      currentRevision = _base.COMPILER_REVISION;

  if (compilerRevision !== currentRevision) {
    if (compilerRevision < currentRevision) {
      var runtimeVersions = _base.REVISION_CHANGES[currentRevision],
          compilerVersions = _base.REVISION_CHANGES[compilerRevision];
      throw new _exception2['default']('Template was precompiled with an older version of Handlebars than the current runtime. ' + 'Please update your precompiler to a newer version (' + runtimeVersions + ') or downgrade your runtime to an older version (' + compilerVersions + ').');
    } else {
      // Use the embedded version info since the runtime doesn't know about this revision yet
      throw new _exception2['default']('Template was precompiled with a newer version of Handlebars than the current runtime. ' + 'Please update your runtime to a newer version (' + compilerInfo[1] + ').');
    }
  }
}

function template(templateSpec, env) {
  /* istanbul ignore next */
  if (!env) {
    throw new _exception2['default']('No environment passed to template');
  }
  if (!templateSpec || !templateSpec.main) {
    throw new _exception2['default']('Unknown template object: ' + typeof templateSpec);
  }

  templateSpec.main.decorator = templateSpec.main_d;

  // Note: Using env.VM references rather than local var references throughout this section to allow
  // for external users to override these as psuedo-supported APIs.
  env.VM.checkRevision(templateSpec.compiler);

  function invokePartialWrapper(partial, context, options) {
    if (options.hash) {
      context = Utils.extend({}, context, options.hash);
      if (options.ids) {
        options.ids[0] = true;
      }
    }

    partial = env.VM.resolvePartial.call(this, partial, context, options);
    var result = env.VM.invokePartial.call(this, partial, context, options);

    if (result == null && env.compile) {
      options.partials[options.name] = env.compile(partial, templateSpec.compilerOptions, env);
      result = options.partials[options.name](context, options);
    }
    if (result != null) {
      if (options.indent) {
        var lines = result.split('\n');
        for (var i = 0, l = lines.length; i < l; i++) {
          if (!lines[i] && i + 1 === l) {
            break;
          }

          lines[i] = options.indent + lines[i];
        }
        result = lines.join('\n');
      }
      return result;
    } else {
      throw new _exception2['default']('The partial ' + options.name + ' could not be compiled when running in runtime-only mode');
    }
  }

  // Just add water
  var container = {
    strict: function strict(obj, name) {
      if (!(name in obj)) {
        throw new _exception2['default']('"' + name + '" not defined in ' + obj);
      }
      return obj[name];
    },
    lookup: function lookup(depths, name) {
      var len = depths.length;
      for (var i = 0; i < len; i++) {
        if (depths[i] && depths[i][name] != null) {
          return depths[i][name];
        }
      }
    },
    lambda: function lambda(current, context) {
      return typeof current === 'function' ? current.call(context) : current;
    },

    escapeExpression: Utils.escapeExpression,
    invokePartial: invokePartialWrapper,

    fn: function fn(i) {
      var ret = templateSpec[i];
      ret.decorator = templateSpec[i + '_d'];
      return ret;
    },

    programs: [],
    program: function program(i, data, declaredBlockParams, blockParams, depths) {
      var programWrapper = this.programs[i],
          fn = this.fn(i);
      if (data || depths || blockParams || declaredBlockParams) {
        programWrapper = wrapProgram(this, i, fn, data, declaredBlockParams, blockParams, depths);
      } else if (!programWrapper) {
        programWrapper = this.programs[i] = wrapProgram(this, i, fn);
      }
      return programWrapper;
    },

    data: function data(value, depth) {
      while (value && depth--) {
        value = value._parent;
      }
      return value;
    },
    merge: function merge(param, common) {
      var obj = param || common;

      if (param && common && param !== common) {
        obj = Utils.extend({}, common, param);
      }

      return obj;
    },

    noop: env.VM.noop,
    compilerInfo: templateSpec.compiler
  };

  function ret(context) {
    var options = arguments.length <= 1 || arguments[1] === undefined ? {} : arguments[1];

    var data = options.data;

    ret._setup(options);
    if (!options.partial && templateSpec.useData) {
      data = initData(context, data);
    }
    var depths = undefined,
        blockParams = templateSpec.useBlockParams ? [] : undefined;
    if (templateSpec.useDepths) {
      if (options.depths) {
        depths = context != options.depths[0] ? [context].concat(options.depths) : options.depths;
      } else {
        depths = [context];
      }
    }

    function main(context /*, options*/) {
      return '' + templateSpec.main(container, context, container.helpers, container.partials, data, blockParams, depths);
    }
    main = executeDecorators(templateSpec.main, main, container, options.depths || [], data, blockParams);
    return main(context, options);
  }
  ret.isTop = true;

  ret._setup = function (options) {
    if (!options.partial) {
      container.helpers = container.merge(options.helpers, env.helpers);

      if (templateSpec.usePartial) {
        container.partials = container.merge(options.partials, env.partials);
      }
      if (templateSpec.usePartial || templateSpec.useDecorators) {
        container.decorators = container.merge(options.decorators, env.decorators);
      }
    } else {
      container.helpers = options.helpers;
      container.partials = options.partials;
      container.decorators = options.decorators;
    }
  };

  ret._child = function (i, data, blockParams, depths) {
    if (templateSpec.useBlockParams && !blockParams) {
      throw new _exception2['default']('must pass block params');
    }
    if (templateSpec.useDepths && !depths) {
      throw new _exception2['default']('must pass parent depths');
    }

    return wrapProgram(container, i, templateSpec[i], data, 0, blockParams, depths);
  };
  return ret;
}

function wrapProgram(container, i, fn, data, declaredBlockParams, blockParams, depths) {
  function prog(context) {
    var options = arguments.length <= 1 || arguments[1] === undefined ? {} : arguments[1];

    var currentDepths = depths;
    if (depths && context != depths[0]) {
      currentDepths = [context].concat(depths);
    }

    return fn(container, context, container.helpers, container.partials, options.data || data, blockParams && [options.blockParams].concat(blockParams), currentDepths);
  }

  prog = executeDecorators(fn, prog, container, depths, data, blockParams);

  prog.program = i;
  prog.depth = depths ? depths.length : 0;
  prog.blockParams = declaredBlockParams || 0;
  return prog;
}

function resolvePartial(partial, context, options) {
  if (!partial) {
    if (options.name === '@partial-block') {
      var data = options.data;
      while (data['partial-block'] === noop) {
        data = data._parent;
      }
      partial = data['partial-block'];
      data['partial-block'] = noop;
    } else {
      partial = options.partials[options.name];
    }
  } else if (!partial.call && !options.name) {
    // This is a dynamic partial that returned a string
    options.name = partial;
    partial = options.partials[partial];
  }
  return partial;
}

function invokePartial(partial, context, options) {
  options.partial = true;
  if (options.ids) {
    options.data.contextPath = options.ids[0] || options.data.contextPath;
  }

  var partialBlock = undefined;
  if (options.fn && options.fn !== noop) {
    options.data = _base.createFrame(options.data);
    partialBlock = options.data['partial-block'] = options.fn;

    if (partialBlock.partials) {
      options.partials = Utils.extend({}, options.partials, partialBlock.partials);
    }
  }

  if (partial === undefined && partialBlock) {
    partial = partialBlock;
  }

  if (partial === undefined) {
    throw new _exception2['default']('The partial ' + options.name + ' could not be found');
  } else if (partial instanceof Function) {
    return partial(context, options);
  }
}

function noop() {
  return '';
}

function initData(context, data) {
  if (!data || !('root' in data)) {
    data = data ? _base.createFrame(data) : {};
    data.root = context;
  }
  return data;
}

function executeDecorators(fn, prog, container, depths, data, blockParams) {
  if (fn.decorator) {
    var props = {};
    prog = fn.decorator(prog, props, container, depths && depths[0], data, blockParams, depths);
    Utils.extend(prog, props);
  }
  return prog;
}


},{"./base":5,"./exception":18,"./utils":31}],30:[function(require,module,exports){
// Build out our basic SafeString type
'use strict';

exports.__esModule = true;
function SafeString(string) {
  this.string = string;
}

SafeString.prototype.toString = SafeString.prototype.toHTML = function () {
  return '' + this.string;
};

exports['default'] = SafeString;
module.exports = exports['default'];


},{}],31:[function(require,module,exports){
'use strict';

exports.__esModule = true;
exports.extend = extend;
exports.indexOf = indexOf;
exports.escapeExpression = escapeExpression;
exports.isEmpty = isEmpty;
exports.createFrame = createFrame;
exports.blockParams = blockParams;
exports.appendContextPath = appendContextPath;
var escape = {
  '&': '&amp;',
  '<': '&lt;',
  '>': '&gt;',
  '"': '&quot;',
  "'": '&#x27;',
  '`': '&#x60;',
  '=': '&#x3D;'
};

var badChars = /[&<>"'`=]/g,
    possible = /[&<>"'`=]/;

function escapeChar(chr) {
  return escape[chr];
}

function extend(obj /* , ...source */) {
  for (var i = 1; i < arguments.length; i++) {
    for (var key in arguments[i]) {
      if (Object.prototype.hasOwnProperty.call(arguments[i], key)) {
        obj[key] = arguments[i][key];
      }
    }
  }

  return obj;
}

var toString = Object.prototype.toString;

exports.toString = toString;
// Sourced from lodash
// https://github.com/bestiejs/lodash/blob/master/LICENSE.txt
/* eslint-disable func-style */
var isFunction = function isFunction(value) {
  return typeof value === 'function';
};
// fallback for older versions of Chrome and Safari
/* istanbul ignore next */
if (isFunction(/x/)) {
  exports.isFunction = isFunction = function (value) {
    return typeof value === 'function' && toString.call(value) === '[object Function]';
  };
}
exports.isFunction = isFunction;

/* eslint-enable func-style */

/* istanbul ignore next */
var isArray = Array.isArray || function (value) {
  return value && typeof value === 'object' ? toString.call(value) === '[object Array]' : false;
};

exports.isArray = isArray;
// Older IE versions do not directly support indexOf so we must implement our own, sadly.

function indexOf(array, value) {
  for (var i = 0, len = array.length; i < len; i++) {
    if (array[i] === value) {
      return i;
    }
  }
  return -1;
}

function escapeExpression(string) {
  if (typeof string !== 'string') {
    // don't escape SafeStrings, since they're already safe
    if (string && string.toHTML) {
      return string.toHTML();
    } else if (string == null) {
      return '';
    } else if (!string) {
      return string + '';
    }

    // Force a string conversion as this will be done by the append regardless and
    // the regex test will do this transparently behind the scenes, causing issues if
    // an object's to string has escaped characters in it.
    string = '' + string;
  }

  if (!possible.test(string)) {
    return string;
  }
  return string.replace(badChars, escapeChar);
}

function isEmpty(value) {
  if (!value && value !== 0) {
    return true;
  } else if (isArray(value) && value.length === 0) {
    return true;
  } else {
    return false;
  }
}

function createFrame(object) {
  var frame = extend({}, object);
  frame._parent = object;
  return frame;
}

function blockParams(params, ids) {
  params.path = ids;
  return params;
}

function appendContextPath(contextPath, id) {
  return (contextPath ? contextPath + '.' : '') + id;
}


},{}],32:[function(require,module,exports){
// USAGE:
// var handlebars = require('handlebars');
/* eslint-disable no-var */

// var local = handlebars.create();

var handlebars = require('../dist/cjs/handlebars')['default'];

var printer = require('../dist/cjs/handlebars/compiler/printer');
handlebars.PrintVisitor = printer.PrintVisitor;
handlebars.print = printer.print;

module.exports = handlebars;

// Publish a Node.js require() handler for .handlebars and .hbs files
function extension(module, filename) {
  var fs = require('fs');
  var templateString = fs.readFileSync(filename, 'utf8');
  module.exports = handlebars.compile(templateString);
}
/* istanbul ignore else */
if (typeof require !== 'undefined' && require.extensions) {
  require.extensions['.handlebars'] = extension;
  require.extensions['.hbs'] = extension;
}

},{"../dist/cjs/handlebars":3,"../dist/cjs/handlebars/compiler/printer":13,"fs":2}],33:[function(require,module,exports){
/*
 * Copyright 2009-2011 Mozilla Foundation and contributors
 * Licensed under the New BSD license. See LICENSE.txt or:
 * http://opensource.org/licenses/BSD-3-Clause
 */
exports.SourceMapGenerator = require('./source-map/source-map-generator').SourceMapGenerator;
exports.SourceMapConsumer = require('./source-map/source-map-consumer').SourceMapConsumer;
exports.SourceNode = require('./source-map/source-node').SourceNode;

},{"./source-map/source-map-consumer":40,"./source-map/source-map-generator":41,"./source-map/source-node":42}],34:[function(require,module,exports){
/* -*- Mode: js; js-indent-level: 2; -*- */
/*
 * Copyright 2011 Mozilla Foundation and contributors
 * Licensed under the New BSD license. See LICENSE or:
 * http://opensource.org/licenses/BSD-3-Clause
 */
if (typeof define !== 'function') {
    var define = require('amdefine')(module, require);
}
define(function (require, exports, module) {

  var util = require('./util');

  /**
   * A data structure which is a combination of an array and a set. Adding a new
   * member is O(1), testing for membership is O(1), and finding the index of an
   * element is O(1). Removing elements from the set is not supported. Only
   * strings are supported for membership.
   */
  function ArraySet() {
    this._array = [];
    this._set = {};
  }

  /**
   * Static method for creating ArraySet instances from an existing array.
   */
  ArraySet.fromArray = function ArraySet_fromArray(aArray, aAllowDuplicates) {
    var set = new ArraySet();
    for (var i = 0, len = aArray.length; i < len; i++) {
      set.add(aArray[i], aAllowDuplicates);
    }
    return set;
  };

  /**
   * Return how many unique items are in this ArraySet. If duplicates have been
   * added, than those do not count towards the size.
   *
   * @returns Number
   */
  ArraySet.prototype.size = function ArraySet_size() {
    return Object.getOwnPropertyNames(this._set).length;
  };

  /**
   * Add the given string to this set.
   *
   * @param String aStr
   */
  ArraySet.prototype.add = function ArraySet_add(aStr, aAllowDuplicates) {
    var isDuplicate = this.has(aStr);
    var idx = this._array.length;
    if (!isDuplicate || aAllowDuplicates) {
      this._array.push(aStr);
    }
    if (!isDuplicate) {
      this._set[util.toSetString(aStr)] = idx;
    }
  };

  /**
   * Is the given string a member of this set?
   *
   * @param String aStr
   */
  ArraySet.prototype.has = function ArraySet_has(aStr) {
    return Object.prototype.hasOwnProperty.call(this._set,
                                                util.toSetString(aStr));
  };

  /**
   * What is the index of the given string in the array?
   *
   * @param String aStr
   */
  ArraySet.prototype.indexOf = function ArraySet_indexOf(aStr) {
    if (this.has(aStr)) {
      return this._set[util.toSetString(aStr)];
    }
    throw new Error('"' + aStr + '" is not in the set.');
  };

  /**
   * What is the element at the given index?
   *
   * @param Number aIdx
   */
  ArraySet.prototype.at = function ArraySet_at(aIdx) {
    if (aIdx >= 0 && aIdx < this._array.length) {
      return this._array[aIdx];
    }
    throw new Error('No element indexed by ' + aIdx);
  };

  /**
   * Returns the array representation of this set (which has the proper indices
   * indicated by indexOf). Note that this is a copy of the internal array used
   * for storing the members so that no one can mess with internal state.
   */
  ArraySet.prototype.toArray = function ArraySet_toArray() {
    return this._array.slice();
  };

  exports.ArraySet = ArraySet;

});

},{"./util":43,"amdefine":1}],35:[function(require,module,exports){
/* -*- Mode: js; js-indent-level: 2; -*- */
/*
 * Copyright 2011 Mozilla Foundation and contributors
 * Licensed under the New BSD license. See LICENSE or:
 * http://opensource.org/licenses/BSD-3-Clause
 *
 * Based on the Base 64 VLQ implementation in Closure Compiler:
 * https://code.google.com/p/closure-compiler/source/browse/trunk/src/com/google/debugging/sourcemap/Base64VLQ.java
 *
 * Copyright 2011 The Closure Compiler Authors. All rights reserved.
 * Redistribution and use in source and binary forms, with or without
 * modification, are permitted provided that the following conditions are
 * met:
 *
 *  * Redistributions of source code must retain the above copyright
 *    notice, this list of conditions and the following disclaimer.
 *  * Redistributions in binary form must reproduce the above
 *    copyright notice, this list of conditions and the following
 *    disclaimer in the documentation and/or other materials provided
 *    with the distribution.
 *  * Neither the name of Google Inc. nor the names of its
 *    contributors may be used to endorse or promote products derived
 *    from this software without specific prior written permission.
 *
 * THIS SOFTWARE IS PROVIDED BY THE COPYRIGHT HOLDERS AND CONTRIBUTORS
 * "AS IS" AND ANY EXPRESS OR IMPLIED WARRANTIES, INCLUDING, BUT NOT
 * LIMITED TO, THE IMPLIED WARRANTIES OF MERCHANTABILITY AND FITNESS FOR
 * A PARTICULAR PURPOSE ARE DISCLAIMED. IN NO EVENT SHALL THE COPYRIGHT
 * OWNER OR CONTRIBUTORS BE LIABLE FOR ANY DIRECT, INDIRECT, INCIDENTAL,
 * SPECIAL, EXEMPLARY, OR CONSEQUENTIAL DAMAGES (INCLUDING, BUT NOT
 * LIMITED TO, PROCUREMENT OF SUBSTITUTE GOODS OR SERVICES; LOSS OF USE,
 * DATA, OR PROFITS; OR BUSINESS INTERRUPTION) HOWEVER CAUSED AND ON ANY
 * THEORY OF LIABILITY, WHETHER IN CONTRACT, STRICT LIABILITY, OR TORT
 * (INCLUDING NEGLIGENCE OR OTHERWISE) ARISING IN ANY WAY OUT OF THE USE
 * OF THIS SOFTWARE, EVEN IF ADVISED OF THE POSSIBILITY OF SUCH DAMAGE.
 */
if (typeof define !== 'function') {
    var define = require('amdefine')(module, require);
}
define(function (require, exports, module) {

  var base64 = require('./base64');

  // A single base 64 digit can contain 6 bits of data. For the base 64 variable
  // length quantities we use in the source map spec, the first bit is the sign,
  // the next four bits are the actual value, and the 6th bit is the
  // continuation bit. The continuation bit tells us whether there are more
  // digits in this value following this digit.
  //
  //   Continuation
  //   |    Sign
  //   |    |
  //   V    V
  //   101011

  var VLQ_BASE_SHIFT = 5;

  // binary: 100000
  var VLQ_BASE = 1 << VLQ_BASE_SHIFT;

  // binary: 011111
  var VLQ_BASE_MASK = VLQ_BASE - 1;

  // binary: 100000
  var VLQ_CONTINUATION_BIT = VLQ_BASE;

  /**
   * Converts from a two-complement value to a value where the sign bit is
   * placed in the least significant bit.  For example, as decimals:
   *   1 becomes 2 (10 binary), -1 becomes 3 (11 binary)
   *   2 becomes 4 (100 binary), -2 becomes 5 (101 binary)
   */
  function toVLQSigned(aValue) {
    return aValue < 0
      ? ((-aValue) << 1) + 1
      : (aValue << 1) + 0;
  }

  /**
   * Converts to a two-complement value from a value where the sign bit is
   * placed in the least significant bit.  For example, as decimals:
   *   2 (10 binary) becomes 1, 3 (11 binary) becomes -1
   *   4 (100 binary) becomes 2, 5 (101 binary) becomes -2
   */
  function fromVLQSigned(aValue) {
    var isNegative = (aValue & 1) === 1;
    var shifted = aValue >> 1;
    return isNegative
      ? -shifted
      : shifted;
  }

  /**
   * Returns the base 64 VLQ encoded value.
   */
  exports.encode = function base64VLQ_encode(aValue) {
    var encoded = "";
    var digit;

    var vlq = toVLQSigned(aValue);

    do {
      digit = vlq & VLQ_BASE_MASK;
      vlq >>>= VLQ_BASE_SHIFT;
      if (vlq > 0) {
        // There are still more digits in this value, so we must make sure the
        // continuation bit is marked.
        digit |= VLQ_CONTINUATION_BIT;
      }
      encoded += base64.encode(digit);
    } while (vlq > 0);

    return encoded;
  };

  /**
   * Decodes the next base 64 VLQ value from the given string and returns the
   * value and the rest of the string via the out parameter.
   */
  exports.decode = function base64VLQ_decode(aStr, aIndex, aOutParam) {
    var strLen = aStr.length;
    var result = 0;
    var shift = 0;
    var continuation, digit;

    do {
      if (aIndex >= strLen) {
        throw new Error("Expected more digits in base 64 VLQ value.");
      }

      digit = base64.decode(aStr.charCodeAt(aIndex++));
      if (digit === -1) {
        throw new Error("Invalid base64 digit: " + aStr.charAt(aIndex - 1));
      }

      continuation = !!(digit & VLQ_CONTINUATION_BIT);
      digit &= VLQ_BASE_MASK;
      result = result + (digit << shift);
      shift += VLQ_BASE_SHIFT;
    } while (continuation);

    aOutParam.value = fromVLQSigned(result);
    aOutParam.rest = aIndex;
  };

});

},{"./base64":36,"amdefine":1}],36:[function(require,module,exports){
/* -*- Mode: js; js-indent-level: 2; -*- */
/*
 * Copyright 2011 Mozilla Foundation and contributors
 * Licensed under the New BSD license. See LICENSE or:
 * http://opensource.org/licenses/BSD-3-Clause
 */
if (typeof define !== 'function') {
    var define = require('amdefine')(module, require);
}
define(function (require, exports, module) {

  var intToCharMap = 'ABCDEFGHIJKLMNOPQRSTUVWXYZabcdefghijklmnopqrstuvwxyz0123456789+/'.split('');

  /**
   * Encode an integer in the range of 0 to 63 to a single base 64 digit.
   */
  exports.encode = function (number) {
    if (0 <= number && number < intToCharMap.length) {
      return intToCharMap[number];
    }
    throw new TypeError("Must be between 0 and 63: " + aNumber);
  };

  /**
   * Decode a single base 64 character code digit to an integer. Returns -1 on
   * failure.
   */
  exports.decode = function (charCode) {
    var bigA = 65;     // 'A'
    var bigZ = 90;     // 'Z'

    var littleA = 97;  // 'a'
    var littleZ = 122; // 'z'

    var zero = 48;     // '0'
    var nine = 57;     // '9'

    var plus = 43;     // '+'
    var slash = 47;    // '/'

    var littleOffset = 26;
    var numberOffset = 52;

    // 0 - 25: ABCDEFGHIJKLMNOPQRSTUVWXYZ
    if (bigA <= charCode && charCode <= bigZ) {
      return (charCode - bigA);
    }

    // 26 - 51: abcdefghijklmnopqrstuvwxyz
    if (littleA <= charCode && charCode <= littleZ) {
      return (charCode - littleA + littleOffset);
    }

    // 52 - 61: 0123456789
    if (zero <= charCode && charCode <= nine) {
      return (charCode - zero + numberOffset);
    }

    // 62: +
    if (charCode == plus) {
      return 62;
    }

    // 63: /
    if (charCode == slash) {
      return 63;
    }

    // Invalid base64 digit.
    return -1;
  };

});

},{"amdefine":1}],37:[function(require,module,exports){
/* -*- Mode: js; js-indent-level: 2; -*- */
/*
 * Copyright 2011 Mozilla Foundation and contributors
 * Licensed under the New BSD license. See LICENSE or:
 * http://opensource.org/licenses/BSD-3-Clause
 */
if (typeof define !== 'function') {
    var define = require('amdefine')(module, require);
}
define(function (require, exports, module) {

  exports.GREATEST_LOWER_BOUND = 1;
  exports.LEAST_UPPER_BOUND = 2;

  /**
   * Recursive implementation of binary search.
   *
   * @param aLow Indices here and lower do not contain the needle.
   * @param aHigh Indices here and higher do not contain the needle.
   * @param aNeedle The element being searched for.
   * @param aHaystack The non-empty array being searched.
   * @param aCompare Function which takes two elements and returns -1, 0, or 1.
   * @param aBias Either 'binarySearch.GREATEST_LOWER_BOUND' or
   *     'binarySearch.LEAST_UPPER_BOUND'. Specifies whether to return the
   *     closest element that is smaller than or greater than the one we are
   *     searching for, respectively, if the exact element cannot be found.
   */
  function recursiveSearch(aLow, aHigh, aNeedle, aHaystack, aCompare, aBias) {
    // This function terminates when one of the following is true:
    //
    //   1. We find the exact element we are looking for.
    //
    //   2. We did not find the exact element, but we can return the index of
    //      the next-closest element.
    //
    //   3. We did not find the exact element, and there is no next-closest
    //      element than the one we are searching for, so we return -1.
    var mid = Math.floor((aHigh - aLow) / 2) + aLow;
    var cmp = aCompare(aNeedle, aHaystack[mid], true);
    if (cmp === 0) {
      // Found the element we are looking for.
      return mid;
    }
    else if (cmp > 0) {
      // Our needle is greater than aHaystack[mid].
      if (aHigh - mid > 1) {
        // The element is in the upper half.
        return recursiveSearch(mid, aHigh, aNeedle, aHaystack, aCompare, aBias);
      }

      // The exact needle element was not found in this haystack. Determine if
      // we are in termination case (3) or (2) and return the appropriate thing.
      if (aBias == exports.LEAST_UPPER_BOUND) {
        return aHigh < aHaystack.length ? aHigh : -1;
      } else {
        return mid;
      }
    }
    else {
      // Our needle is less than aHaystack[mid].
      if (mid - aLow > 1) {
        // The element is in the lower half.
        return recursiveSearch(aLow, mid, aNeedle, aHaystack, aCompare, aBias);
      }

      // we are in termination case (3) or (2) and return the appropriate thing.
      if (aBias == exports.LEAST_UPPER_BOUND) {
        return mid;
      } else {
        return aLow < 0 ? -1 : aLow;
      }
    }
  }

  /**
   * This is an implementation of binary search which will always try and return
   * the index of the closest element if there is no exact hit. This is because
   * mappings between original and generated line/col pairs are single points,
   * and there is an implicit region between each of them, so a miss just means
   * that you aren't on the very start of a region.
   *
   * @param aNeedle The element you are looking for.
   * @param aHaystack The array that is being searched.
   * @param aCompare A function which takes the needle and an element in the
   *     array and returns -1, 0, or 1 depending on whether the needle is less
   *     than, equal to, or greater than the element, respectively.
   * @param aBias Either 'binarySearch.GREATEST_LOWER_BOUND' or
   *     'binarySearch.LEAST_UPPER_BOUND'. Specifies whether to return the
   *     closest element that is smaller than or greater than the one we are
   *     searching for, respectively, if the exact element cannot be found.
   *     Defaults to 'binarySearch.GREATEST_LOWER_BOUND'.
   */
  exports.search = function search(aNeedle, aHaystack, aCompare, aBias) {
    if (aHaystack.length === 0) {
      return -1;
    }

    var index = recursiveSearch(-1, aHaystack.length, aNeedle, aHaystack,
                                aCompare, aBias || exports.GREATEST_LOWER_BOUND);
    if (index < 0) {
      return -1;
    }

    // We have found either the exact element, or the next-closest element than
    // the one we are searching for. However, there may be more than one such
    // element. Make sure we always return the smallest of these.
    while (index - 1 >= 0) {
      if (aCompare(aHaystack[index], aHaystack[index - 1], true) !== 0) {
        break;
      }
      --index;
    }

    return index;
  };

});

},{"amdefine":1}],38:[function(require,module,exports){
/* -*- Mode: js; js-indent-level: 2; -*- */
/*
 * Copyright 2014 Mozilla Foundation and contributors
 * Licensed under the New BSD license. See LICENSE or:
 * http://opensource.org/licenses/BSD-3-Clause
 */
if (typeof define !== 'function') {
    var define = require('amdefine')(module, require);
}
define(function (require, exports, module) {

  var util = require('./util');

  /**
   * Determine whether mappingB is after mappingA with respect to generated
   * position.
   */
  function generatedPositionAfter(mappingA, mappingB) {
    // Optimized for most common case
    var lineA = mappingA.generatedLine;
    var lineB = mappingB.generatedLine;
    var columnA = mappingA.generatedColumn;
    var columnB = mappingB.generatedColumn;
    return lineB > lineA || lineB == lineA && columnB >= columnA ||
           util.compareByGeneratedPositionsInflated(mappingA, mappingB) <= 0;
  }

  /**
   * A data structure to provide a sorted view of accumulated mappings in a
   * performance conscious manner. It trades a neglibable overhead in general
   * case for a large speedup in case of mappings being added in order.
   */
  function MappingList() {
    this._array = [];
    this._sorted = true;
    // Serves as infimum
    this._last = {generatedLine: -1, generatedColumn: 0};
  }

  /**
   * Iterate through internal items. This method takes the same arguments that
   * `Array.prototype.forEach` takes.
   *
   * NOTE: The order of the mappings is NOT guaranteed.
   */
  MappingList.prototype.unsortedForEach =
    function MappingList_forEach(aCallback, aThisArg) {
      this._array.forEach(aCallback, aThisArg);
    };

  /**
   * Add the given source mapping.
   *
   * @param Object aMapping
   */
  MappingList.prototype.add = function MappingList_add(aMapping) {
    var mapping;
    if (generatedPositionAfter(this._last, aMapping)) {
      this._last = aMapping;
      this._array.push(aMapping);
    } else {
      this._sorted = false;
      this._array.push(aMapping);
    }
  };

  /**
   * Returns the flat, sorted array of mappings. The mappings are sorted by
   * generated position.
   *
   * WARNING: This method returns internal data without copying, for
   * performance. The return value must NOT be mutated, and should be treated as
   * an immutable borrow. If you want to take ownership, you must make your own
   * copy.
   */
  MappingList.prototype.toArray = function MappingList_toArray() {
    if (!this._sorted) {
      this._array.sort(util.compareByGeneratedPositionsInflated);
      this._sorted = true;
    }
    return this._array;
  };

  exports.MappingList = MappingList;

});

},{"./util":43,"amdefine":1}],39:[function(require,module,exports){
/* -*- Mode: js; js-indent-level: 2; -*- */
/*
 * Copyright 2011 Mozilla Foundation and contributors
 * Licensed under the New BSD license. See LICENSE or:
 * http://opensource.org/licenses/BSD-3-Clause
 */
if (typeof define !== 'function') {
    var define = require('amdefine')(module, require);
}
define(function (require, exports, module) {

  // It turns out that some (most?) JavaScript engines don't self-host
  // `Array.prototype.sort`. This makes sense because C++ will likely remain
  // faster than JS when doing raw CPU-intensive sorting. However, when using a
  // custom comparator function, calling back and forth between the VM's C++ and
  // JIT'd JS is rather slow *and* loses JIT type information, resulting in
  // worse generated code for the comparator function than would be optimal. In
  // fact, when sorting with a comparator, these costs outweigh the benefits of
  // sorting in C++. By using our own JS-implemented Quick Sort (below), we get
  // a ~3500ms mean speed-up in `bench/bench.html`.

  /**
   * Swap the elements indexed by `x` and `y` in the array `ary`.
   *
   * @param {Array} ary
   *        The array.
   * @param {Number} x
   *        The index of the first item.
   * @param {Number} y
   *        The index of the second item.
   */
  function swap(ary, x, y) {
    var temp = ary[x];
    ary[x] = ary[y];
    ary[y] = temp;
  }

  /**
   * Returns a random integer within the range `low .. high` inclusive.
   *
   * @param {Number} low
   *        The lower bound on the range.
   * @param {Number} high
   *        The upper bound on the range.
   */
  function randomIntInRange(low, high) {
    return Math.round(low + (Math.random() * (high - low)));
  }

  /**
   * The Quick Sort algorithm.
   *
   * @param {Array} ary
   *        An array to sort.
   * @param {function} comparator
   *        Function to use to compare two items.
   * @param {Number} p
   *        Start index of the array
   * @param {Number} r
   *        End index of the array
   */
  function doQuickSort(ary, comparator, p, r) {
    // If our lower bound is less than our upper bound, we (1) partition the
    // array into two pieces and (2) recurse on each half. If it is not, this is
    // the empty array and our base case.

    if (p < r) {
      // (1) Partitioning.
      //
      // The partitioning chooses a pivot between `p` and `r` and moves all
      // elements that are less than or equal to the pivot to the before it, and
      // all the elements that are greater than it after it. The effect is that
      // once partition is done, the pivot is in the exact place it will be when
      // the array is put in sorted order, and it will not need to be moved
      // again. This runs in O(n) time.

      // Always choose a random pivot so that an input array which is reverse
      // sorted does not cause O(n^2) running time.
      var pivotIndex = randomIntInRange(p, r);
      var i = p - 1;

      swap(ary, pivotIndex, r);
      var pivot = ary[r];

      // Immediately after `j` is incremented in this loop, the following hold
      // true:
      //
      //   * Every element in `ary[p .. i]` is less than or equal to the pivot.
      //
      //   * Every element in `ary[i+1 .. j-1]` is greater than the pivot.
      for (var j = p; j < r; j++) {
        if (comparator(ary[j], pivot) <= 0) {
          i += 1;
          swap(ary, i, j);
        }
      }

      swap(ary, i + 1, j);
      var q = i + 1;

      // (2) Recurse on each half.

      doQuickSort(ary, comparator, p, q - 1);
      doQuickSort(ary, comparator, q + 1, r);
    }
  }

  /**
   * Sort the given array in-place with the given comparator function.
   *
   * @param {Array} ary
   *        An array to sort.
   * @param {function} comparator
   *        Function to use to compare two items.
   */
  exports.quickSort = function (ary, comparator) {
    doQuickSort(ary, comparator, 0, ary.length - 1);
  };

});

},{"amdefine":1}],40:[function(require,module,exports){
/* -*- Mode: js; js-indent-level: 2; -*- */
/*
 * Copyright 2011 Mozilla Foundation and contributors
 * Licensed under the New BSD license. See LICENSE or:
 * http://opensource.org/licenses/BSD-3-Clause
 */
if (typeof define !== 'function') {
    var define = require('amdefine')(module, require);
}
define(function (require, exports, module) {

  var util = require('./util');
  var binarySearch = require('./binary-search');
  var ArraySet = require('./array-set').ArraySet;
  var base64VLQ = require('./base64-vlq');
  var quickSort = require('./quick-sort').quickSort;

  function SourceMapConsumer(aSourceMap) {
    var sourceMap = aSourceMap;
    if (typeof aSourceMap === 'string') {
      sourceMap = JSON.parse(aSourceMap.replace(/^\)\]\}'/, ''));
    }

    return sourceMap.sections != null
      ? new IndexedSourceMapConsumer(sourceMap)
      : new BasicSourceMapConsumer(sourceMap);
  }

  SourceMapConsumer.fromSourceMap = function(aSourceMap) {
    return BasicSourceMapConsumer.fromSourceMap(aSourceMap);
  }

  /**
   * The version of the source mapping spec that we are consuming.
   */
  SourceMapConsumer.prototype._version = 3;

  // `__generatedMappings` and `__originalMappings` are arrays that hold the
  // parsed mapping coordinates from the source map's "mappings" attribute. They
  // are lazily instantiated, accessed via the `_generatedMappings` and
  // `_originalMappings` getters respectively, and we only parse the mappings
  // and create these arrays once queried for a source location. We jump through
  // these hoops because there can be many thousands of mappings, and parsing
  // them is expensive, so we only want to do it if we must.
  //
  // Each object in the arrays is of the form:
  //
  //     {
  //       generatedLine: The line number in the generated code,
  //       generatedColumn: The column number in the generated code,
  //       source: The path to the original source file that generated this
  //               chunk of code,
  //       originalLine: The line number in the original source that
  //                     corresponds to this chunk of generated code,
  //       originalColumn: The column number in the original source that
  //                       corresponds to this chunk of generated code,
  //       name: The name of the original symbol which generated this chunk of
  //             code.
  //     }
  //
  // All properties except for `generatedLine` and `generatedColumn` can be
  // `null`.
  //
  // `_generatedMappings` is ordered by the generated positions.
  //
  // `_originalMappings` is ordered by the original positions.

  SourceMapConsumer.prototype.__generatedMappings = null;
  Object.defineProperty(SourceMapConsumer.prototype, '_generatedMappings', {
    get: function () {
      if (!this.__generatedMappings) {
        this._parseMappings(this._mappings, this.sourceRoot);
      }

      return this.__generatedMappings;
    }
  });

  SourceMapConsumer.prototype.__originalMappings = null;
  Object.defineProperty(SourceMapConsumer.prototype, '_originalMappings', {
    get: function () {
      if (!this.__originalMappings) {
        this._parseMappings(this._mappings, this.sourceRoot);
      }

      return this.__originalMappings;
    }
  });

  SourceMapConsumer.prototype._charIsMappingSeparator =
    function SourceMapConsumer_charIsMappingSeparator(aStr, index) {
      var c = aStr.charAt(index);
      return c === ";" || c === ",";
    };

  /**
   * Parse the mappings in a string in to a data structure which we can easily
   * query (the ordered arrays in the `this.__generatedMappings` and
   * `this.__originalMappings` properties).
   */
  SourceMapConsumer.prototype._parseMappings =
    function SourceMapConsumer_parseMappings(aStr, aSourceRoot) {
      throw new Error("Subclasses must implement _parseMappings");
    };

  SourceMapConsumer.GENERATED_ORDER = 1;
  SourceMapConsumer.ORIGINAL_ORDER = 2;

  SourceMapConsumer.GREATEST_LOWER_BOUND = 1;
  SourceMapConsumer.LEAST_UPPER_BOUND = 2;

  /**
   * Iterate over each mapping between an original source/line/column and a
   * generated line/column in this source map.
   *
   * @param Function aCallback
   *        The function that is called with each mapping.
   * @param Object aContext
   *        Optional. If specified, this object will be the value of `this` every
   *        time that `aCallback` is called.
   * @param aOrder
   *        Either `SourceMapConsumer.GENERATED_ORDER` or
   *        `SourceMapConsumer.ORIGINAL_ORDER`. Specifies whether you want to
   *        iterate over the mappings sorted by the generated file's line/column
   *        order or the original's source/line/column order, respectively. Defaults to
   *        `SourceMapConsumer.GENERATED_ORDER`.
   */
  SourceMapConsumer.prototype.eachMapping =
    function SourceMapConsumer_eachMapping(aCallback, aContext, aOrder) {
      var context = aContext || null;
      var order = aOrder || SourceMapConsumer.GENERATED_ORDER;

      var mappings;
      switch (order) {
      case SourceMapConsumer.GENERATED_ORDER:
        mappings = this._generatedMappings;
        break;
      case SourceMapConsumer.ORIGINAL_ORDER:
        mappings = this._originalMappings;
        break;
      default:
        throw new Error("Unknown order of iteration.");
      }

      var sourceRoot = this.sourceRoot;
      mappings.map(function (mapping) {
        var source = mapping.source === null ? null : this._sources.at(mapping.source);
        if (source != null && sourceRoot != null) {
          source = util.join(sourceRoot, source);
        }
        return {
          source: source,
          generatedLine: mapping.generatedLine,
          generatedColumn: mapping.generatedColumn,
          originalLine: mapping.originalLine,
          originalColumn: mapping.originalColumn,
          name: mapping.name === null ? null : this._names.at(mapping.name)
        };
      }, this).forEach(aCallback, context);
    };

  /**
   * Returns all generated line and column information for the original source,
   * line, and column provided. If no column is provided, returns all mappings
   * corresponding to a either the line we are searching for or the next
   * closest line that has any mappings. Otherwise, returns all mappings
   * corresponding to the given line and either the column we are searching for
   * or the next closest column that has any offsets.
   *
   * The only argument is an object with the following properties:
   *
   *   - source: The filename of the original source.
   *   - line: The line number in the original source.
   *   - column: Optional. the column number in the original source.
   *
   * and an array of objects is returned, each with the following properties:
   *
   *   - line: The line number in the generated source, or null.
   *   - column: The column number in the generated source, or null.
   */
  SourceMapConsumer.prototype.allGeneratedPositionsFor =
    function SourceMapConsumer_allGeneratedPositionsFor(aArgs) {
      var line = util.getArg(aArgs, 'line');

      // When there is no exact match, BasicSourceMapConsumer.prototype._findMapping
      // returns the index of the closest mapping less than the needle. By
      // setting needle.originalColumn to 0, we thus find the last mapping for
      // the given line, provided such a mapping exists.
      var needle = {
        source: util.getArg(aArgs, 'source'),
        originalLine: line,
        originalColumn: util.getArg(aArgs, 'column', 0)
      };

      if (this.sourceRoot != null) {
        needle.source = util.relative(this.sourceRoot, needle.source);
      }
      if (!this._sources.has(needle.source)) {
        return [];
      }
      needle.source = this._sources.indexOf(needle.source);

      var mappings = [];

      var index = this._findMapping(needle,
                                    this._originalMappings,
                                    "originalLine",
                                    "originalColumn",
                                    util.compareByOriginalPositions,
                                    binarySearch.LEAST_UPPER_BOUND);
      if (index >= 0) {
        var mapping = this._originalMappings[index];

        if (aArgs.column === undefined) {
          var originalLine = mapping.originalLine;

          // Iterate until either we run out of mappings, or we run into
          // a mapping for a different line than the one we found. Since
          // mappings are sorted, this is guaranteed to find all mappings for
          // the line we found.
          while (mapping && mapping.originalLine === originalLine) {
            mappings.push({
              line: util.getArg(mapping, 'generatedLine', null),
              column: util.getArg(mapping, 'generatedColumn', null),
              lastColumn: util.getArg(mapping, 'lastGeneratedColumn', null)
            });

            mapping = this._originalMappings[++index];
          }
        } else {
          var originalColumn = mapping.originalColumn;

          // Iterate until either we run out of mappings, or we run into
          // a mapping for a different line than the one we were searching for.
          // Since mappings are sorted, this is guaranteed to find all mappings for
          // the line we are searching for.
          while (mapping &&
                 mapping.originalLine === line &&
                 mapping.originalColumn == originalColumn) {
            mappings.push({
              line: util.getArg(mapping, 'generatedLine', null),
              column: util.getArg(mapping, 'generatedColumn', null),
              lastColumn: util.getArg(mapping, 'lastGeneratedColumn', null)
            });

            mapping = this._originalMappings[++index];
          }
        }
      }

      return mappings;
    };

  exports.SourceMapConsumer = SourceMapConsumer;

  /**
   * A BasicSourceMapConsumer instance represents a parsed source map which we can
   * query for information about the original file positions by giving it a file
   * position in the generated source.
   *
   * The only parameter is the raw source map (either as a JSON string, or
   * already parsed to an object). According to the spec, source maps have the
   * following attributes:
   *
   *   - version: Which version of the source map spec this map is following.
   *   - sources: An array of URLs to the original source files.
   *   - names: An array of identifiers which can be referrenced by individual mappings.
   *   - sourceRoot: Optional. The URL root from which all sources are relative.
   *   - sourcesContent: Optional. An array of contents of the original source files.
   *   - mappings: A string of base64 VLQs which contain the actual mappings.
   *   - file: Optional. The generated file this source map is associated with.
   *
   * Here is an example source map, taken from the source map spec[0]:
   *
   *     {
   *       version : 3,
   *       file: "out.js",
   *       sourceRoot : "",
   *       sources: ["foo.js", "bar.js"],
   *       names: ["src", "maps", "are", "fun"],
   *       mappings: "AA,AB;;ABCDE;"
   *     }
   *
   * [0]: https://docs.google.com/document/d/1U1RGAehQwRypUTovF1KRlpiOFze0b-_2gc6fAH0KY0k/edit?pli=1#
   */
  function BasicSourceMapConsumer(aSourceMap) {
    var sourceMap = aSourceMap;
    if (typeof aSourceMap === 'string') {
      sourceMap = JSON.parse(aSourceMap.replace(/^\)\]\}'/, ''));
    }

    var version = util.getArg(sourceMap, 'version');
    var sources = util.getArg(sourceMap, 'sources');
    // Sass 3.3 leaves out the 'names' array, so we deviate from the spec (which
    // requires the array) to play nice here.
    var names = util.getArg(sourceMap, 'names', []);
    var sourceRoot = util.getArg(sourceMap, 'sourceRoot', null);
    var sourcesContent = util.getArg(sourceMap, 'sourcesContent', null);
    var mappings = util.getArg(sourceMap, 'mappings');
    var file = util.getArg(sourceMap, 'file', null);

    // Once again, Sass deviates from the spec and supplies the version as a
    // string rather than a number, so we use loose equality checking here.
    if (version != this._version) {
      throw new Error('Unsupported version: ' + version);
    }

    // Some source maps produce relative source paths like "./foo.js" instead of
    // "foo.js".  Normalize these first so that future comparisons will succeed.
    // See bugzil.la/1090768.
    sources = sources.map(util.normalize);

    // Pass `true` below to allow duplicate names and sources. While source maps
    // are intended to be compressed and deduplicated, the TypeScript compiler
    // sometimes generates source maps with duplicates in them. See Github issue
    // #72 and bugzil.la/889492.
    this._names = ArraySet.fromArray(names, true);
    this._sources = ArraySet.fromArray(sources, true);

    this.sourceRoot = sourceRoot;
    this.sourcesContent = sourcesContent;
    this._mappings = mappings;
    this.file = file;
  }

  BasicSourceMapConsumer.prototype = Object.create(SourceMapConsumer.prototype);
  BasicSourceMapConsumer.prototype.consumer = SourceMapConsumer;

  /**
   * Create a BasicSourceMapConsumer from a SourceMapGenerator.
   *
   * @param SourceMapGenerator aSourceMap
   *        The source map that will be consumed.
   * @returns BasicSourceMapConsumer
   */
  BasicSourceMapConsumer.fromSourceMap =
    function SourceMapConsumer_fromSourceMap(aSourceMap) {
      var smc = Object.create(BasicSourceMapConsumer.prototype);

      var names = smc._names = ArraySet.fromArray(aSourceMap._names.toArray(), true);
      var sources = smc._sources = ArraySet.fromArray(aSourceMap._sources.toArray(), true);
      smc.sourceRoot = aSourceMap._sourceRoot;
      smc.sourcesContent = aSourceMap._generateSourcesContent(smc._sources.toArray(),
                                                              smc.sourceRoot);
      smc.file = aSourceMap._file;

      // Because we are modifying the entries (by converting string sources and
      // names to indices into the sources and names ArraySets), we have to make
      // a copy of the entry or else bad things happen. Shared mutable state
      // strikes again! See github issue #191.

      var generatedMappings = aSourceMap._mappings.toArray().slice();
      var destGeneratedMappings = smc.__generatedMappings = [];
      var destOriginalMappings = smc.__originalMappings = [];

      for (var i = 0, length = generatedMappings.length; i < length; i++) {
        var srcMapping = generatedMappings[i];
        var destMapping = new Mapping;
        destMapping.generatedLine = srcMapping.generatedLine;
        destMapping.generatedColumn = srcMapping.generatedColumn;

        if (srcMapping.source) {
          destMapping.source = sources.indexOf(srcMapping.source);
          destMapping.originalLine = srcMapping.originalLine;
          destMapping.originalColumn = srcMapping.originalColumn;

          if (srcMapping.name) {
            destMapping.name = names.indexOf(srcMapping.name);
          }

          destOriginalMappings.push(destMapping);
        }

        destGeneratedMappings.push(destMapping);
      }

      quickSort(smc.__originalMappings, util.compareByOriginalPositions);

      return smc;
    };

  /**
   * The version of the source mapping spec that we are consuming.
   */
  BasicSourceMapConsumer.prototype._version = 3;

  /**
   * The list of original sources.
   */
  Object.defineProperty(BasicSourceMapConsumer.prototype, 'sources', {
    get: function () {
      return this._sources.toArray().map(function (s) {
        return this.sourceRoot != null ? util.join(this.sourceRoot, s) : s;
      }, this);
    }
  });

  /**
   * Provide the JIT with a nice shape / hidden class.
   */
  function Mapping() {
    this.generatedLine = 0;
    this.generatedColumn = 0;
    this.source = null;
    this.originalLine = null;
    this.originalColumn = null;
    this.name = null;
  }

  /**
   * Parse the mappings in a string in to a data structure which we can easily
   * query (the ordered arrays in the `this.__generatedMappings` and
   * `this.__originalMappings` properties).
   */
  BasicSourceMapConsumer.prototype._parseMappings =
    function SourceMapConsumer_parseMappings(aStr, aSourceRoot) {
      var generatedLine = 1;
      var previousGeneratedColumn = 0;
      var previousOriginalLine = 0;
      var previousOriginalColumn = 0;
      var previousSource = 0;
      var previousName = 0;
      var length = aStr.length;
      var index = 0;
      var cachedSegments = {};
      var temp = {};
      var originalMappings = [];
      var generatedMappings = [];
      var mapping, str, segment, end, value;

      while (index < length) {
        if (aStr.charAt(index) === ';') {
          generatedLine++;
          index++;
          previousGeneratedColumn = 0;
        }
        else if (aStr.charAt(index) === ',') {
          index++;
        }
        else {
          mapping = new Mapping();
          mapping.generatedLine = generatedLine;

          // Because each offset is encoded relative to the previous one,
          // many segments often have the same encoding. We can exploit this
          // fact by caching the parsed variable length fields of each segment,
          // allowing us to avoid a second parse if we encounter the same
          // segment again.
          for (end = index; end < length; end++) {
            if (this._charIsMappingSeparator(aStr, end)) {
              break;
            }
          }
          str = aStr.slice(index, end);

          segment = cachedSegments[str];
          if (segment) {
            index += str.length;
          } else {
            segment = [];
            while (index < end) {
              base64VLQ.decode(aStr, index, temp);
              value = temp.value;
              index = temp.rest;
              segment.push(value);
            }

            if (segment.length === 2) {
              throw new Error('Found a source, but no line and column');
            }

            if (segment.length === 3) {
              throw new Error('Found a source and line, but no column');
            }

            cachedSegments[str] = segment;
          }

          // Generated column.
          mapping.generatedColumn = previousGeneratedColumn + segment[0];
          previousGeneratedColumn = mapping.generatedColumn;

          if (segment.length > 1) {
            // Original source.
            mapping.source = previousSource + segment[1];
            previousSource += segment[1];

            // Original line.
            mapping.originalLine = previousOriginalLine + segment[2];
            previousOriginalLine = mapping.originalLine;
            // Lines are stored 0-based
            mapping.originalLine += 1;

            // Original column.
            mapping.originalColumn = previousOriginalColumn + segment[3];
            previousOriginalColumn = mapping.originalColumn;

            if (segment.length > 4) {
              // Original name.
              mapping.name = previousName + segment[4];
              previousName += segment[4];
            }
          }

          generatedMappings.push(mapping);
          if (typeof mapping.originalLine === 'number') {
            originalMappings.push(mapping);
          }
        }
      }

      quickSort(generatedMappings, util.compareByGeneratedPositionsDeflated);
      this.__generatedMappings = generatedMappings;

      quickSort(originalMappings, util.compareByOriginalPositions);
      this.__originalMappings = originalMappings;
    };

  /**
   * Find the mapping that best matches the hypothetical "needle" mapping that
   * we are searching for in the given "haystack" of mappings.
   */
  BasicSourceMapConsumer.prototype._findMapping =
    function SourceMapConsumer_findMapping(aNeedle, aMappings, aLineName,
                                           aColumnName, aComparator, aBias) {
      // To return the position we are searching for, we must first find the
      // mapping for the given position and then return the opposite position it
      // points to. Because the mappings are sorted, we can use binary search to
      // find the best mapping.

      if (aNeedle[aLineName] <= 0) {
        throw new TypeError('Line must be greater than or equal to 1, got '
                            + aNeedle[aLineName]);
      }
      if (aNeedle[aColumnName] < 0) {
        throw new TypeError('Column must be greater than or equal to 0, got '
                            + aNeedle[aColumnName]);
      }

      return binarySearch.search(aNeedle, aMappings, aComparator, aBias);
    };

  /**
   * Compute the last column for each generated mapping. The last column is
   * inclusive.
   */
  BasicSourceMapConsumer.prototype.computeColumnSpans =
    function SourceMapConsumer_computeColumnSpans() {
      for (var index = 0; index < this._generatedMappings.length; ++index) {
        var mapping = this._generatedMappings[index];

        // Mappings do not contain a field for the last generated columnt. We
        // can come up with an optimistic estimate, however, by assuming that
        // mappings are contiguous (i.e. given two consecutive mappings, the
        // first mapping ends where the second one starts).
        if (index + 1 < this._generatedMappings.length) {
          var nextMapping = this._generatedMappings[index + 1];

          if (mapping.generatedLine === nextMapping.generatedLine) {
            mapping.lastGeneratedColumn = nextMapping.generatedColumn - 1;
            continue;
          }
        }

        // The last mapping for each line spans the entire line.
        mapping.lastGeneratedColumn = Infinity;
      }
    };

  /**
   * Returns the original source, line, and column information for the generated
   * source's line and column positions provided. The only argument is an object
   * with the following properties:
   *
   *   - line: The line number in the generated source.
   *   - column: The column number in the generated source.
   *   - bias: Either 'SourceMapConsumer.GREATEST_LOWER_BOUND' or
   *     'SourceMapConsumer.LEAST_UPPER_BOUND'. Specifies whether to return the
   *     closest element that is smaller than or greater than the one we are
   *     searching for, respectively, if the exact element cannot be found.
   *     Defaults to 'SourceMapConsumer.GREATEST_LOWER_BOUND'.
   *
   * and an object is returned with the following properties:
   *
   *   - source: The original source file, or null.
   *   - line: The line number in the original source, or null.
   *   - column: The column number in the original source, or null.
   *   - name: The original identifier, or null.
   */
  BasicSourceMapConsumer.prototype.originalPositionFor =
    function SourceMapConsumer_originalPositionFor(aArgs) {
      var needle = {
        generatedLine: util.getArg(aArgs, 'line'),
        generatedColumn: util.getArg(aArgs, 'column')
      };

      var index = this._findMapping(
        needle,
        this._generatedMappings,
        "generatedLine",
        "generatedColumn",
        util.compareByGeneratedPositionsDeflated,
        util.getArg(aArgs, 'bias', SourceMapConsumer.GREATEST_LOWER_BOUND)
      );

      if (index >= 0) {
        var mapping = this._generatedMappings[index];

        if (mapping.generatedLine === needle.generatedLine) {
          var source = util.getArg(mapping, 'source', null);
          if (source !== null) {
            source = this._sources.at(source);
            if (this.sourceRoot != null) {
              source = util.join(this.sourceRoot, source);
            }
          }
          var name = util.getArg(mapping, 'name', null);
          if (name !== null) {
            name = this._names.at(name);
          }
          return {
            source: source,
            line: util.getArg(mapping, 'originalLine', null),
            column: util.getArg(mapping, 'originalColumn', null),
            name: name
          };
        }
      }

      return {
        source: null,
        line: null,
        column: null,
        name: null
      };
    };

  /**
   * Return true if we have the source content for every source in the source
   * map, false otherwise.
   */
  BasicSourceMapConsumer.prototype.hasContentsOfAllSources =
    function BasicSourceMapConsumer_hasContentsOfAllSources() {
      if (!this.sourcesContent) {
        return false;
      }
      return this.sourcesContent.length >= this._sources.size() &&
        !this.sourcesContent.some(function (sc) { return sc == null; });
    };

  /**
   * Returns the original source content. The only argument is the url of the
   * original source file. Returns null if no original source content is
   * availible.
   */
  BasicSourceMapConsumer.prototype.sourceContentFor =
    function SourceMapConsumer_sourceContentFor(aSource, nullOnMissing) {
      if (!this.sourcesContent) {
        return null;
      }

      if (this.sourceRoot != null) {
        aSource = util.relative(this.sourceRoot, aSource);
      }

      if (this._sources.has(aSource)) {
        return this.sourcesContent[this._sources.indexOf(aSource)];
      }

      var url;
      if (this.sourceRoot != null
          && (url = util.urlParse(this.sourceRoot))) {
        // XXX: file:// URIs and absolute paths lead to unexpected behavior for
        // many users. We can help them out when they expect file:// URIs to
        // behave like it would if they were running a local HTTP server. See
        // https://bugzilla.mozilla.org/show_bug.cgi?id=885597.
        var fileUriAbsPath = aSource.replace(/^file:\/\//, "");
        if (url.scheme == "file"
            && this._sources.has(fileUriAbsPath)) {
          return this.sourcesContent[this._sources.indexOf(fileUriAbsPath)]
        }

        if ((!url.path || url.path == "/")
            && this._sources.has("/" + aSource)) {
          return this.sourcesContent[this._sources.indexOf("/" + aSource)];
        }
      }

      // This function is used recursively from
      // IndexedSourceMapConsumer.prototype.sourceContentFor. In that case, we
      // don't want to throw if we can't find the source - we just want to
      // return null, so we provide a flag to exit gracefully.
      if (nullOnMissing) {
        return null;
      }
      else {
        throw new Error('"' + aSource + '" is not in the SourceMap.');
      }
    };

  /**
   * Returns the generated line and column information for the original source,
   * line, and column positions provided. The only argument is an object with
   * the following properties:
   *
   *   - source: The filename of the original source.
   *   - line: The line number in the original source.
   *   - column: The column number in the original source.
   *   - bias: Either 'SourceMapConsumer.GREATEST_LOWER_BOUND' or
   *     'SourceMapConsumer.LEAST_UPPER_BOUND'. Specifies whether to return the
   *     closest element that is smaller than or greater than the one we are
   *     searching for, respectively, if the exact element cannot be found.
   *     Defaults to 'SourceMapConsumer.GREATEST_LOWER_BOUND'.
   *
   * and an object is returned with the following properties:
   *
   *   - line: The line number in the generated source, or null.
   *   - column: The column number in the generated source, or null.
   */
  BasicSourceMapConsumer.prototype.generatedPositionFor =
    function SourceMapConsumer_generatedPositionFor(aArgs) {
      var source = util.getArg(aArgs, 'source');
      if (this.sourceRoot != null) {
        source = util.relative(this.sourceRoot, source);
      }
      if (!this._sources.has(source)) {
        return {
          line: null,
          column: null,
          lastColumn: null
        };
      }
      source = this._sources.indexOf(source);

      var needle = {
        source: source,
        originalLine: util.getArg(aArgs, 'line'),
        originalColumn: util.getArg(aArgs, 'column')
      };

      var index = this._findMapping(
        needle,
        this._originalMappings,
        "originalLine",
        "originalColumn",
        util.compareByOriginalPositions,
        util.getArg(aArgs, 'bias', SourceMapConsumer.GREATEST_LOWER_BOUND)
      );

      if (index >= 0) {
        var mapping = this._originalMappings[index];

        if (mapping.source === needle.source) {
          return {
            line: util.getArg(mapping, 'generatedLine', null),
            column: util.getArg(mapping, 'generatedColumn', null),
            lastColumn: util.getArg(mapping, 'lastGeneratedColumn', null)
          };
        }
      }

      return {
        line: null,
        column: null,
        lastColumn: null
      };
    };

  exports.BasicSourceMapConsumer = BasicSourceMapConsumer;

  /**
   * An IndexedSourceMapConsumer instance represents a parsed source map which
   * we can query for information. It differs from BasicSourceMapConsumer in
   * that it takes "indexed" source maps (i.e. ones with a "sections" field) as
   * input.
   *
   * The only parameter is a raw source map (either as a JSON string, or already
   * parsed to an object). According to the spec for indexed source maps, they
   * have the following attributes:
   *
   *   - version: Which version of the source map spec this map is following.
   *   - file: Optional. The generated file this source map is associated with.
   *   - sections: A list of section definitions.
   *
   * Each value under the "sections" field has two fields:
   *   - offset: The offset into the original specified at which this section
   *       begins to apply, defined as an object with a "line" and "column"
   *       field.
   *   - map: A source map definition. This source map could also be indexed,
   *       but doesn't have to be.
   *
   * Instead of the "map" field, it's also possible to have a "url" field
   * specifying a URL to retrieve a source map from, but that's currently
   * unsupported.
   *
   * Here's an example source map, taken from the source map spec[0], but
   * modified to omit a section which uses the "url" field.
   *
   *  {
   *    version : 3,
   *    file: "app.js",
   *    sections: [{
   *      offset: {line:100, column:10},
   *      map: {
   *        version : 3,
   *        file: "section.js",
   *        sources: ["foo.js", "bar.js"],
   *        names: ["src", "maps", "are", "fun"],
   *        mappings: "AAAA,E;;ABCDE;"
   *      }
   *    }],
   *  }
   *
   * [0]: https://docs.google.com/document/d/1U1RGAehQwRypUTovF1KRlpiOFze0b-_2gc6fAH0KY0k/edit#heading=h.535es3xeprgt
   */
  function IndexedSourceMapConsumer(aSourceMap) {
    var sourceMap = aSourceMap;
    if (typeof aSourceMap === 'string') {
      sourceMap = JSON.parse(aSourceMap.replace(/^\)\]\}'/, ''));
    }

    var version = util.getArg(sourceMap, 'version');
    var sections = util.getArg(sourceMap, 'sections');

    if (version != this._version) {
      throw new Error('Unsupported version: ' + version);
    }

    this._sources = new ArraySet();
    this._names = new ArraySet();

    var lastOffset = {
      line: -1,
      column: 0
    };
    this._sections = sections.map(function (s) {
      if (s.url) {
        // The url field will require support for asynchronicity.
        // See https://github.com/mozilla/source-map/issues/16
        throw new Error('Support for url field in sections not implemented.');
      }
      var offset = util.getArg(s, 'offset');
      var offsetLine = util.getArg(offset, 'line');
      var offsetColumn = util.getArg(offset, 'column');

      if (offsetLine < lastOffset.line ||
          (offsetLine === lastOffset.line && offsetColumn < lastOffset.column)) {
        throw new Error('Section offsets must be ordered and non-overlapping.');
      }
      lastOffset = offset;

      return {
        generatedOffset: {
          // The offset fields are 0-based, but we use 1-based indices when
          // encoding/decoding from VLQ.
          generatedLine: offsetLine + 1,
          generatedColumn: offsetColumn + 1
        },
        consumer: new SourceMapConsumer(util.getArg(s, 'map'))
      }
    });
  }

  IndexedSourceMapConsumer.prototype = Object.create(SourceMapConsumer.prototype);
  IndexedSourceMapConsumer.prototype.constructor = SourceMapConsumer;

  /**
   * The version of the source mapping spec that we are consuming.
   */
  IndexedSourceMapConsumer.prototype._version = 3;

  /**
   * The list of original sources.
   */
  Object.defineProperty(IndexedSourceMapConsumer.prototype, 'sources', {
    get: function () {
      var sources = [];
      for (var i = 0; i < this._sections.length; i++) {
        for (var j = 0; j < this._sections[i].consumer.sources.length; j++) {
          sources.push(this._sections[i].consumer.sources[j]);
        }
      };
      return sources;
    }
  });

  /**
   * Returns the original source, line, and column information for the generated
   * source's line and column positions provided. The only argument is an object
   * with the following properties:
   *
   *   - line: The line number in the generated source.
   *   - column: The column number in the generated source.
   *
   * and an object is returned with the following properties:
   *
   *   - source: The original source file, or null.
   *   - line: The line number in the original source, or null.
   *   - column: The column number in the original source, or null.
   *   - name: The original identifier, or null.
   */
  IndexedSourceMapConsumer.prototype.originalPositionFor =
    function IndexedSourceMapConsumer_originalPositionFor(aArgs) {
      var needle = {
        generatedLine: util.getArg(aArgs, 'line'),
        generatedColumn: util.getArg(aArgs, 'column')
      };

      // Find the section containing the generated position we're trying to map
      // to an original position.
      var sectionIndex = binarySearch.search(needle, this._sections,
        function(needle, section) {
          var cmp = needle.generatedLine - section.generatedOffset.generatedLine;
          if (cmp) {
            return cmp;
          }

          return (needle.generatedColumn -
                  section.generatedOffset.generatedColumn);
        });
      var section = this._sections[sectionIndex];

      if (!section) {
        return {
          source: null,
          line: null,
          column: null,
          name: null
        };
      }

      return section.consumer.originalPositionFor({
        line: needle.generatedLine -
          (section.generatedOffset.generatedLine - 1),
        column: needle.generatedColumn -
          (section.generatedOffset.generatedLine === needle.generatedLine
           ? section.generatedOffset.generatedColumn - 1
           : 0),
        bias: aArgs.bias
      });
    };

  /**
   * Return true if we have the source content for every source in the source
   * map, false otherwise.
   */
  IndexedSourceMapConsumer.prototype.hasContentsOfAllSources =
    function IndexedSourceMapConsumer_hasContentsOfAllSources() {
      return this._sections.every(function (s) {
        return s.consumer.hasContentsOfAllSources();
      });
    };

  /**
   * Returns the original source content. The only argument is the url of the
   * original source file. Returns null if no original source content is
   * available.
   */
  IndexedSourceMapConsumer.prototype.sourceContentFor =
    function IndexedSourceMapConsumer_sourceContentFor(aSource, nullOnMissing) {
      for (var i = 0; i < this._sections.length; i++) {
        var section = this._sections[i];

        var content = section.consumer.sourceContentFor(aSource, true);
        if (content) {
          return content;
        }
      }
      if (nullOnMissing) {
        return null;
      }
      else {
        throw new Error('"' + aSource + '" is not in the SourceMap.');
      }
    };

  /**
   * Returns the generated line and column information for the original source,
   * line, and column positions provided. The only argument is an object with
   * the following properties:
   *
   *   - source: The filename of the original source.
   *   - line: The line number in the original source.
   *   - column: The column number in the original source.
   *
   * and an object is returned with the following properties:
   *
   *   - line: The line number in the generated source, or null.
   *   - column: The column number in the generated source, or null.
   */
  IndexedSourceMapConsumer.prototype.generatedPositionFor =
    function IndexedSourceMapConsumer_generatedPositionFor(aArgs) {
      for (var i = 0; i < this._sections.length; i++) {
        var section = this._sections[i];

        // Only consider this section if the requested source is in the list of
        // sources of the consumer.
        if (section.consumer.sources.indexOf(util.getArg(aArgs, 'source')) === -1) {
          continue;
        }
        var generatedPosition = section.consumer.generatedPositionFor(aArgs);
        if (generatedPosition) {
          var ret = {
            line: generatedPosition.line +
              (section.generatedOffset.generatedLine - 1),
            column: generatedPosition.column +
              (section.generatedOffset.generatedLine === generatedPosition.line
               ? section.generatedOffset.generatedColumn - 1
               : 0)
          };
          return ret;
        }
      }

      return {
        line: null,
        column: null
      };
    };

  /**
   * Parse the mappings in a string in to a data structure which we can easily
   * query (the ordered arrays in the `this.__generatedMappings` and
   * `this.__originalMappings` properties).
   */
  IndexedSourceMapConsumer.prototype._parseMappings =
    function IndexedSourceMapConsumer_parseMappings(aStr, aSourceRoot) {
      this.__generatedMappings = [];
      this.__originalMappings = [];
      for (var i = 0; i < this._sections.length; i++) {
        var section = this._sections[i];
        var sectionMappings = section.consumer._generatedMappings;
        for (var j = 0; j < sectionMappings.length; j++) {
          var mapping = sectionMappings[i];

          var source = section.consumer._sources.at(mapping.source);
          if (section.consumer.sourceRoot !== null) {
            source = util.join(section.consumer.sourceRoot, source);
          }
          this._sources.add(source);
          source = this._sources.indexOf(source);

          var name = section.consumer._names.at(mapping.name);
          this._names.add(name);
          name = this._names.indexOf(name);

          // The mappings coming from the consumer for the section have
          // generated positions relative to the start of the section, so we
          // need to offset them to be relative to the start of the concatenated
          // generated file.
          var adjustedMapping = {
            source: source,
            generatedLine: mapping.generatedLine +
              (section.generatedOffset.generatedLine - 1),
            generatedColumn: mapping.column +
              (section.generatedOffset.generatedLine === mapping.generatedLine)
              ? section.generatedOffset.generatedColumn - 1
              : 0,
            originalLine: mapping.originalLine,
            originalColumn: mapping.originalColumn,
            name: name
          };

          this.__generatedMappings.push(adjustedMapping);
          if (typeof adjustedMapping.originalLine === 'number') {
            this.__originalMappings.push(adjustedMapping);
          }
        };
      };

      quickSort(this.__generatedMappings, util.compareByGeneratedPositionsDeflated);
      quickSort(this.__originalMappings, util.compareByOriginalPositions);
    };

  exports.IndexedSourceMapConsumer = IndexedSourceMapConsumer;

});

},{"./array-set":34,"./base64-vlq":35,"./binary-search":37,"./quick-sort":39,"./util":43,"amdefine":1}],41:[function(require,module,exports){
/* -*- Mode: js; js-indent-level: 2; -*- */
/*
 * Copyright 2011 Mozilla Foundation and contributors
 * Licensed under the New BSD license. See LICENSE or:
 * http://opensource.org/licenses/BSD-3-Clause
 */
if (typeof define !== 'function') {
    var define = require('amdefine')(module, require);
}
define(function (require, exports, module) {

  var base64VLQ = require('./base64-vlq');
  var util = require('./util');
  var ArraySet = require('./array-set').ArraySet;
  var MappingList = require('./mapping-list').MappingList;

  /**
   * An instance of the SourceMapGenerator represents a source map which is
   * being built incrementally. You may pass an object with the following
   * properties:
   *
   *   - file: The filename of the generated source.
   *   - sourceRoot: A root for all relative URLs in this source map.
   */
  function SourceMapGenerator(aArgs) {
    if (!aArgs) {
      aArgs = {};
    }
    this._file = util.getArg(aArgs, 'file', null);
    this._sourceRoot = util.getArg(aArgs, 'sourceRoot', null);
    this._skipValidation = util.getArg(aArgs, 'skipValidation', false);
    this._sources = new ArraySet();
    this._names = new ArraySet();
    this._mappings = new MappingList();
    this._sourcesContents = null;
  }

  SourceMapGenerator.prototype._version = 3;

  /**
   * Creates a new SourceMapGenerator based on a SourceMapConsumer
   *
   * @param aSourceMapConsumer The SourceMap.
   */
  SourceMapGenerator.fromSourceMap =
    function SourceMapGenerator_fromSourceMap(aSourceMapConsumer) {
      var sourceRoot = aSourceMapConsumer.sourceRoot;
      var generator = new SourceMapGenerator({
        file: aSourceMapConsumer.file,
        sourceRoot: sourceRoot
      });
      aSourceMapConsumer.eachMapping(function (mapping) {
        var newMapping = {
          generated: {
            line: mapping.generatedLine,
            column: mapping.generatedColumn
          }
        };

        if (mapping.source != null) {
          newMapping.source = mapping.source;
          if (sourceRoot != null) {
            newMapping.source = util.relative(sourceRoot, newMapping.source);
          }

          newMapping.original = {
            line: mapping.originalLine,
            column: mapping.originalColumn
          };

          if (mapping.name != null) {
            newMapping.name = mapping.name;
          }
        }

        generator.addMapping(newMapping);
      });
      aSourceMapConsumer.sources.forEach(function (sourceFile) {
        var content = aSourceMapConsumer.sourceContentFor(sourceFile);
        if (content != null) {
          generator.setSourceContent(sourceFile, content);
        }
      });
      return generator;
    };

  /**
   * Add a single mapping from original source line and column to the generated
   * source's line and column for this source map being created. The mapping
   * object should have the following properties:
   *
   *   - generated: An object with the generated line and column positions.
   *   - original: An object with the original line and column positions.
   *   - source: The original source file (relative to the sourceRoot).
   *   - name: An optional original token name for this mapping.
   */
  SourceMapGenerator.prototype.addMapping =
    function SourceMapGenerator_addMapping(aArgs) {
      var generated = util.getArg(aArgs, 'generated');
      var original = util.getArg(aArgs, 'original', null);
      var source = util.getArg(aArgs, 'source', null);
      var name = util.getArg(aArgs, 'name', null);

      if (!this._skipValidation) {
        this._validateMapping(generated, original, source, name);
      }

      if (source != null && !this._sources.has(source)) {
        this._sources.add(source);
      }

      if (name != null && !this._names.has(name)) {
        this._names.add(name);
      }

      this._mappings.add({
        generatedLine: generated.line,
        generatedColumn: generated.column,
        originalLine: original != null && original.line,
        originalColumn: original != null && original.column,
        source: source,
        name: name
      });
    };

  /**
   * Set the source content for a source file.
   */
  SourceMapGenerator.prototype.setSourceContent =
    function SourceMapGenerator_setSourceContent(aSourceFile, aSourceContent) {
      var source = aSourceFile;
      if (this._sourceRoot != null) {
        source = util.relative(this._sourceRoot, source);
      }

      if (aSourceContent != null) {
        // Add the source content to the _sourcesContents map.
        // Create a new _sourcesContents map if the property is null.
        if (!this._sourcesContents) {
          this._sourcesContents = {};
        }
        this._sourcesContents[util.toSetString(source)] = aSourceContent;
      } else if (this._sourcesContents) {
        // Remove the source file from the _sourcesContents map.
        // If the _sourcesContents map is empty, set the property to null.
        delete this._sourcesContents[util.toSetString(source)];
        if (Object.keys(this._sourcesContents).length === 0) {
          this._sourcesContents = null;
        }
      }
    };

  /**
   * Applies the mappings of a sub-source-map for a specific source file to the
   * source map being generated. Each mapping to the supplied source file is
   * rewritten using the supplied source map. Note: The resolution for the
   * resulting mappings is the minimium of this map and the supplied map.
   *
   * @param aSourceMapConsumer The source map to be applied.
   * @param aSourceFile Optional. The filename of the source file.
   *        If omitted, SourceMapConsumer's file property will be used.
   * @param aSourceMapPath Optional. The dirname of the path to the source map
   *        to be applied. If relative, it is relative to the SourceMapConsumer.
   *        This parameter is needed when the two source maps aren't in the same
   *        directory, and the source map to be applied contains relative source
   *        paths. If so, those relative source paths need to be rewritten
   *        relative to the SourceMapGenerator.
   */
  SourceMapGenerator.prototype.applySourceMap =
    function SourceMapGenerator_applySourceMap(aSourceMapConsumer, aSourceFile, aSourceMapPath) {
      var sourceFile = aSourceFile;
      // If aSourceFile is omitted, we will use the file property of the SourceMap
      if (aSourceFile == null) {
        if (aSourceMapConsumer.file == null) {
          throw new Error(
            'SourceMapGenerator.prototype.applySourceMap requires either an explicit source file, ' +
            'or the source map\'s "file" property. Both were omitted.'
          );
        }
        sourceFile = aSourceMapConsumer.file;
      }
      var sourceRoot = this._sourceRoot;
      // Make "sourceFile" relative if an absolute Url is passed.
      if (sourceRoot != null) {
        sourceFile = util.relative(sourceRoot, sourceFile);
      }
      // Applying the SourceMap can add and remove items from the sources and
      // the names array.
      var newSources = new ArraySet();
      var newNames = new ArraySet();

      // Find mappings for the "sourceFile"
      this._mappings.unsortedForEach(function (mapping) {
        if (mapping.source === sourceFile && mapping.originalLine != null) {
          // Check if it can be mapped by the source map, then update the mapping.
          var original = aSourceMapConsumer.originalPositionFor({
            line: mapping.originalLine,
            column: mapping.originalColumn
          });
          if (original.source != null) {
            // Copy mapping
            mapping.source = original.source;
            if (aSourceMapPath != null) {
              mapping.source = util.join(aSourceMapPath, mapping.source)
            }
            if (sourceRoot != null) {
              mapping.source = util.relative(sourceRoot, mapping.source);
            }
            mapping.originalLine = original.line;
            mapping.originalColumn = original.column;
            if (original.name != null) {
              mapping.name = original.name;
            }
          }
        }

        var source = mapping.source;
        if (source != null && !newSources.has(source)) {
          newSources.add(source);
        }

        var name = mapping.name;
        if (name != null && !newNames.has(name)) {
          newNames.add(name);
        }

      }, this);
      this._sources = newSources;
      this._names = newNames;

      // Copy sourcesContents of applied map.
      aSourceMapConsumer.sources.forEach(function (sourceFile) {
        var content = aSourceMapConsumer.sourceContentFor(sourceFile);
        if (content != null) {
          if (aSourceMapPath != null) {
            sourceFile = util.join(aSourceMapPath, sourceFile);
          }
          if (sourceRoot != null) {
            sourceFile = util.relative(sourceRoot, sourceFile);
          }
          this.setSourceContent(sourceFile, content);
        }
      }, this);
    };

  /**
   * A mapping can have one of the three levels of data:
   *
   *   1. Just the generated position.
   *   2. The Generated position, original position, and original source.
   *   3. Generated and original position, original source, as well as a name
   *      token.
   *
   * To maintain consistency, we validate that any new mapping being added falls
   * in to one of these categories.
   */
  SourceMapGenerator.prototype._validateMapping =
    function SourceMapGenerator_validateMapping(aGenerated, aOriginal, aSource,
                                                aName) {
      if (aGenerated && 'line' in aGenerated && 'column' in aGenerated
          && aGenerated.line > 0 && aGenerated.column >= 0
          && !aOriginal && !aSource && !aName) {
        // Case 1.
        return;
      }
      else if (aGenerated && 'line' in aGenerated && 'column' in aGenerated
               && aOriginal && 'line' in aOriginal && 'column' in aOriginal
               && aGenerated.line > 0 && aGenerated.column >= 0
               && aOriginal.line > 0 && aOriginal.column >= 0
               && aSource) {
        // Cases 2 and 3.
        return;
      }
      else {
        throw new Error('Invalid mapping: ' + JSON.stringify({
          generated: aGenerated,
          source: aSource,
          original: aOriginal,
          name: aName
        }));
      }
    };

  /**
   * Serialize the accumulated mappings in to the stream of base 64 VLQs
   * specified by the source map format.
   */
  SourceMapGenerator.prototype._serializeMappings =
    function SourceMapGenerator_serializeMappings() {
      var previousGeneratedColumn = 0;
      var previousGeneratedLine = 1;
      var previousOriginalColumn = 0;
      var previousOriginalLine = 0;
      var previousName = 0;
      var previousSource = 0;
      var result = '';
      var mapping;

      var mappings = this._mappings.toArray();
      for (var i = 0, len = mappings.length; i < len; i++) {
        mapping = mappings[i];

        if (mapping.generatedLine !== previousGeneratedLine) {
          previousGeneratedColumn = 0;
          while (mapping.generatedLine !== previousGeneratedLine) {
            result += ';';
            previousGeneratedLine++;
          }
        }
        else {
          if (i > 0) {
            if (!util.compareByGeneratedPositionsInflated(mapping, mappings[i - 1])) {
              continue;
            }
            result += ',';
          }
        }

        result += base64VLQ.encode(mapping.generatedColumn
                                   - previousGeneratedColumn);
        previousGeneratedColumn = mapping.generatedColumn;

        if (mapping.source != null) {
          result += base64VLQ.encode(this._sources.indexOf(mapping.source)
                                     - previousSource);
          previousSource = this._sources.indexOf(mapping.source);

          // lines are stored 0-based in SourceMap spec version 3
          result += base64VLQ.encode(mapping.originalLine - 1
                                     - previousOriginalLine);
          previousOriginalLine = mapping.originalLine - 1;

          result += base64VLQ.encode(mapping.originalColumn
                                     - previousOriginalColumn);
          previousOriginalColumn = mapping.originalColumn;

          if (mapping.name != null) {
            result += base64VLQ.encode(this._names.indexOf(mapping.name)
                                       - previousName);
            previousName = this._names.indexOf(mapping.name);
          }
        }
      }

      return result;
    };

  SourceMapGenerator.prototype._generateSourcesContent =
    function SourceMapGenerator_generateSourcesContent(aSources, aSourceRoot) {
      return aSources.map(function (source) {
        if (!this._sourcesContents) {
          return null;
        }
        if (aSourceRoot != null) {
          source = util.relative(aSourceRoot, source);
        }
        var key = util.toSetString(source);
        return Object.prototype.hasOwnProperty.call(this._sourcesContents,
                                                    key)
          ? this._sourcesContents[key]
          : null;
      }, this);
    };

  /**
   * Externalize the source map.
   */
  SourceMapGenerator.prototype.toJSON =
    function SourceMapGenerator_toJSON() {
      var map = {
        version: this._version,
        sources: this._sources.toArray(),
        names: this._names.toArray(),
        mappings: this._serializeMappings()
      };
      if (this._file != null) {
        map.file = this._file;
      }
      if (this._sourceRoot != null) {
        map.sourceRoot = this._sourceRoot;
      }
      if (this._sourcesContents) {
        map.sourcesContent = this._generateSourcesContent(map.sources, map.sourceRoot);
      }

      return map;
    };

  /**
   * Render the source map being generated to a string.
   */
  SourceMapGenerator.prototype.toString =
    function SourceMapGenerator_toString() {
      return JSON.stringify(this.toJSON());
    };

  exports.SourceMapGenerator = SourceMapGenerator;

});

},{"./array-set":34,"./base64-vlq":35,"./mapping-list":38,"./util":43,"amdefine":1}],42:[function(require,module,exports){
/* -*- Mode: js; js-indent-level: 2; -*- */
/*
 * Copyright 2011 Mozilla Foundation and contributors
 * Licensed under the New BSD license. See LICENSE or:
 * http://opensource.org/licenses/BSD-3-Clause
 */
if (typeof define !== 'function') {
    var define = require('amdefine')(module, require);
}
define(function (require, exports, module) {

  var SourceMapGenerator = require('./source-map-generator').SourceMapGenerator;
  var util = require('./util');

  // Matches a Windows-style `\r\n` newline or a `\n` newline used by all other
  // operating systems these days (capturing the result).
  var REGEX_NEWLINE = /(\r?\n)/;

  // Newline character code for charCodeAt() comparisons
  var NEWLINE_CODE = 10;

  // Private symbol for identifying `SourceNode`s when multiple versions of
  // the source-map library are loaded. This MUST NOT CHANGE across
  // versions!
  var isSourceNode = "$$$isSourceNode$$$";

  /**
   * SourceNodes provide a way to abstract over interpolating/concatenating
   * snippets of generated JavaScript source code while maintaining the line and
   * column information associated with the original source code.
   *
   * @param aLine The original line number.
   * @param aColumn The original column number.
   * @param aSource The original source's filename.
   * @param aChunks Optional. An array of strings which are snippets of
   *        generated JS, or other SourceNodes.
   * @param aName The original identifier.
   */
  function SourceNode(aLine, aColumn, aSource, aChunks, aName) {
    this.children = [];
    this.sourceContents = {};
    this.line = aLine == null ? null : aLine;
    this.column = aColumn == null ? null : aColumn;
    this.source = aSource == null ? null : aSource;
    this.name = aName == null ? null : aName;
    this[isSourceNode] = true;
    if (aChunks != null) this.add(aChunks);
  }

  /**
   * Creates a SourceNode from generated code and a SourceMapConsumer.
   *
   * @param aGeneratedCode The generated code
   * @param aSourceMapConsumer The SourceMap for the generated code
   * @param aRelativePath Optional. The path that relative sources in the
   *        SourceMapConsumer should be relative to.
   */
  SourceNode.fromStringWithSourceMap =
    function SourceNode_fromStringWithSourceMap(aGeneratedCode, aSourceMapConsumer, aRelativePath) {
      // The SourceNode we want to fill with the generated code
      // and the SourceMap
      var node = new SourceNode();

      // All even indices of this array are one line of the generated code,
      // while all odd indices are the newlines between two adjacent lines
      // (since `REGEX_NEWLINE` captures its match).
      // Processed fragments are removed from this array, by calling `shiftNextLine`.
      var remainingLines = aGeneratedCode.split(REGEX_NEWLINE);
      var shiftNextLine = function() {
        var lineContents = remainingLines.shift();
        // The last line of a file might not have a newline.
        var newLine = remainingLines.shift() || "";
        return lineContents + newLine;
      };

      // We need to remember the position of "remainingLines"
      var lastGeneratedLine = 1, lastGeneratedColumn = 0;

      // The generate SourceNodes we need a code range.
      // To extract it current and last mapping is used.
      // Here we store the last mapping.
      var lastMapping = null;

      aSourceMapConsumer.eachMapping(function (mapping) {
        if (lastMapping !== null) {
          // We add the code from "lastMapping" to "mapping":
          // First check if there is a new line in between.
          if (lastGeneratedLine < mapping.generatedLine) {
            var code = "";
            // Associate first line with "lastMapping"
            addMappingWithCode(lastMapping, shiftNextLine());
            lastGeneratedLine++;
            lastGeneratedColumn = 0;
            // The remaining code is added without mapping
          } else {
            // There is no new line in between.
            // Associate the code between "lastGeneratedColumn" and
            // "mapping.generatedColumn" with "lastMapping"
            var nextLine = remainingLines[0];
            var code = nextLine.substr(0, mapping.generatedColumn -
                                          lastGeneratedColumn);
            remainingLines[0] = nextLine.substr(mapping.generatedColumn -
                                                lastGeneratedColumn);
            lastGeneratedColumn = mapping.generatedColumn;
            addMappingWithCode(lastMapping, code);
            // No more remaining code, continue
            lastMapping = mapping;
            return;
          }
        }
        // We add the generated code until the first mapping
        // to the SourceNode without any mapping.
        // Each line is added as separate string.
        while (lastGeneratedLine < mapping.generatedLine) {
          node.add(shiftNextLine());
          lastGeneratedLine++;
        }
        if (lastGeneratedColumn < mapping.generatedColumn) {
          var nextLine = remainingLines[0];
          node.add(nextLine.substr(0, mapping.generatedColumn));
          remainingLines[0] = nextLine.substr(mapping.generatedColumn);
          lastGeneratedColumn = mapping.generatedColumn;
        }
        lastMapping = mapping;
      }, this);
      // We have processed all mappings.
      if (remainingLines.length > 0) {
        if (lastMapping) {
          // Associate the remaining code in the current line with "lastMapping"
          addMappingWithCode(lastMapping, shiftNextLine());
        }
        // and add the remaining lines without any mapping
        node.add(remainingLines.join(""));
      }

      // Copy sourcesContent into SourceNode
      aSourceMapConsumer.sources.forEach(function (sourceFile) {
        var content = aSourceMapConsumer.sourceContentFor(sourceFile);
        if (content != null) {
          if (aRelativePath != null) {
            sourceFile = util.join(aRelativePath, sourceFile);
          }
          node.setSourceContent(sourceFile, content);
        }
      });

      return node;

      function addMappingWithCode(mapping, code) {
        if (mapping === null || mapping.source === undefined) {
          node.add(code);
        } else {
          var source = aRelativePath
            ? util.join(aRelativePath, mapping.source)
            : mapping.source;
          node.add(new SourceNode(mapping.originalLine,
                                  mapping.originalColumn,
                                  source,
                                  code,
                                  mapping.name));
        }
      }
    };

  /**
   * Add a chunk of generated JS to this source node.
   *
   * @param aChunk A string snippet of generated JS code, another instance of
   *        SourceNode, or an array where each member is one of those things.
   */
  SourceNode.prototype.add = function SourceNode_add(aChunk) {
    if (Array.isArray(aChunk)) {
      aChunk.forEach(function (chunk) {
        this.add(chunk);
      }, this);
    }
    else if (aChunk[isSourceNode] || typeof aChunk === "string") {
      if (aChunk) {
        this.children.push(aChunk);
      }
    }
    else {
      throw new TypeError(
        "Expected a SourceNode, string, or an array of SourceNodes and strings. Got " + aChunk
      );
    }
    return this;
  };

  /**
   * Add a chunk of generated JS to the beginning of this source node.
   *
   * @param aChunk A string snippet of generated JS code, another instance of
   *        SourceNode, or an array where each member is one of those things.
   */
  SourceNode.prototype.prepend = function SourceNode_prepend(aChunk) {
    if (Array.isArray(aChunk)) {
      for (var i = aChunk.length-1; i >= 0; i--) {
        this.prepend(aChunk[i]);
      }
    }
    else if (aChunk[isSourceNode] || typeof aChunk === "string") {
      this.children.unshift(aChunk);
    }
    else {
      throw new TypeError(
        "Expected a SourceNode, string, or an array of SourceNodes and strings. Got " + aChunk
      );
    }
    return this;
  };

  /**
   * Walk over the tree of JS snippets in this node and its children. The
   * walking function is called once for each snippet of JS and is passed that
   * snippet and the its original associated source's line/column location.
   *
   * @param aFn The traversal function.
   */
  SourceNode.prototype.walk = function SourceNode_walk(aFn) {
    var chunk;
    for (var i = 0, len = this.children.length; i < len; i++) {
      chunk = this.children[i];
      if (chunk[isSourceNode]) {
        chunk.walk(aFn);
      }
      else {
        if (chunk !== '') {
          aFn(chunk, { source: this.source,
                       line: this.line,
                       column: this.column,
                       name: this.name });
        }
      }
    }
  };

  /**
   * Like `String.prototype.join` except for SourceNodes. Inserts `aStr` between
   * each of `this.children`.
   *
   * @param aSep The separator.
   */
  SourceNode.prototype.join = function SourceNode_join(aSep) {
    var newChildren;
    var i;
    var len = this.children.length;
    if (len > 0) {
      newChildren = [];
      for (i = 0; i < len-1; i++) {
        newChildren.push(this.children[i]);
        newChildren.push(aSep);
      }
      newChildren.push(this.children[i]);
      this.children = newChildren;
    }
    return this;
  };

  /**
   * Call String.prototype.replace on the very right-most source snippet. Useful
   * for trimming whitespace from the end of a source node, etc.
   *
   * @param aPattern The pattern to replace.
   * @param aReplacement The thing to replace the pattern with.
   */
  SourceNode.prototype.replaceRight = function SourceNode_replaceRight(aPattern, aReplacement) {
    var lastChild = this.children[this.children.length - 1];
    if (lastChild[isSourceNode]) {
      lastChild.replaceRight(aPattern, aReplacement);
    }
    else if (typeof lastChild === 'string') {
      this.children[this.children.length - 1] = lastChild.replace(aPattern, aReplacement);
    }
    else {
      this.children.push(''.replace(aPattern, aReplacement));
    }
    return this;
  };

  /**
   * Set the source content for a source file. This will be added to the SourceMapGenerator
   * in the sourcesContent field.
   *
   * @param aSourceFile The filename of the source file
   * @param aSourceContent The content of the source file
   */
  SourceNode.prototype.setSourceContent =
    function SourceNode_setSourceContent(aSourceFile, aSourceContent) {
      this.sourceContents[util.toSetString(aSourceFile)] = aSourceContent;
    };

  /**
   * Walk over the tree of SourceNodes. The walking function is called for each
   * source file content and is passed the filename and source content.
   *
   * @param aFn The traversal function.
   */
  SourceNode.prototype.walkSourceContents =
    function SourceNode_walkSourceContents(aFn) {
      for (var i = 0, len = this.children.length; i < len; i++) {
        if (this.children[i][isSourceNode]) {
          this.children[i].walkSourceContents(aFn);
        }
      }

      var sources = Object.keys(this.sourceContents);
      for (var i = 0, len = sources.length; i < len; i++) {
        aFn(util.fromSetString(sources[i]), this.sourceContents[sources[i]]);
      }
    };

  /**
   * Return the string representation of this source node. Walks over the tree
   * and concatenates all the various snippets together to one string.
   */
  SourceNode.prototype.toString = function SourceNode_toString() {
    var str = "";
    this.walk(function (chunk) {
      str += chunk;
    });
    return str;
  };

  /**
   * Returns the string representation of this source node along with a source
   * map.
   */
  SourceNode.prototype.toStringWithSourceMap = function SourceNode_toStringWithSourceMap(aArgs) {
    var generated = {
      code: "",
      line: 1,
      column: 0
    };
    var map = new SourceMapGenerator(aArgs);
    var sourceMappingActive = false;
    var lastOriginalSource = null;
    var lastOriginalLine = null;
    var lastOriginalColumn = null;
    var lastOriginalName = null;
    this.walk(function (chunk, original) {
      generated.code += chunk;
      if (original.source !== null
          && original.line !== null
          && original.column !== null) {
        if(lastOriginalSource !== original.source
           || lastOriginalLine !== original.line
           || lastOriginalColumn !== original.column
           || lastOriginalName !== original.name) {
          map.addMapping({
            source: original.source,
            original: {
              line: original.line,
              column: original.column
            },
            generated: {
              line: generated.line,
              column: generated.column
            },
            name: original.name
          });
        }
        lastOriginalSource = original.source;
        lastOriginalLine = original.line;
        lastOriginalColumn = original.column;
        lastOriginalName = original.name;
        sourceMappingActive = true;
      } else if (sourceMappingActive) {
        map.addMapping({
          generated: {
            line: generated.line,
            column: generated.column
          }
        });
        lastOriginalSource = null;
        sourceMappingActive = false;
      }
      for (var idx = 0, length = chunk.length; idx < length; idx++) {
        if (chunk.charCodeAt(idx) === NEWLINE_CODE) {
          generated.line++;
          generated.column = 0;
          // Mappings end at eol
          if (idx + 1 === length) {
            lastOriginalSource = null;
            sourceMappingActive = false;
          } else if (sourceMappingActive) {
            map.addMapping({
              source: original.source,
              original: {
                line: original.line,
                column: original.column
              },
              generated: {
                line: generated.line,
                column: generated.column
              },
              name: original.name
            });
          }
        } else {
          generated.column++;
        }
      }
    });
    this.walkSourceContents(function (sourceFile, sourceContent) {
      map.setSourceContent(sourceFile, sourceContent);
    });

    return { code: generated.code, map: map };
  };

  exports.SourceNode = SourceNode;

});

},{"./source-map-generator":41,"./util":43,"amdefine":1}],43:[function(require,module,exports){
/* -*- Mode: js; js-indent-level: 2; -*- */
/*
 * Copyright 2011 Mozilla Foundation and contributors
 * Licensed under the New BSD license. See LICENSE or:
 * http://opensource.org/licenses/BSD-3-Clause
 */
if (typeof define !== 'function') {
    var define = require('amdefine')(module, require);
}
define(function (require, exports, module) {

  /**
   * This is a helper function for getting values from parameter/options
   * objects.
   *
   * @param args The object we are extracting values from
   * @param name The name of the property we are getting.
   * @param defaultValue An optional value to return if the property is missing
   * from the object. If this is not specified and the property is missing, an
   * error will be thrown.
   */
  function getArg(aArgs, aName, aDefaultValue) {
    if (aName in aArgs) {
      return aArgs[aName];
    } else if (arguments.length === 3) {
      return aDefaultValue;
    } else {
      throw new Error('"' + aName + '" is a required argument.');
    }
  }
  exports.getArg = getArg;

  var urlRegexp = /^(?:([\w+\-.]+):)?\/\/(?:(\w+:\w+)@)?([\w.]*)(?::(\d+))?(\S*)$/;
  var dataUrlRegexp = /^data:.+\,.+$/;

  function urlParse(aUrl) {
    var match = aUrl.match(urlRegexp);
    if (!match) {
      return null;
    }
    return {
      scheme: match[1],
      auth: match[2],
      host: match[3],
      port: match[4],
      path: match[5]
    };
  }
  exports.urlParse = urlParse;

  function urlGenerate(aParsedUrl) {
    var url = '';
    if (aParsedUrl.scheme) {
      url += aParsedUrl.scheme + ':';
    }
    url += '//';
    if (aParsedUrl.auth) {
      url += aParsedUrl.auth + '@';
    }
    if (aParsedUrl.host) {
      url += aParsedUrl.host;
    }
    if (aParsedUrl.port) {
      url += ":" + aParsedUrl.port
    }
    if (aParsedUrl.path) {
      url += aParsedUrl.path;
    }
    return url;
  }
  exports.urlGenerate = urlGenerate;

  /**
   * Normalizes a path, or the path portion of a URL:
   *
   * - Replaces consequtive slashes with one slash.
   * - Removes unnecessary '.' parts.
   * - Removes unnecessary '<dir>/..' parts.
   *
   * Based on code in the Node.js 'path' core module.
   *
   * @param aPath The path or url to normalize.
   */
  function normalize(aPath) {
    var path = aPath;
    var url = urlParse(aPath);
    if (url) {
      if (!url.path) {
        return aPath;
      }
      path = url.path;
    }
    var isAbsolute = (path.charAt(0) === '/');

    var parts = path.split(/\/+/);
    for (var part, up = 0, i = parts.length - 1; i >= 0; i--) {
      part = parts[i];
      if (part === '.') {
        parts.splice(i, 1);
      } else if (part === '..') {
        up++;
      } else if (up > 0) {
        if (part === '') {
          // The first part is blank if the path is absolute. Trying to go
          // above the root is a no-op. Therefore we can remove all '..' parts
          // directly after the root.
          parts.splice(i + 1, up);
          up = 0;
        } else {
          parts.splice(i, 2);
          up--;
        }
      }
    }
    path = parts.join('/');

    if (path === '') {
      path = isAbsolute ? '/' : '.';
    }

    if (url) {
      url.path = path;
      return urlGenerate(url);
    }
    return path;
  }
  exports.normalize = normalize;

  /**
   * Joins two paths/URLs.
   *
   * @param aRoot The root path or URL.
   * @param aPath The path or URL to be joined with the root.
   *
   * - If aPath is a URL or a data URI, aPath is returned, unless aPath is a
   *   scheme-relative URL: Then the scheme of aRoot, if any, is prepended
   *   first.
   * - Otherwise aPath is a path. If aRoot is a URL, then its path portion
   *   is updated with the result and aRoot is returned. Otherwise the result
   *   is returned.
   *   - If aPath is absolute, the result is aPath.
   *   - Otherwise the two paths are joined with a slash.
   * - Joining for example 'http://' and 'www.example.com' is also supported.
   */
  function join(aRoot, aPath) {
    if (aRoot === "") {
      aRoot = ".";
    }
    if (aPath === "") {
      aPath = ".";
    }
    var aPathUrl = urlParse(aPath);
    var aRootUrl = urlParse(aRoot);
    if (aRootUrl) {
      aRoot = aRootUrl.path || '/';
    }

    // `join(foo, '//www.example.org')`
    if (aPathUrl && !aPathUrl.scheme) {
      if (aRootUrl) {
        aPathUrl.scheme = aRootUrl.scheme;
      }
      return urlGenerate(aPathUrl);
    }

    if (aPathUrl || aPath.match(dataUrlRegexp)) {
      return aPath;
    }

    // `join('http://', 'www.example.com')`
    if (aRootUrl && !aRootUrl.host && !aRootUrl.path) {
      aRootUrl.host = aPath;
      return urlGenerate(aRootUrl);
    }

    var joined = aPath.charAt(0) === '/'
      ? aPath
      : normalize(aRoot.replace(/\/+$/, '') + '/' + aPath);

    if (aRootUrl) {
      aRootUrl.path = joined;
      return urlGenerate(aRootUrl);
    }
    return joined;
  }
  exports.join = join;

  /**
   * Make a path relative to a URL or another path.
   *
   * @param aRoot The root path or URL.
   * @param aPath The path or URL to be made relative to aRoot.
   */
  function relative(aRoot, aPath) {
    if (aRoot === "") {
      aRoot = ".";
    }

    aRoot = aRoot.replace(/\/$/, '');

    // It is possible for the path to be above the root. In this case, simply
    // checking whether the root is a prefix of the path won't work. Instead, we
    // need to remove components from the root one by one, until either we find
    // a prefix that fits, or we run out of components to remove.
    var level = 0;
    while (aPath.indexOf(aRoot + '/') !== 0) {
      var index = aRoot.lastIndexOf("/");
      if (index < 0) {
        return aPath;
      }

      // If the only part of the root that is left is the scheme (i.e. http://,
      // file:///, etc.), one or more slashes (/), or simply nothing at all, we
      // have exhausted all components, so the path is not relative to the root.
      aRoot = aRoot.slice(0, index);
      if (aRoot.match(/^([^\/]+:\/)?\/*$/)) {
        return aPath;
      }

      ++level;
    }

    // Make sure we add a "../" for each component we removed from the root.
    return Array(level + 1).join("../") + aPath.substr(aRoot.length + 1);
  }
  exports.relative = relative;

  /**
   * Because behavior goes wacky when you set `__proto__` on objects, we
   * have to prefix all the strings in our set with an arbitrary character.
   *
   * See https://github.com/mozilla/source-map/pull/31 and
   * https://github.com/mozilla/source-map/issues/30
   *
   * @param String aStr
   */
  function toSetString(aStr) {
    return '$' + aStr;
  }
  exports.toSetString = toSetString;

  function fromSetString(aStr) {
    return aStr.substr(1);
  }
  exports.fromSetString = fromSetString;

  /**
   * Comparator between two mappings where the original positions are compared.
   *
   * Optionally pass in `true` as `onlyCompareGenerated` to consider two
   * mappings with the same original source/line/column, but different generated
   * line and column the same. Useful when searching for a mapping with a
   * stubbed out mapping.
   */
  function compareByOriginalPositions(mappingA, mappingB, onlyCompareOriginal) {
    var cmp = mappingA.source - mappingB.source;
    if (cmp !== 0) {
      return cmp;
    }

    cmp = mappingA.originalLine - mappingB.originalLine;
    if (cmp !== 0) {
      return cmp;
    }

    cmp = mappingA.originalColumn - mappingB.originalColumn;
    if (cmp !== 0 || onlyCompareOriginal) {
      return cmp;
    }

    cmp = mappingA.generatedColumn - mappingB.generatedColumn;
    if (cmp !== 0) {
      return cmp;
    }

    cmp = mappingA.generatedLine - mappingB.generatedLine;
    if (cmp !== 0) {
      return cmp;
    }

    return mappingA.name - mappingB.name;
  };
  exports.compareByOriginalPositions = compareByOriginalPositions;

  /**
   * Comparator between two mappings with deflated source and name indices where
   * the generated positions are compared.
   *
   * Optionally pass in `true` as `onlyCompareGenerated` to consider two
   * mappings with the same generated line and column, but different
   * source/name/original line and column the same. Useful when searching for a
   * mapping with a stubbed out mapping.
   */
  function compareByGeneratedPositionsDeflated(mappingA, mappingB, onlyCompareGenerated) {
    var cmp = mappingA.generatedLine - mappingB.generatedLine;
    if (cmp !== 0) {
      return cmp;
    }

    cmp = mappingA.generatedColumn - mappingB.generatedColumn;
    if (cmp !== 0 || onlyCompareGenerated) {
      return cmp;
    }

    cmp = mappingA.source - mappingB.source;
    if (cmp !== 0) {
      return cmp;
    }

    cmp = mappingA.originalLine - mappingB.originalLine;
    if (cmp !== 0) {
      return cmp;
    }

    cmp = mappingA.originalColumn - mappingB.originalColumn;
    if (cmp !== 0) {
      return cmp;
    }

    return mappingA.name - mappingB.name;
  };
  exports.compareByGeneratedPositionsDeflated = compareByGeneratedPositionsDeflated;

  function strcmp(aStr1, aStr2) {
    if (aStr1 === aStr2) {
      return 0;
    }

    if (aStr1 > aStr2) {
      return 1;
    }

    return -1;
  }

  /**
   * Comparator between two mappings with inflated source and name strings where
   * the generated positions are compared.
   */
  function compareByGeneratedPositionsInflated(mappingA, mappingB) {
    var cmp = mappingA.generatedLine - mappingB.generatedLine;
    if (cmp !== 0) {
      return cmp;
    }

    cmp = mappingA.generatedColumn - mappingB.generatedColumn;
    if (cmp !== 0) {
      return cmp;
    }

    cmp = strcmp(mappingA.source, mappingB.source);
    if (cmp !== 0) {
      return cmp;
    }

    cmp = mappingA.originalLine - mappingB.originalLine;
    if (cmp !== 0) {
      return cmp;
    }

    cmp = mappingA.originalColumn - mappingB.originalColumn;
    if (cmp !== 0) {
      return cmp;
    }

    return strcmp(mappingA.name, mappingB.name);
  };
  exports.compareByGeneratedPositionsInflated = compareByGeneratedPositionsInflated;

});

},{"amdefine":1}],44:[function(require,module,exports){
(function (process){
// Copyright Joyent, Inc. and other Node contributors.
//
// Permission is hereby granted, free of charge, to any person obtaining a
// copy of this software and associated documentation files (the
// "Software"), to deal in the Software without restriction, including
// without limitation the rights to use, copy, modify, merge, publish,
// distribute, sublicense, and/or sell copies of the Software, and to permit
// persons to whom the Software is furnished to do so, subject to the
// following conditions:
//
// The above copyright notice and this permission notice shall be included
// in all copies or substantial portions of the Software.
//
// THE SOFTWARE IS PROVIDED "AS IS", WITHOUT WARRANTY OF ANY KIND, EXPRESS
// OR IMPLIED, INCLUDING BUT NOT LIMITED TO THE WARRANTIES OF
// MERCHANTABILITY, FITNESS FOR A PARTICULAR PURPOSE AND NONINFRINGEMENT. IN
// NO EVENT SHALL THE AUTHORS OR COPYRIGHT HOLDERS BE LIABLE FOR ANY CLAIM,
// DAMAGES OR OTHER LIABILITY, WHETHER IN AN ACTION OF CONTRACT, TORT OR
// OTHERWISE, ARISING FROM, OUT OF OR IN CONNECTION WITH THE SOFTWARE OR THE
// USE OR OTHER DEALINGS IN THE SOFTWARE.

// resolves . and .. elements in a path array with directory names there
// must be no slashes, empty elements, or device names (c:\) in the array
// (so also no leading and trailing slashes - it does not distinguish
// relative and absolute paths)
function normalizeArray(parts, allowAboveRoot) {
  // if the path tries to go above the root, `up` ends up > 0
  var up = 0;
  for (var i = parts.length - 1; i >= 0; i--) {
    var last = parts[i];
    if (last === '.') {
      parts.splice(i, 1);
    } else if (last === '..') {
      parts.splice(i, 1);
      up++;
    } else if (up) {
      parts.splice(i, 1);
      up--;
    }
  }

  // if the path is allowed to go above the root, restore leading ..s
  if (allowAboveRoot) {
    for (; up--; up) {
      parts.unshift('..');
    }
  }

  return parts;
}

// Split a filename into [root, dir, basename, ext], unix version
// 'root' is just a slash, or nothing.
var splitPathRe =
    /^(\/?|)([\s\S]*?)((?:\.{1,2}|[^\/]+?|)(\.[^.\/]*|))(?:[\/]*)$/;
var splitPath = function(filename) {
  return splitPathRe.exec(filename).slice(1);
};

// path.resolve([from ...], to)
// posix version
exports.resolve = function() {
  var resolvedPath = '',
      resolvedAbsolute = false;

  for (var i = arguments.length - 1; i >= -1 && !resolvedAbsolute; i--) {
    var path = (i >= 0) ? arguments[i] : process.cwd();

    // Skip empty and invalid entries
    if (typeof path !== 'string') {
      throw new TypeError('Arguments to path.resolve must be strings');
    } else if (!path) {
      continue;
    }

    resolvedPath = path + '/' + resolvedPath;
    resolvedAbsolute = path.charAt(0) === '/';
  }

  // At this point the path should be resolved to a full absolute path, but
  // handle relative paths to be safe (might happen when process.cwd() fails)

  // Normalize the path
  resolvedPath = normalizeArray(filter(resolvedPath.split('/'), function(p) {
    return !!p;
  }), !resolvedAbsolute).join('/');

  return ((resolvedAbsolute ? '/' : '') + resolvedPath) || '.';
};

// path.normalize(path)
// posix version
exports.normalize = function(path) {
  var isAbsolute = exports.isAbsolute(path),
      trailingSlash = substr(path, -1) === '/';

  // Normalize the path
  path = normalizeArray(filter(path.split('/'), function(p) {
    return !!p;
  }), !isAbsolute).join('/');

  if (!path && !isAbsolute) {
    path = '.';
  }
  if (path && trailingSlash) {
    path += '/';
  }

  return (isAbsolute ? '/' : '') + path;
};

// posix version
exports.isAbsolute = function(path) {
  return path.charAt(0) === '/';
};

// posix version
exports.join = function() {
  var paths = Array.prototype.slice.call(arguments, 0);
  return exports.normalize(filter(paths, function(p, index) {
    if (typeof p !== 'string') {
      throw new TypeError('Arguments to path.join must be strings');
    }
    return p;
  }).join('/'));
};


// path.relative(from, to)
// posix version
exports.relative = function(from, to) {
  from = exports.resolve(from).substr(1);
  to = exports.resolve(to).substr(1);

  function trim(arr) {
    var start = 0;
    for (; start < arr.length; start++) {
      if (arr[start] !== '') break;
    }

    var end = arr.length - 1;
    for (; end >= 0; end--) {
      if (arr[end] !== '') break;
    }

    if (start > end) return [];
    return arr.slice(start, end - start + 1);
  }

  var fromParts = trim(from.split('/'));
  var toParts = trim(to.split('/'));

  var length = Math.min(fromParts.length, toParts.length);
  var samePartsLength = length;
  for (var i = 0; i < length; i++) {
    if (fromParts[i] !== toParts[i]) {
      samePartsLength = i;
      break;
    }
  }

  var outputParts = [];
  for (var i = samePartsLength; i < fromParts.length; i++) {
    outputParts.push('..');
  }

  outputParts = outputParts.concat(toParts.slice(samePartsLength));

  return outputParts.join('/');
};

exports.sep = '/';
exports.delimiter = ':';

exports.dirname = function(path) {
  var result = splitPath(path),
      root = result[0],
      dir = result[1];

  if (!root && !dir) {
    // No dirname whatsoever
    return '.';
  }

  if (dir) {
    // It has a dirname, strip trailing slash
    dir = dir.substr(0, dir.length - 1);
  }

  return root + dir;
};


exports.basename = function(path, ext) {
  var f = splitPath(path)[2];
  // TODO: make this comparison case-insensitive on windows?
  if (ext && f.substr(-1 * ext.length) === ext) {
    f = f.substr(0, f.length - ext.length);
  }
  return f;
};


exports.extname = function(path) {
  return splitPath(path)[3];
};

function filter (xs, f) {
    if (xs.filter) return xs.filter(f);
    var res = [];
    for (var i = 0; i < xs.length; i++) {
        if (f(xs[i], i, xs)) res.push(xs[i]);
    }
    return res;
}

// String.prototype.substr - negative index don't work in IE8
var substr = 'ab'.substr(-1) === 'b'
    ? function (str, start, len) { return str.substr(start, len) }
    : function (str, start, len) {
        if (start < 0) start = str.length + start;
        return str.substr(start, len);
    }
;

}).call(this,require('_process'))

},{"_process":45}],45:[function(require,module,exports){
// shim for using process in browser
var process = module.exports = {};

// cached from whatever global is present so that test runners that stub it
// don't break things.  But we need to wrap it in a try catch in case it is
// wrapped in strict mode code which doesn't define any globals.  It's inside a
// function because try/catches deoptimize in certain engines.

var cachedSetTimeout;
var cachedClearTimeout;

function defaultSetTimout() {
    throw new Error('setTimeout has not been defined');
}
function defaultClearTimeout () {
    throw new Error('clearTimeout has not been defined');
}
(function () {
    try {
        if (typeof setTimeout === 'function') {
            cachedSetTimeout = setTimeout;
        } else {
            cachedSetTimeout = defaultSetTimout;
        }
    } catch (e) {
        cachedSetTimeout = defaultSetTimout;
    }
    try {
        if (typeof clearTimeout === 'function') {
            cachedClearTimeout = clearTimeout;
        } else {
            cachedClearTimeout = defaultClearTimeout;
        }
    } catch (e) {
        cachedClearTimeout = defaultClearTimeout;
    }
} ())
function runTimeout(fun) {
    if (cachedSetTimeout === setTimeout) {
        //normal enviroments in sane situations
        return setTimeout(fun, 0);
    }
    // if setTimeout wasn't available but was latter defined
    if ((cachedSetTimeout === defaultSetTimout || !cachedSetTimeout) && setTimeout) {
        cachedSetTimeout = setTimeout;
        return setTimeout(fun, 0);
    }
    try {
        // when when somebody has screwed with setTimeout but no I.E. maddness
        return cachedSetTimeout(fun, 0);
    } catch(e){
        try {
            // When we are in I.E. but the script has been evaled so I.E. doesn't trust the global object when called normally
            return cachedSetTimeout.call(null, fun, 0);
        } catch(e){
            // same as above but when it's a version of I.E. that must have the global object for 'this', hopfully our context correct otherwise it will throw a global error
            return cachedSetTimeout.call(this, fun, 0);
        }
    }


}
function runClearTimeout(marker) {
    if (cachedClearTimeout === clearTimeout) {
        //normal enviroments in sane situations
        return clearTimeout(marker);
    }
    // if clearTimeout wasn't available but was latter defined
    if ((cachedClearTimeout === defaultClearTimeout || !cachedClearTimeout) && clearTimeout) {
        cachedClearTimeout = clearTimeout;
        return clearTimeout(marker);
    }
    try {
        // when when somebody has screwed with setTimeout but no I.E. maddness
        return cachedClearTimeout(marker);
    } catch (e){
        try {
            // When we are in I.E. but the script has been evaled so I.E. doesn't  trust the global object when called normally
            return cachedClearTimeout.call(null, marker);
        } catch (e){
            // same as above but when it's a version of I.E. that must have the global object for 'this', hopfully our context correct otherwise it will throw a global error.
            // Some versions of I.E. have different rules for clearTimeout vs setTimeout
            return cachedClearTimeout.call(this, marker);
        }
    }



}
var queue = [];
var draining = false;
var currentQueue;
var queueIndex = -1;

function cleanUpNextTick() {
    if (!draining || !currentQueue) {
        return;
    }
    draining = false;
    if (currentQueue.length) {
        queue = currentQueue.concat(queue);
    } else {
        queueIndex = -1;
    }
    if (queue.length) {
        drainQueue();
    }
}

function drainQueue() {
    if (draining) {
        return;
    }
    var timeout = runTimeout(cleanUpNextTick);
    draining = true;

    var len = queue.length;
    while(len) {
        currentQueue = queue;
        queue = [];
        while (++queueIndex < len) {
            if (currentQueue) {
                currentQueue[queueIndex].run();
            }
        }
        queueIndex = -1;
        len = queue.length;
    }
    currentQueue = null;
    draining = false;
    runClearTimeout(timeout);
}

process.nextTick = function (fun) {
    var args = new Array(arguments.length - 1);
    if (arguments.length > 1) {
        for (var i = 1; i < arguments.length; i++) {
            args[i - 1] = arguments[i];
        }
    }
    queue.push(new Item(fun, args));
    if (queue.length === 1 && !draining) {
        runTimeout(drainQueue);
    }
};

// v8 likes predictible objects
function Item(fun, array) {
    this.fun = fun;
    this.array = array;
}
Item.prototype.run = function () {
    this.fun.apply(null, this.array);
};
process.title = 'browser';
process.browser = true;
process.env = {};
process.argv = [];
process.version = ''; // empty string to avoid regexp issues
process.versions = {};

function noop() {}

process.on = noop;
process.addListener = noop;
process.once = noop;
process.off = noop;
process.removeListener = noop;
process.removeAllListeners = noop;
process.emit = noop;

process.binding = function (name) {
    throw new Error('process.binding is not supported');
};

process.cwd = function () { return '/' };
process.chdir = function (dir) {
    throw new Error('process.chdir is not supported');
};
process.umask = function() { return 0; };

},{}],46:[function(require,module,exports){
//     Underscore.js 1.8.3
//     http://underscorejs.org
//     (c) 2009-2015 Jeremy Ashkenas, DocumentCloud and Investigative Reporters & Editors
//     Underscore may be freely distributed under the MIT license.

(function() {

  // Baseline setup
  // --------------

  // Establish the root object, `window` in the browser, or `exports` on the server.
  var root = this;

  // Save the previous value of the `_` variable.
  var previousUnderscore = root._;

  // Save bytes in the minified (but not gzipped) version:
  var ArrayProto = Array.prototype, ObjProto = Object.prototype, FuncProto = Function.prototype;

  // Create quick reference variables for speed access to core prototypes.
  var
    push             = ArrayProto.push,
    slice            = ArrayProto.slice,
    toString         = ObjProto.toString,
    hasOwnProperty   = ObjProto.hasOwnProperty;

  // All **ECMAScript 5** native function implementations that we hope to use
  // are declared here.
  var
    nativeIsArray      = Array.isArray,
    nativeKeys         = Object.keys,
    nativeBind         = FuncProto.bind,
    nativeCreate       = Object.create;

  // Naked function reference for surrogate-prototype-swapping.
  var Ctor = function(){};

  // Create a safe reference to the Underscore object for use below.
  var _ = function(obj) {
    if (obj instanceof _) return obj;
    if (!(this instanceof _)) return new _(obj);
    this._wrapped = obj;
  };

  // Export the Underscore object for **Node.js**, with
  // backwards-compatibility for the old `require()` API. If we're in
  // the browser, add `_` as a global object.
  if (typeof exports !== 'undefined') {
    if (typeof module !== 'undefined' && module.exports) {
      exports = module.exports = _;
    }
    exports._ = _;
  } else {
    root._ = _;
  }

  // Current version.
  _.VERSION = '1.8.3';

  // Internal function that returns an efficient (for current engines) version
  // of the passed-in callback, to be repeatedly applied in other Underscore
  // functions.
  var optimizeCb = function(func, context, argCount) {
    if (context === void 0) return func;
    switch (argCount == null ? 3 : argCount) {
      case 1: return function(value) {
        return func.call(context, value);
      };
      case 2: return function(value, other) {
        return func.call(context, value, other);
      };
      case 3: return function(value, index, collection) {
        return func.call(context, value, index, collection);
      };
      case 4: return function(accumulator, value, index, collection) {
        return func.call(context, accumulator, value, index, collection);
      };
    }
    return function() {
      return func.apply(context, arguments);
    };
  };

  // A mostly-internal function to generate callbacks that can be applied
  // to each element in a collection, returning the desired result — either
  // identity, an arbitrary callback, a property matcher, or a property accessor.
  var cb = function(value, context, argCount) {
    if (value == null) return _.identity;
    if (_.isFunction(value)) return optimizeCb(value, context, argCount);
    if (_.isObject(value)) return _.matcher(value);
    return _.property(value);
  };
  _.iteratee = function(value, context) {
    return cb(value, context, Infinity);
  };

  // An internal function for creating assigner functions.
  var createAssigner = function(keysFunc, undefinedOnly) {
    return function(obj) {
      var length = arguments.length;
      if (length < 2 || obj == null) return obj;
      for (var index = 1; index < length; index++) {
        var source = arguments[index],
            keys = keysFunc(source),
            l = keys.length;
        for (var i = 0; i < l; i++) {
          var key = keys[i];
          if (!undefinedOnly || obj[key] === void 0) obj[key] = source[key];
        }
      }
      return obj;
    };
  };

  // An internal function for creating a new object that inherits from another.
  var baseCreate = function(prototype) {
    if (!_.isObject(prototype)) return {};
    if (nativeCreate) return nativeCreate(prototype);
    Ctor.prototype = prototype;
    var result = new Ctor;
    Ctor.prototype = null;
    return result;
  };

  var property = function(key) {
    return function(obj) {
      return obj == null ? void 0 : obj[key];
    };
  };

  // Helper for collection methods to determine whether a collection
  // should be iterated as an array or as an object
  // Related: http://people.mozilla.org/~jorendorff/es6-draft.html#sec-tolength
  // Avoids a very nasty iOS 8 JIT bug on ARM-64. #2094
  var MAX_ARRAY_INDEX = Math.pow(2, 53) - 1;
  var getLength = property('length');
  var isArrayLike = function(collection) {
    var length = getLength(collection);
    return typeof length == 'number' && length >= 0 && length <= MAX_ARRAY_INDEX;
  };

  // Collection Functions
  // --------------------

  // The cornerstone, an `each` implementation, aka `forEach`.
  // Handles raw objects in addition to array-likes. Treats all
  // sparse array-likes as if they were dense.
  _.each = _.forEach = function(obj, iteratee, context) {
    iteratee = optimizeCb(iteratee, context);
    var i, length;
    if (isArrayLike(obj)) {
      for (i = 0, length = obj.length; i < length; i++) {
        iteratee(obj[i], i, obj);
      }
    } else {
      var keys = _.keys(obj);
      for (i = 0, length = keys.length; i < length; i++) {
        iteratee(obj[keys[i]], keys[i], obj);
      }
    }
    return obj;
  };

  // Return the results of applying the iteratee to each element.
  _.map = _.collect = function(obj, iteratee, context) {
    iteratee = cb(iteratee, context);
    var keys = !isArrayLike(obj) && _.keys(obj),
        length = (keys || obj).length,
        results = Array(length);
    for (var index = 0; index < length; index++) {
      var currentKey = keys ? keys[index] : index;
      results[index] = iteratee(obj[currentKey], currentKey, obj);
    }
    return results;
  };

  // Create a reducing function iterating left or right.
  function createReduce(dir) {
    // Optimized iterator function as using arguments.length
    // in the main function will deoptimize the, see #1991.
    function iterator(obj, iteratee, memo, keys, index, length) {
      for (; index >= 0 && index < length; index += dir) {
        var currentKey = keys ? keys[index] : index;
        memo = iteratee(memo, obj[currentKey], currentKey, obj);
      }
      return memo;
    }

    return function(obj, iteratee, memo, context) {
      iteratee = optimizeCb(iteratee, context, 4);
      var keys = !isArrayLike(obj) && _.keys(obj),
          length = (keys || obj).length,
          index = dir > 0 ? 0 : length - 1;
      // Determine the initial value if none is provided.
      if (arguments.length < 3) {
        memo = obj[keys ? keys[index] : index];
        index += dir;
      }
      return iterator(obj, iteratee, memo, keys, index, length);
    };
  }

  // **Reduce** builds up a single result from a list of values, aka `inject`,
  // or `foldl`.
  _.reduce = _.foldl = _.inject = createReduce(1);

  // The right-associative version of reduce, also known as `foldr`.
  _.reduceRight = _.foldr = createReduce(-1);

  // Return the first value which passes a truth test. Aliased as `detect`.
  _.find = _.detect = function(obj, predicate, context) {
    var key;
    if (isArrayLike(obj)) {
      key = _.findIndex(obj, predicate, context);
    } else {
      key = _.findKey(obj, predicate, context);
    }
    if (key !== void 0 && key !== -1) return obj[key];
  };

  // Return all the elements that pass a truth test.
  // Aliased as `select`.
  _.filter = _.select = function(obj, predicate, context) {
    var results = [];
    predicate = cb(predicate, context);
    _.each(obj, function(value, index, list) {
      if (predicate(value, index, list)) results.push(value);
    });
    return results;
  };

  // Return all the elements for which a truth test fails.
  _.reject = function(obj, predicate, context) {
    return _.filter(obj, _.negate(cb(predicate)), context);
  };

  // Determine whether all of the elements match a truth test.
  // Aliased as `all`.
  _.every = _.all = function(obj, predicate, context) {
    predicate = cb(predicate, context);
    var keys = !isArrayLike(obj) && _.keys(obj),
        length = (keys || obj).length;
    for (var index = 0; index < length; index++) {
      var currentKey = keys ? keys[index] : index;
      if (!predicate(obj[currentKey], currentKey, obj)) return false;
    }
    return true;
  };

  // Determine if at least one element in the object matches a truth test.
  // Aliased as `any`.
  _.some = _.any = function(obj, predicate, context) {
    predicate = cb(predicate, context);
    var keys = !isArrayLike(obj) && _.keys(obj),
        length = (keys || obj).length;
    for (var index = 0; index < length; index++) {
      var currentKey = keys ? keys[index] : index;
      if (predicate(obj[currentKey], currentKey, obj)) return true;
    }
    return false;
  };

  // Determine if the array or object contains a given item (using `===`).
  // Aliased as `includes` and `include`.
  _.contains = _.includes = _.include = function(obj, item, fromIndex, guard) {
    if (!isArrayLike(obj)) obj = _.values(obj);
    if (typeof fromIndex != 'number' || guard) fromIndex = 0;
    return _.indexOf(obj, item, fromIndex) >= 0;
  };

  // Invoke a method (with arguments) on every item in a collection.
  _.invoke = function(obj, method) {
    var args = slice.call(arguments, 2);
    var isFunc = _.isFunction(method);
    return _.map(obj, function(value) {
      var func = isFunc ? method : value[method];
      return func == null ? func : func.apply(value, args);
    });
  };

  // Convenience version of a common use case of `map`: fetching a property.
  _.pluck = function(obj, key) {
    return _.map(obj, _.property(key));
  };

  // Convenience version of a common use case of `filter`: selecting only objects
  // containing specific `key:value` pairs.
  _.where = function(obj, attrs) {
    return _.filter(obj, _.matcher(attrs));
  };

  // Convenience version of a common use case of `find`: getting the first object
  // containing specific `key:value` pairs.
  _.findWhere = function(obj, attrs) {
    return _.find(obj, _.matcher(attrs));
  };

  // Return the maximum element (or element-based computation).
  _.max = function(obj, iteratee, context) {
    var result = -Infinity, lastComputed = -Infinity,
        value, computed;
    if (iteratee == null && obj != null) {
      obj = isArrayLike(obj) ? obj : _.values(obj);
      for (var i = 0, length = obj.length; i < length; i++) {
        value = obj[i];
        if (value > result) {
          result = value;
        }
      }
    } else {
      iteratee = cb(iteratee, context);
      _.each(obj, function(value, index, list) {
        computed = iteratee(value, index, list);
        if (computed > lastComputed || computed === -Infinity && result === -Infinity) {
          result = value;
          lastComputed = computed;
        }
      });
    }
    return result;
  };

  // Return the minimum element (or element-based computation).
  _.min = function(obj, iteratee, context) {
    var result = Infinity, lastComputed = Infinity,
        value, computed;
    if (iteratee == null && obj != null) {
      obj = isArrayLike(obj) ? obj : _.values(obj);
      for (var i = 0, length = obj.length; i < length; i++) {
        value = obj[i];
        if (value < result) {
          result = value;
        }
      }
    } else {
      iteratee = cb(iteratee, context);
      _.each(obj, function(value, index, list) {
        computed = iteratee(value, index, list);
        if (computed < lastComputed || computed === Infinity && result === Infinity) {
          result = value;
          lastComputed = computed;
        }
      });
    }
    return result;
  };

  // Shuffle a collection, using the modern version of the
  // [Fisher-Yates shuffle](http://en.wikipedia.org/wiki/Fisher–Yates_shuffle).
  _.shuffle = function(obj) {
    var set = isArrayLike(obj) ? obj : _.values(obj);
    var length = set.length;
    var shuffled = Array(length);
    for (var index = 0, rand; index < length; index++) {
      rand = _.random(0, index);
      if (rand !== index) shuffled[index] = shuffled[rand];
      shuffled[rand] = set[index];
    }
    return shuffled;
  };

  // Sample **n** random values from a collection.
  // If **n** is not specified, returns a single random element.
  // The internal `guard` argument allows it to work with `map`.
  _.sample = function(obj, n, guard) {
    if (n == null || guard) {
      if (!isArrayLike(obj)) obj = _.values(obj);
      return obj[_.random(obj.length - 1)];
    }
    return _.shuffle(obj).slice(0, Math.max(0, n));
  };

  // Sort the object's values by a criterion produced by an iteratee.
  _.sortBy = function(obj, iteratee, context) {
    iteratee = cb(iteratee, context);
    return _.pluck(_.map(obj, function(value, index, list) {
      return {
        value: value,
        index: index,
        criteria: iteratee(value, index, list)
      };
    }).sort(function(left, right) {
      var a = left.criteria;
      var b = right.criteria;
      if (a !== b) {
        if (a > b || a === void 0) return 1;
        if (a < b || b === void 0) return -1;
      }
      return left.index - right.index;
    }), 'value');
  };

  // An internal function used for aggregate "group by" operations.
  var group = function(behavior) {
    return function(obj, iteratee, context) {
      var result = {};
      iteratee = cb(iteratee, context);
      _.each(obj, function(value, index) {
        var key = iteratee(value, index, obj);
        behavior(result, value, key);
      });
      return result;
    };
  };

  // Groups the object's values by a criterion. Pass either a string attribute
  // to group by, or a function that returns the criterion.
  _.groupBy = group(function(result, value, key) {
    if (_.has(result, key)) result[key].push(value); else result[key] = [value];
  });

  // Indexes the object's values by a criterion, similar to `groupBy`, but for
  // when you know that your index values will be unique.
  _.indexBy = group(function(result, value, key) {
    result[key] = value;
  });

  // Counts instances of an object that group by a certain criterion. Pass
  // either a string attribute to count by, or a function that returns the
  // criterion.
  _.countBy = group(function(result, value, key) {
    if (_.has(result, key)) result[key]++; else result[key] = 1;
  });

  // Safely create a real, live array from anything iterable.
  _.toArray = function(obj) {
    if (!obj) return [];
    if (_.isArray(obj)) return slice.call(obj);
    if (isArrayLike(obj)) return _.map(obj, _.identity);
    return _.values(obj);
  };

  // Return the number of elements in an object.
  _.size = function(obj) {
    if (obj == null) return 0;
    return isArrayLike(obj) ? obj.length : _.keys(obj).length;
  };

  // Split a collection into two arrays: one whose elements all satisfy the given
  // predicate, and one whose elements all do not satisfy the predicate.
  _.partition = function(obj, predicate, context) {
    predicate = cb(predicate, context);
    var pass = [], fail = [];
    _.each(obj, function(value, key, obj) {
      (predicate(value, key, obj) ? pass : fail).push(value);
    });
    return [pass, fail];
  };

  // Array Functions
  // ---------------

  // Get the first element of an array. Passing **n** will return the first N
  // values in the array. Aliased as `head` and `take`. The **guard** check
  // allows it to work with `_.map`.
  _.first = _.head = _.take = function(array, n, guard) {
    if (array == null) return void 0;
    if (n == null || guard) return array[0];
    return _.initial(array, array.length - n);
  };

  // Returns everything but the last entry of the array. Especially useful on
  // the arguments object. Passing **n** will return all the values in
  // the array, excluding the last N.
  _.initial = function(array, n, guard) {
    return slice.call(array, 0, Math.max(0, array.length - (n == null || guard ? 1 : n)));
  };

  // Get the last element of an array. Passing **n** will return the last N
  // values in the array.
  _.last = function(array, n, guard) {
    if (array == null) return void 0;
    if (n == null || guard) return array[array.length - 1];
    return _.rest(array, Math.max(0, array.length - n));
  };

  // Returns everything but the first entry of the array. Aliased as `tail` and `drop`.
  // Especially useful on the arguments object. Passing an **n** will return
  // the rest N values in the array.
  _.rest = _.tail = _.drop = function(array, n, guard) {
    return slice.call(array, n == null || guard ? 1 : n);
  };

  // Trim out all falsy values from an array.
  _.compact = function(array) {
    return _.filter(array, _.identity);
  };

  // Internal implementation of a recursive `flatten` function.
  var flatten = function(input, shallow, strict, startIndex) {
    var output = [], idx = 0;
    for (var i = startIndex || 0, length = getLength(input); i < length; i++) {
      var value = input[i];
      if (isArrayLike(value) && (_.isArray(value) || _.isArguments(value))) {
        //flatten current level of array or arguments object
        if (!shallow) value = flatten(value, shallow, strict);
        var j = 0, len = value.length;
        output.length += len;
        while (j < len) {
          output[idx++] = value[j++];
        }
      } else if (!strict) {
        output[idx++] = value;
      }
    }
    return output;
  };

  // Flatten out an array, either recursively (by default), or just one level.
  _.flatten = function(array, shallow) {
    return flatten(array, shallow, false);
  };

  // Return a version of the array that does not contain the specified value(s).
  _.without = function(array) {
    return _.difference(array, slice.call(arguments, 1));
  };

  // Produce a duplicate-free version of the array. If the array has already
  // been sorted, you have the option of using a faster algorithm.
  // Aliased as `unique`.
  _.uniq = _.unique = function(array, isSorted, iteratee, context) {
    if (!_.isBoolean(isSorted)) {
      context = iteratee;
      iteratee = isSorted;
      isSorted = false;
    }
    if (iteratee != null) iteratee = cb(iteratee, context);
    var result = [];
    var seen = [];
    for (var i = 0, length = getLength(array); i < length; i++) {
      var value = array[i],
          computed = iteratee ? iteratee(value, i, array) : value;
      if (isSorted) {
        if (!i || seen !== computed) result.push(value);
        seen = computed;
      } else if (iteratee) {
        if (!_.contains(seen, computed)) {
          seen.push(computed);
          result.push(value);
        }
      } else if (!_.contains(result, value)) {
        result.push(value);
      }
    }
    return result;
  };

  // Produce an array that contains the union: each distinct element from all of
  // the passed-in arrays.
  _.union = function() {
    return _.uniq(flatten(arguments, true, true));
  };

  // Produce an array that contains every item shared between all the
  // passed-in arrays.
  _.intersection = function(array) {
    var result = [];
    var argsLength = arguments.length;
    for (var i = 0, length = getLength(array); i < length; i++) {
      var item = array[i];
      if (_.contains(result, item)) continue;
      for (var j = 1; j < argsLength; j++) {
        if (!_.contains(arguments[j], item)) break;
      }
      if (j === argsLength) result.push(item);
    }
    return result;
  };

  // Take the difference between one array and a number of other arrays.
  // Only the elements present in just the first array will remain.
  _.difference = function(array) {
    var rest = flatten(arguments, true, true, 1);
    return _.filter(array, function(value){
      return !_.contains(rest, value);
    });
  };

  // Zip together multiple lists into a single array -- elements that share
  // an index go together.
  _.zip = function() {
    return _.unzip(arguments);
  };

  // Complement of _.zip. Unzip accepts an array of arrays and groups
  // each array's elements on shared indices
  _.unzip = function(array) {
    var length = array && _.max(array, getLength).length || 0;
    var result = Array(length);

    for (var index = 0; index < length; index++) {
      result[index] = _.pluck(array, index);
    }
    return result;
  };

  // Converts lists into objects. Pass either a single array of `[key, value]`
  // pairs, or two parallel arrays of the same length -- one of keys, and one of
  // the corresponding values.
  _.object = function(list, values) {
    var result = {};
    for (var i = 0, length = getLength(list); i < length; i++) {
      if (values) {
        result[list[i]] = values[i];
      } else {
        result[list[i][0]] = list[i][1];
      }
    }
    return result;
  };

  // Generator function to create the findIndex and findLastIndex functions
  function createPredicateIndexFinder(dir) {
    return function(array, predicate, context) {
      predicate = cb(predicate, context);
      var length = getLength(array);
      var index = dir > 0 ? 0 : length - 1;
      for (; index >= 0 && index < length; index += dir) {
        if (predicate(array[index], index, array)) return index;
      }
      return -1;
    };
  }

  // Returns the first index on an array-like that passes a predicate test
  _.findIndex = createPredicateIndexFinder(1);
  _.findLastIndex = createPredicateIndexFinder(-1);

  // Use a comparator function to figure out the smallest index at which
  // an object should be inserted so as to maintain order. Uses binary search.
  _.sortedIndex = function(array, obj, iteratee, context) {
    iteratee = cb(iteratee, context, 1);
    var value = iteratee(obj);
    var low = 0, high = getLength(array);
    while (low < high) {
      var mid = Math.floor((low + high) / 2);
      if (iteratee(array[mid]) < value) low = mid + 1; else high = mid;
    }
    return low;
  };

  // Generator function to create the indexOf and lastIndexOf functions
  function createIndexFinder(dir, predicateFind, sortedIndex) {
    return function(array, item, idx) {
      var i = 0, length = getLength(array);
      if (typeof idx == 'number') {
        if (dir > 0) {
            i = idx >= 0 ? idx : Math.max(idx + length, i);
        } else {
            length = idx >= 0 ? Math.min(idx + 1, length) : idx + length + 1;
        }
      } else if (sortedIndex && idx && length) {
        idx = sortedIndex(array, item);
        return array[idx] === item ? idx : -1;
      }
      if (item !== item) {
        idx = predicateFind(slice.call(array, i, length), _.isNaN);
        return idx >= 0 ? idx + i : -1;
      }
      for (idx = dir > 0 ? i : length - 1; idx >= 0 && idx < length; idx += dir) {
        if (array[idx] === item) return idx;
      }
      return -1;
    };
  }

  // Return the position of the first occurrence of an item in an array,
  // or -1 if the item is not included in the array.
  // If the array is large and already in sort order, pass `true`
  // for **isSorted** to use binary search.
  _.indexOf = createIndexFinder(1, _.findIndex, _.sortedIndex);
  _.lastIndexOf = createIndexFinder(-1, _.findLastIndex);

  // Generate an integer Array containing an arithmetic progression. A port of
  // the native Python `range()` function. See
  // [the Python documentation](http://docs.python.org/library/functions.html#range).
  _.range = function(start, stop, step) {
    if (stop == null) {
      stop = start || 0;
      start = 0;
    }
    step = step || 1;

    var length = Math.max(Math.ceil((stop - start) / step), 0);
    var range = Array(length);

    for (var idx = 0; idx < length; idx++, start += step) {
      range[idx] = start;
    }

    return range;
  };

  // Function (ahem) Functions
  // ------------------

  // Determines whether to execute a function as a constructor
  // or a normal function with the provided arguments
  var executeBound = function(sourceFunc, boundFunc, context, callingContext, args) {
    if (!(callingContext instanceof boundFunc)) return sourceFunc.apply(context, args);
    var self = baseCreate(sourceFunc.prototype);
    var result = sourceFunc.apply(self, args);
    if (_.isObject(result)) return result;
    return self;
  };

  // Create a function bound to a given object (assigning `this`, and arguments,
  // optionally). Delegates to **ECMAScript 5**'s native `Function.bind` if
  // available.
  _.bind = function(func, context) {
    if (nativeBind && func.bind === nativeBind) return nativeBind.apply(func, slice.call(arguments, 1));
    if (!_.isFunction(func)) throw new TypeError('Bind must be called on a function');
    var args = slice.call(arguments, 2);
    var bound = function() {
      return executeBound(func, bound, context, this, args.concat(slice.call(arguments)));
    };
    return bound;
  };

  // Partially apply a function by creating a version that has had some of its
  // arguments pre-filled, without changing its dynamic `this` context. _ acts
  // as a placeholder, allowing any combination of arguments to be pre-filled.
  _.partial = function(func) {
    var boundArgs = slice.call(arguments, 1);
    var bound = function() {
      var position = 0, length = boundArgs.length;
      var args = Array(length);
      for (var i = 0; i < length; i++) {
        args[i] = boundArgs[i] === _ ? arguments[position++] : boundArgs[i];
      }
      while (position < arguments.length) args.push(arguments[position++]);
      return executeBound(func, bound, this, this, args);
    };
    return bound;
  };

  // Bind a number of an object's methods to that object. Remaining arguments
  // are the method names to be bound. Useful for ensuring that all callbacks
  // defined on an object belong to it.
  _.bindAll = function(obj) {
    var i, length = arguments.length, key;
    if (length <= 1) throw new Error('bindAll must be passed function names');
    for (i = 1; i < length; i++) {
      key = arguments[i];
      obj[key] = _.bind(obj[key], obj);
    }
    return obj;
  };

  // Memoize an expensive function by storing its results.
  _.memoize = function(func, hasher) {
    var memoize = function(key) {
      var cache = memoize.cache;
      var address = '' + (hasher ? hasher.apply(this, arguments) : key);
      if (!_.has(cache, address)) cache[address] = func.apply(this, arguments);
      return cache[address];
    };
    memoize.cache = {};
    return memoize;
  };

  // Delays a function for the given number of milliseconds, and then calls
  // it with the arguments supplied.
  _.delay = function(func, wait) {
    var args = slice.call(arguments, 2);
    return setTimeout(function(){
      return func.apply(null, args);
    }, wait);
  };

  // Defers a function, scheduling it to run after the current call stack has
  // cleared.
  _.defer = _.partial(_.delay, _, 1);

  // Returns a function, that, when invoked, will only be triggered at most once
  // during a given window of time. Normally, the throttled function will run
  // as much as it can, without ever going more than once per `wait` duration;
  // but if you'd like to disable the execution on the leading edge, pass
  // `{leading: false}`. To disable execution on the trailing edge, ditto.
  _.throttle = function(func, wait, options) {
    var context, args, result;
    var timeout = null;
    var previous = 0;
    if (!options) options = {};
    var later = function() {
      previous = options.leading === false ? 0 : _.now();
      timeout = null;
      result = func.apply(context, args);
      if (!timeout) context = args = null;
    };
    return function() {
      var now = _.now();
      if (!previous && options.leading === false) previous = now;
      var remaining = wait - (now - previous);
      context = this;
      args = arguments;
      if (remaining <= 0 || remaining > wait) {
        if (timeout) {
          clearTimeout(timeout);
          timeout = null;
        }
        previous = now;
        result = func.apply(context, args);
        if (!timeout) context = args = null;
      } else if (!timeout && options.trailing !== false) {
        timeout = setTimeout(later, remaining);
      }
      return result;
    };
  };

  // Returns a function, that, as long as it continues to be invoked, will not
  // be triggered. The function will be called after it stops being called for
  // N milliseconds. If `immediate` is passed, trigger the function on the
  // leading edge, instead of the trailing.
  _.debounce = function(func, wait, immediate) {
    var timeout, args, context, timestamp, result;

    var later = function() {
      var last = _.now() - timestamp;

      if (last < wait && last >= 0) {
        timeout = setTimeout(later, wait - last);
      } else {
        timeout = null;
        if (!immediate) {
          result = func.apply(context, args);
          if (!timeout) context = args = null;
        }
      }
    };

    return function() {
      context = this;
      args = arguments;
      timestamp = _.now();
      var callNow = immediate && !timeout;
      if (!timeout) timeout = setTimeout(later, wait);
      if (callNow) {
        result = func.apply(context, args);
        context = args = null;
      }

      return result;
    };
  };

  // Returns the first function passed as an argument to the second,
  // allowing you to adjust arguments, run code before and after, and
  // conditionally execute the original function.
  _.wrap = function(func, wrapper) {
    return _.partial(wrapper, func);
  };

  // Returns a negated version of the passed-in predicate.
  _.negate = function(predicate) {
    return function() {
      return !predicate.apply(this, arguments);
    };
  };

  // Returns a function that is the composition of a list of functions, each
  // consuming the return value of the function that follows.
  _.compose = function() {
    var args = arguments;
    var start = args.length - 1;
    return function() {
      var i = start;
      var result = args[start].apply(this, arguments);
      while (i--) result = args[i].call(this, result);
      return result;
    };
  };

  // Returns a function that will only be executed on and after the Nth call.
  _.after = function(times, func) {
    return function() {
      if (--times < 1) {
        return func.apply(this, arguments);
      }
    };
  };

  // Returns a function that will only be executed up to (but not including) the Nth call.
  _.before = function(times, func) {
    var memo;
    return function() {
      if (--times > 0) {
        memo = func.apply(this, arguments);
      }
      if (times <= 1) func = null;
      return memo;
    };
  };

  // Returns a function that will be executed at most one time, no matter how
  // often you call it. Useful for lazy initialization.
  _.once = _.partial(_.before, 2);

  // Object Functions
  // ----------------

  // Keys in IE < 9 that won't be iterated by `for key in ...` and thus missed.
  var hasEnumBug = !{toString: null}.propertyIsEnumerable('toString');
  var nonEnumerableProps = ['valueOf', 'isPrototypeOf', 'toString',
                      'propertyIsEnumerable', 'hasOwnProperty', 'toLocaleString'];

  function collectNonEnumProps(obj, keys) {
    var nonEnumIdx = nonEnumerableProps.length;
    var constructor = obj.constructor;
    var proto = (_.isFunction(constructor) && constructor.prototype) || ObjProto;

    // Constructor is a special case.
    var prop = 'constructor';
    if (_.has(obj, prop) && !_.contains(keys, prop)) keys.push(prop);

    while (nonEnumIdx--) {
      prop = nonEnumerableProps[nonEnumIdx];
      if (prop in obj && obj[prop] !== proto[prop] && !_.contains(keys, prop)) {
        keys.push(prop);
      }
    }
  }

  // Retrieve the names of an object's own properties.
  // Delegates to **ECMAScript 5**'s native `Object.keys`
  _.keys = function(obj) {
    if (!_.isObject(obj)) return [];
    if (nativeKeys) return nativeKeys(obj);
    var keys = [];
    for (var key in obj) if (_.has(obj, key)) keys.push(key);
    // Ahem, IE < 9.
    if (hasEnumBug) collectNonEnumProps(obj, keys);
    return keys;
  };

  // Retrieve all the property names of an object.
  _.allKeys = function(obj) {
    if (!_.isObject(obj)) return [];
    var keys = [];
    for (var key in obj) keys.push(key);
    // Ahem, IE < 9.
    if (hasEnumBug) collectNonEnumProps(obj, keys);
    return keys;
  };

  // Retrieve the values of an object's properties.
  _.values = function(obj) {
    var keys = _.keys(obj);
    var length = keys.length;
    var values = Array(length);
    for (var i = 0; i < length; i++) {
      values[i] = obj[keys[i]];
    }
    return values;
  };

  // Returns the results of applying the iteratee to each element of the object
  // In contrast to _.map it returns an object
  _.mapObject = function(obj, iteratee, context) {
    iteratee = cb(iteratee, context);
    var keys =  _.keys(obj),
          length = keys.length,
          results = {},
          currentKey;
      for (var index = 0; index < length; index++) {
        currentKey = keys[index];
        results[currentKey] = iteratee(obj[currentKey], currentKey, obj);
      }
      return results;
  };

  // Convert an object into a list of `[key, value]` pairs.
  _.pairs = function(obj) {
    var keys = _.keys(obj);
    var length = keys.length;
    var pairs = Array(length);
    for (var i = 0; i < length; i++) {
      pairs[i] = [keys[i], obj[keys[i]]];
    }
    return pairs;
  };

  // Invert the keys and values of an object. The values must be serializable.
  _.invert = function(obj) {
    var result = {};
    var keys = _.keys(obj);
    for (var i = 0, length = keys.length; i < length; i++) {
      result[obj[keys[i]]] = keys[i];
    }
    return result;
  };

  // Return a sorted list of the function names available on the object.
  // Aliased as `methods`
  _.functions = _.methods = function(obj) {
    var names = [];
    for (var key in obj) {
      if (_.isFunction(obj[key])) names.push(key);
    }
    return names.sort();
  };

  // Extend a given object with all the properties in passed-in object(s).
  _.extend = createAssigner(_.allKeys);

  // Assigns a given object with all the own properties in the passed-in object(s)
  // (https://developer.mozilla.org/docs/Web/JavaScript/Reference/Global_Objects/Object/assign)
  _.extendOwn = _.assign = createAssigner(_.keys);

  // Returns the first key on an object that passes a predicate test
  _.findKey = function(obj, predicate, context) {
    predicate = cb(predicate, context);
    var keys = _.keys(obj), key;
    for (var i = 0, length = keys.length; i < length; i++) {
      key = keys[i];
      if (predicate(obj[key], key, obj)) return key;
    }
  };

  // Return a copy of the object only containing the whitelisted properties.
  _.pick = function(object, oiteratee, context) {
    var result = {}, obj = object, iteratee, keys;
    if (obj == null) return result;
    if (_.isFunction(oiteratee)) {
      keys = _.allKeys(obj);
      iteratee = optimizeCb(oiteratee, context);
    } else {
      keys = flatten(arguments, false, false, 1);
      iteratee = function(value, key, obj) { return key in obj; };
      obj = Object(obj);
    }
    for (var i = 0, length = keys.length; i < length; i++) {
      var key = keys[i];
      var value = obj[key];
      if (iteratee(value, key, obj)) result[key] = value;
    }
    return result;
  };

   // Return a copy of the object without the blacklisted properties.
  _.omit = function(obj, iteratee, context) {
    if (_.isFunction(iteratee)) {
      iteratee = _.negate(iteratee);
    } else {
      var keys = _.map(flatten(arguments, false, false, 1), String);
      iteratee = function(value, key) {
        return !_.contains(keys, key);
      };
    }
    return _.pick(obj, iteratee, context);
  };

  // Fill in a given object with default properties.
  _.defaults = createAssigner(_.allKeys, true);

  // Creates an object that inherits from the given prototype object.
  // If additional properties are provided then they will be added to the
  // created object.
  _.create = function(prototype, props) {
    var result = baseCreate(prototype);
    if (props) _.extendOwn(result, props);
    return result;
  };

  // Create a (shallow-cloned) duplicate of an object.
  _.clone = function(obj) {
    if (!_.isObject(obj)) return obj;
    return _.isArray(obj) ? obj.slice() : _.extend({}, obj);
  };

  // Invokes interceptor with the obj, and then returns obj.
  // The primary purpose of this method is to "tap into" a method chain, in
  // order to perform operations on intermediate results within the chain.
  _.tap = function(obj, interceptor) {
    interceptor(obj);
    return obj;
  };

  // Returns whether an object has a given set of `key:value` pairs.
  _.isMatch = function(object, attrs) {
    var keys = _.keys(attrs), length = keys.length;
    if (object == null) return !length;
    var obj = Object(object);
    for (var i = 0; i < length; i++) {
      var key = keys[i];
      if (attrs[key] !== obj[key] || !(key in obj)) return false;
    }
    return true;
  };


  // Internal recursive comparison function for `isEqual`.
  var eq = function(a, b, aStack, bStack) {
    // Identical objects are equal. `0 === -0`, but they aren't identical.
    // See the [Harmony `egal` proposal](http://wiki.ecmascript.org/doku.php?id=harmony:egal).
    if (a === b) return a !== 0 || 1 / a === 1 / b;
    // A strict comparison is necessary because `null == undefined`.
    if (a == null || b == null) return a === b;
    // Unwrap any wrapped objects.
    if (a instanceof _) a = a._wrapped;
    if (b instanceof _) b = b._wrapped;
    // Compare `[[Class]]` names.
    var className = toString.call(a);
    if (className !== toString.call(b)) return false;
    switch (className) {
      // Strings, numbers, regular expressions, dates, and booleans are compared by value.
      case '[object RegExp]':
      // RegExps are coerced to strings for comparison (Note: '' + /a/i === '/a/i')
      case '[object String]':
        // Primitives and their corresponding object wrappers are equivalent; thus, `"5"` is
        // equivalent to `new String("5")`.
        return '' + a === '' + b;
      case '[object Number]':
        // `NaN`s are equivalent, but non-reflexive.
        // Object(NaN) is equivalent to NaN
        if (+a !== +a) return +b !== +b;
        // An `egal` comparison is performed for other numeric values.
        return +a === 0 ? 1 / +a === 1 / b : +a === +b;
      case '[object Date]':
      case '[object Boolean]':
        // Coerce dates and booleans to numeric primitive values. Dates are compared by their
        // millisecond representations. Note that invalid dates with millisecond representations
        // of `NaN` are not equivalent.
        return +a === +b;
    }

    var areArrays = className === '[object Array]';
    if (!areArrays) {
      if (typeof a != 'object' || typeof b != 'object') return false;

      // Objects with different constructors are not equivalent, but `Object`s or `Array`s
      // from different frames are.
      var aCtor = a.constructor, bCtor = b.constructor;
      if (aCtor !== bCtor && !(_.isFunction(aCtor) && aCtor instanceof aCtor &&
                               _.isFunction(bCtor) && bCtor instanceof bCtor)
                          && ('constructor' in a && 'constructor' in b)) {
        return false;
      }
    }
    // Assume equality for cyclic structures. The algorithm for detecting cyclic
    // structures is adapted from ES 5.1 section 15.12.3, abstract operation `JO`.

    // Initializing stack of traversed objects.
    // It's done here since we only need them for objects and arrays comparison.
    aStack = aStack || [];
    bStack = bStack || [];
    var length = aStack.length;
    while (length--) {
      // Linear search. Performance is inversely proportional to the number of
      // unique nested structures.
      if (aStack[length] === a) return bStack[length] === b;
    }

    // Add the first object to the stack of traversed objects.
    aStack.push(a);
    bStack.push(b);

    // Recursively compare objects and arrays.
    if (areArrays) {
      // Compare array lengths to determine if a deep comparison is necessary.
      length = a.length;
      if (length !== b.length) return false;
      // Deep compare the contents, ignoring non-numeric properties.
      while (length--) {
        if (!eq(a[length], b[length], aStack, bStack)) return false;
      }
    } else {
      // Deep compare objects.
      var keys = _.keys(a), key;
      length = keys.length;
      // Ensure that both objects contain the same number of properties before comparing deep equality.
      if (_.keys(b).length !== length) return false;
      while (length--) {
        // Deep compare each member
        key = keys[length];
        if (!(_.has(b, key) && eq(a[key], b[key], aStack, bStack))) return false;
      }
    }
    // Remove the first object from the stack of traversed objects.
    aStack.pop();
    bStack.pop();
    return true;
  };

  // Perform a deep comparison to check if two objects are equal.
  _.isEqual = function(a, b) {
    return eq(a, b);
  };

  // Is a given array, string, or object empty?
  // An "empty" object has no enumerable own-properties.
  _.isEmpty = function(obj) {
    if (obj == null) return true;
    if (isArrayLike(obj) && (_.isArray(obj) || _.isString(obj) || _.isArguments(obj))) return obj.length === 0;
    return _.keys(obj).length === 0;
  };

  // Is a given value a DOM element?
  _.isElement = function(obj) {
    return !!(obj && obj.nodeType === 1);
  };

  // Is a given value an array?
  // Delegates to ECMA5's native Array.isArray
  _.isArray = nativeIsArray || function(obj) {
    return toString.call(obj) === '[object Array]';
  };

  // Is a given variable an object?
  _.isObject = function(obj) {
    var type = typeof obj;
    return type === 'function' || type === 'object' && !!obj;
  };

  // Add some isType methods: isArguments, isFunction, isString, isNumber, isDate, isRegExp, isError.
  _.each(['Arguments', 'Function', 'String', 'Number', 'Date', 'RegExp', 'Error'], function(name) {
    _['is' + name] = function(obj) {
      return toString.call(obj) === '[object ' + name + ']';
    };
  });

  // Define a fallback version of the method in browsers (ahem, IE < 9), where
  // there isn't any inspectable "Arguments" type.
  if (!_.isArguments(arguments)) {
    _.isArguments = function(obj) {
      return _.has(obj, 'callee');
    };
  }

  // Optimize `isFunction` if appropriate. Work around some typeof bugs in old v8,
  // IE 11 (#1621), and in Safari 8 (#1929).
  if (typeof /./ != 'function' && typeof Int8Array != 'object') {
    _.isFunction = function(obj) {
      return typeof obj == 'function' || false;
    };
  }

  // Is a given object a finite number?
  _.isFinite = function(obj) {
    return isFinite(obj) && !isNaN(parseFloat(obj));
  };

  // Is the given value `NaN`? (NaN is the only number which does not equal itself).
  _.isNaN = function(obj) {
    return _.isNumber(obj) && obj !== +obj;
  };

  // Is a given value a boolean?
  _.isBoolean = function(obj) {
    return obj === true || obj === false || toString.call(obj) === '[object Boolean]';
  };

  // Is a given value equal to null?
  _.isNull = function(obj) {
    return obj === null;
  };

  // Is a given variable undefined?
  _.isUndefined = function(obj) {
    return obj === void 0;
  };

  // Shortcut function for checking if an object has a given property directly
  // on itself (in other words, not on a prototype).
  _.has = function(obj, key) {
    return obj != null && hasOwnProperty.call(obj, key);
  };

  // Utility Functions
  // -----------------

  // Run Underscore.js in *noConflict* mode, returning the `_` variable to its
  // previous owner. Returns a reference to the Underscore object.
  _.noConflict = function() {
    root._ = previousUnderscore;
    return this;
  };

  // Keep the identity function around for default iteratees.
  _.identity = function(value) {
    return value;
  };

  // Predicate-generating functions. Often useful outside of Underscore.
  _.constant = function(value) {
    return function() {
      return value;
    };
  };

  _.noop = function(){};

  _.property = property;

  // Generates a function for a given object that returns a given property.
  _.propertyOf = function(obj) {
    return obj == null ? function(){} : function(key) {
      return obj[key];
    };
  };

  // Returns a predicate for checking whether an object has a given set of
  // `key:value` pairs.
  _.matcher = _.matches = function(attrs) {
    attrs = _.extendOwn({}, attrs);
    return function(obj) {
      return _.isMatch(obj, attrs);
    };
  };

  // Run a function **n** times.
  _.times = function(n, iteratee, context) {
    var accum = Array(Math.max(0, n));
    iteratee = optimizeCb(iteratee, context, 1);
    for (var i = 0; i < n; i++) accum[i] = iteratee(i);
    return accum;
  };

  // Return a random integer between min and max (inclusive).
  _.random = function(min, max) {
    if (max == null) {
      max = min;
      min = 0;
    }
    return min + Math.floor(Math.random() * (max - min + 1));
  };

  // A (possibly faster) way to get the current timestamp as an integer.
  _.now = Date.now || function() {
    return new Date().getTime();
  };

   // List of HTML entities for escaping.
  var escapeMap = {
    '&': '&amp;',
    '<': '&lt;',
    '>': '&gt;',
    '"': '&quot;',
    "'": '&#x27;',
    '`': '&#x60;'
  };
  var unescapeMap = _.invert(escapeMap);

  // Functions for escaping and unescaping strings to/from HTML interpolation.
  var createEscaper = function(map) {
    var escaper = function(match) {
      return map[match];
    };
    // Regexes for identifying a key that needs to be escaped
    var source = '(?:' + _.keys(map).join('|') + ')';
    var testRegexp = RegExp(source);
    var replaceRegexp = RegExp(source, 'g');
    return function(string) {
      string = string == null ? '' : '' + string;
      return testRegexp.test(string) ? string.replace(replaceRegexp, escaper) : string;
    };
  };
  _.escape = createEscaper(escapeMap);
  _.unescape = createEscaper(unescapeMap);

  // If the value of the named `property` is a function then invoke it with the
  // `object` as context; otherwise, return it.
  _.result = function(object, property, fallback) {
    var value = object == null ? void 0 : object[property];
    if (value === void 0) {
      value = fallback;
    }
    return _.isFunction(value) ? value.call(object) : value;
  };

  // Generate a unique integer id (unique within the entire client session).
  // Useful for temporary DOM ids.
  var idCounter = 0;
  _.uniqueId = function(prefix) {
    var id = ++idCounter + '';
    return prefix ? prefix + id : id;
  };

  // By default, Underscore uses ERB-style template delimiters, change the
  // following template settings to use alternative delimiters.
  _.templateSettings = {
    evaluate    : /<%([\s\S]+?)%>/g,
    interpolate : /<%=([\s\S]+?)%>/g,
    escape      : /<%-([\s\S]+?)%>/g
  };

  // When customizing `templateSettings`, if you don't want to define an
  // interpolation, evaluation or escaping regex, we need one that is
  // guaranteed not to match.
  var noMatch = /(.)^/;

  // Certain characters need to be escaped so that they can be put into a
  // string literal.
  var escapes = {
    "'":      "'",
    '\\':     '\\',
    '\r':     'r',
    '\n':     'n',
    '\u2028': 'u2028',
    '\u2029': 'u2029'
  };

  var escaper = /\\|'|\r|\n|\u2028|\u2029/g;

  var escapeChar = function(match) {
    return '\\' + escapes[match];
  };

  // JavaScript micro-templating, similar to John Resig's implementation.
  // Underscore templating handles arbitrary delimiters, preserves whitespace,
  // and correctly escapes quotes within interpolated code.
  // NB: `oldSettings` only exists for backwards compatibility.
  _.template = function(text, settings, oldSettings) {
    if (!settings && oldSettings) settings = oldSettings;
    settings = _.defaults({}, settings, _.templateSettings);

    // Combine delimiters into one regular expression via alternation.
    var matcher = RegExp([
      (settings.escape || noMatch).source,
      (settings.interpolate || noMatch).source,
      (settings.evaluate || noMatch).source
    ].join('|') + '|$', 'g');

    // Compile the template source, escaping string literals appropriately.
    var index = 0;
    var source = "__p+='";
    text.replace(matcher, function(match, escape, interpolate, evaluate, offset) {
      source += text.slice(index, offset).replace(escaper, escapeChar);
      index = offset + match.length;

      if (escape) {
        source += "'+\n((__t=(" + escape + "))==null?'':_.escape(__t))+\n'";
      } else if (interpolate) {
        source += "'+\n((__t=(" + interpolate + "))==null?'':__t)+\n'";
      } else if (evaluate) {
        source += "';\n" + evaluate + "\n__p+='";
      }

      // Adobe VMs need the match returned to produce the correct offest.
      return match;
    });
    source += "';\n";

    // If a variable is not specified, place data values in local scope.
    if (!settings.variable) source = 'with(obj||{}){\n' + source + '}\n';

    source = "var __t,__p='',__j=Array.prototype.join," +
      "print=function(){__p+=__j.call(arguments,'');};\n" +
      source + 'return __p;\n';

    try {
      var render = new Function(settings.variable || 'obj', '_', source);
    } catch (e) {
      e.source = source;
      throw e;
    }

    var template = function(data) {
      return render.call(this, data, _);
    };

    // Provide the compiled source as a convenience for precompilation.
    var argument = settings.variable || 'obj';
    template.source = 'function(' + argument + '){\n' + source + '}';

    return template;
  };

  // Add a "chain" function. Start chaining a wrapped Underscore object.
  _.chain = function(obj) {
    var instance = _(obj);
    instance._chain = true;
    return instance;
  };

  // OOP
  // ---------------
  // If Underscore is called as a function, it returns a wrapped object that
  // can be used OO-style. This wrapper holds altered versions of all the
  // underscore functions. Wrapped objects may be chained.

  // Helper function to continue chaining intermediate results.
  var result = function(instance, obj) {
    return instance._chain ? _(obj).chain() : obj;
  };

  // Add your own custom functions to the Underscore object.
  _.mixin = function(obj) {
    _.each(_.functions(obj), function(name) {
      var func = _[name] = obj[name];
      _.prototype[name] = function() {
        var args = [this._wrapped];
        push.apply(args, arguments);
        return result(this, func.apply(_, args));
      };
    });
  };

  // Add all of the Underscore functions to the wrapper object.
  _.mixin(_);

  // Add all mutator Array functions to the wrapper.
  _.each(['pop', 'push', 'reverse', 'shift', 'sort', 'splice', 'unshift'], function(name) {
    var method = ArrayProto[name];
    _.prototype[name] = function() {
      var obj = this._wrapped;
      method.apply(obj, arguments);
      if ((name === 'shift' || name === 'splice') && obj.length === 0) delete obj[0];
      return result(this, obj);
    };
  });

  // Add all accessor Array functions to the wrapper.
  _.each(['concat', 'join', 'slice'], function(name) {
    var method = ArrayProto[name];
    _.prototype[name] = function() {
      return result(this, method.apply(this._wrapped, arguments));
    };
  });

  // Extracts the result from a wrapped and chained object.
  _.prototype.value = function() {
    return this._wrapped;
  };

  // Provide unwrapping proxy for some methods used in engine operations
  // such as arithmetic and JSON stringification.
  _.prototype.valueOf = _.prototype.toJSON = _.prototype.value;

  _.prototype.toString = function() {
    return '' + this._wrapped;
  };

  // AMD registration happens at the end for compatibility with AMD loaders
  // that may not enforce next-turn semantics on modules. Even though general
  // practice for AMD registration is to be anonymous, underscore registers
  // as a named module because, like jQuery, it is a base library that is
  // popular enough to be bundled in a third party lib, but not be part of
  // an AMD load request. Those cases could generate an error when an
  // anonymous define() is called outside of a loader request.
  if (typeof define === 'function' && define.amd) {
    define('underscore', [], function() {
      return _;
    });
  }
}.call(this));

},{}],47:[function(require,module,exports){
"use strict";

var _createClass = function () { function defineProperties(target, props) { for (var i = 0; i < props.length; i++) { var descriptor = props[i]; descriptor.enumerable = descriptor.enumerable || false; descriptor.configurable = true; if ("value" in descriptor) descriptor.writable = true; Object.defineProperty(target, descriptor.key, descriptor); } } return function (Constructor, protoProps, staticProps) { if (protoProps) defineProperties(Constructor.prototype, protoProps); if (staticProps) defineProperties(Constructor, staticProps); return Constructor; }; }();

var _get = function get(object, property, receiver) { if (object === null) object = Function.prototype; var desc = Object.getOwnPropertyDescriptor(object, property); if (desc === undefined) { var parent = Object.getPrototypeOf(object); if (parent === null) { return undefined; } else { return get(parent, property, receiver); } } else if ("value" in desc) { return desc.value; } else { var getter = desc.get; if (getter === undefined) { return undefined; } return getter.call(receiver); } };

function _classCallCheck(instance, Constructor) { if (!(instance instanceof Constructor)) { throw new TypeError("Cannot call a class as a function"); } }

function _possibleConstructorReturn(self, call) { if (!self) { throw new ReferenceError("this hasn't been initialised - super() hasn't been called"); } return call && (typeof call === "object" || typeof call === "function") ? call : self; }

function _inherits(subClass, superClass) { if (typeof superClass !== "function" && superClass !== null) { throw new TypeError("Super expression must either be null or a function, not " + typeof superClass); } subClass.prototype = Object.create(superClass && superClass.prototype, { constructor: { value: subClass, enumerable: false, writable: true, configurable: true } }); if (superClass) Object.setPrototypeOf ? Object.setPrototypeOf(subClass, superClass) : subClass.__proto__ = superClass; }

(function ($, videojs) {

	var _ = require("underscore");
	var Plugin = videojs.getPlugin('plugin');
	var Annotation = require("./modules/annotation").class;
	var Controls = require("./modules/controls").class;

	var BASE_STATE = Object.freeze({
		active: false, // Is annotation mode active?
		viewing_annotation_index: null, // Index of currently expanded/visible annotation (null if none)
		annotations: [] // Array of Annotaiton instances
	});

	var Main = function (_Plugin) {
		_inherits(Main, _Plugin);

		function Main(player, options) {
			_classCallCheck(this, Main);

			var _this = _possibleConstructorReturn(this, (Main.__proto__ || Object.getPrototypeOf(Main)).call(this, player, options));

			_this.playerId = $(player.el()).attr('id');
			_this.player = player;
			_this.uiReady = false;

			_this.on('statechanged', _this.stateChanged);

			// setup initial state after video is loaded
			// TODO - use plugin.defaultState? Or is this better as we freeze it and must wait for meta load anyway
			player.on("loadedmetadata", function () {
				console.log("THIS", _this);
				var state = _.clone(BASE_STATE);
				state.annotations = annotations.map(function (a) {
					return new Annotation(a, _this.playerId);
				});
				_this.setState(state);
				_this.drawUI(player);

				//TODO - for dev, remove
				_this.toggleAnnotations();
				//mute the player and start playing
				player.muted(true);
				player.play();
			});
			return _this;
		}

		_createClass(Main, [{
			key: "drawUI",
			value: function drawUI() {
				this.components = {}; // Component references - TODO is this needed? creates memory-leaking closures

				var self = this;
				var Component = videojs.getComponent('Component');

				// Add button to player
				// TODO - clean this shit up - move this & bubble to seperate component module file??
				this.components.playerBtn = player.getChild('controlBar').addChild('button', {});
				this.components.playerBtn.addClass('vac-player-btn');
				this.components.playerBtn.on('click', function () {
					self.components.playerBtn.toggleClass('vac-active');
					self.toggleAnnotations();
				});
				this.components.playerBtn.controlText("Toggle Animations");

				// Add controls box
				this.components.controls = new Controls(this.playerId);

				this.uiReady = true;
				this.updateAnnotationBubble();
			}
		}, {
			key: "toggleAnnotations",
			value: function toggleAnnotations() {
				var active = !this.state.active;
				this.setState({ active: active });
				this.player.toggleClass('vac-active'); // Toggle global class to player to toggle display of elements
				if (!active) {
					this.components.controls.clear(true);
				} else {
					this.components.controls.draw();
				}
			}
		}, {
			key: "dispose",
			value: function dispose() {
				_get(Main.prototype.__proto__ || Object.getPrototypeOf(Main.prototype), "dispose", this).call(this);
				videojs.log('the advanced plugin is being disposed');
			}
		}, {
			key: "updateAnnotationBubble",
			value: function updateAnnotationBubble() {
				if (!this.uiReady) return;

				var $el = $(this.components.playerBtn.el()),
				    $bubble = $el.find(".vac-bubble");

				if (!$bubble.length) {
					$bubble = $("<b/>");
					$el.append($bubble);
				}

				var num = this.state.annotations.length;
				$bubble.text(num);
				num > 0 ? $el.addClass('show') : $el.addClass('hide');
			}
		}, {
			key: "stateChanged",
			value: function stateChanged() {
				console.log('State updated', this.state);
				this.updateAnnotationBubble(); // TODO - only fire if needed
			}
		}]);

		return Main;
	}(Plugin);

	videojs.registerPlugin('annotationComments', Main);
})(jQuery, window.videojs);

},{"./modules/annotation":48,"./modules/controls":50,"underscore":46}],48:[function(require,module,exports){
"use strict";

var _createClass = function () { function defineProperties(target, props) { for (var i = 0; i < props.length; i++) { var descriptor = props[i]; descriptor.enumerable = descriptor.enumerable || false; descriptor.configurable = true; if ("value" in descriptor) descriptor.writable = true; Object.defineProperty(target, descriptor.key, descriptor); } } return function (Constructor, protoProps, staticProps) { if (protoProps) defineProperties(Constructor.prototype, protoProps); if (staticProps) defineProperties(Constructor, staticProps); return Constructor; }; }();

function _classCallCheck(instance, Constructor) { if (!(instance instanceof Constructor)) { throw new TypeError("Cannot call a class as a function"); } }

function _possibleConstructorReturn(self, call) { if (!self) { throw new ReferenceError("this hasn't been initialised - super() hasn't been called"); } return call && (typeof call === "object" || typeof call === "function") ? call : self; }

function _inherits(subClass, superClass) { if (typeof superClass !== "function" && superClass !== null) { throw new TypeError("Super expression must either be null or a function, not " + typeof superClass); } subClass.prototype = Object.create(superClass && superClass.prototype, { constructor: { value: subClass, enumerable: false, writable: true, configurable: true } }); if (superClass) Object.setPrototypeOf ? Object.setPrototypeOf(subClass, superClass) : subClass.__proto__ = superClass; }

var PlayerComponent = require("./player_component").class;
var Comment = require("./comment").class;
var Templates = require("./../templates/annotation");
var MarkerTemplate = Templates.markerTemplate;
var CommentsTemplate = Templates.commentsTemplate;

var Annotation = function (_PlayerComponent) {
  _inherits(Annotation, _PlayerComponent);

  function Annotation(data, playerId) {
    _classCallCheck(this, Annotation);

    var _this = _possibleConstructorReturn(this, (Annotation.__proto__ || Object.getPrototypeOf(Annotation)).call(this, playerId));

    _this.id = data.id;
    _this.range = data.range;
    _this.shape = data.shape;
    _this.comments = data.comments.map(function (c) {
      return new Comment(c, playerId);
    });

    _this.markerTemplate = MarkerTemplate;
    _this.commentsTemplate = CommentsTemplate;

    _this.drawMarker();
    return _this;
  }

  _createClass(Annotation, [{
    key: "drawMarker",
    value: function drawMarker() {
      var _this2 = this;

      // Draw marker on timeline for this.range;
      var $timeline = this.$player.find('.vjs-progress-control');
      var $markerWrap = $timeline.find(".vac-marker-wrap");

      if (!$markerWrap.length) {
        var $outerWrap = $("<div/>").addClass("vac-marker-owrap"),
            $markerWrap = $("<div/>").addClass("vac-marker-wrap");

        $timeline.append($outerWrap.append($markerWrap));
      }

      var $marker = $(this.renderTemplate(this.markerTemplate, this.buildMarkerData()));

      // handle dimming other markers + highlighting this one
      $marker.mouseenter(function () {
        $markerWrap.addClass('dim-all');
        $marker.addClass('hovering');
      }).mouseleave(function () {
        $markerWrap.removeClass('dim-all');
        $marker.removeClass('hovering');
      });

      $marker.click(function () {
        return _this2.renderComments();
      });

      $markerWrap.append($marker);
    }
  }, {
    key: "renderComments",
    value: function renderComments() {
      this.$player.find(".comments-container").remove();

      var $commentsContainer = $(this.renderTemplate(this.commentsTemplate, {
        comments: this.comments

      }));
      this.$player.append($commentsContainer);
    }

    // Convert num seconds to human readable format (M:SS)

  }, {
    key: "humanTime",
    value: function humanTime() {
      var mins = Math.floor(this.range.start / 60),
          secs = String(this.range.start % 60);
      return mins + ":" + (secs.length == 1 ? "0" : "") + secs;
    }

    // Build object for template

  }, {
    key: "buildMarkerData",
    value: function buildMarkerData() {
      var left = this.range.start / this.duration * 100;
      var width = this.range.end / this.duration * 100 - left;
      return {
        "left": left + "%",
        "width": width + "%",
        "tooltipRight": left > 50,
        "tooltipTime": this.humanTime(),
        "tooltipBody": this.comments[0].body,
        "rangeShow": !!this.range.end
      };
    }
  }]);

  return Annotation;
}(PlayerComponent);

module.exports = {
  class: Annotation
};

},{"./../templates/annotation":52,"./comment":49,"./player_component":51}],49:[function(require,module,exports){
"use strict";

function _classCallCheck(instance, Constructor) { if (!(instance instanceof Constructor)) { throw new TypeError("Cannot call a class as a function"); } }

function _possibleConstructorReturn(self, call) { if (!self) { throw new ReferenceError("this hasn't been initialised - super() hasn't been called"); } return call && (typeof call === "object" || typeof call === "function") ? call : self; }

function _inherits(subClass, superClass) { if (typeof superClass !== "function" && superClass !== null) { throw new TypeError("Super expression must either be null or a function, not " + typeof superClass); } subClass.prototype = Object.create(superClass && superClass.prototype, { constructor: { value: subClass, enumerable: false, writable: true, configurable: true } }); if (superClass) Object.setPrototypeOf ? Object.setPrototypeOf(subClass, superClass) : subClass.__proto__ = superClass; }

var PlayerComponent = require("./player_component").class;

var Comment = function (_PlayerComponent) {
  _inherits(Comment, _PlayerComponent);

  function Comment(data, playerId) {
    _classCallCheck(this, Comment);

    var _this = _possibleConstructorReturn(this, (Comment.__proto__ || Object.getPrototypeOf(Comment)).call(this, playerId));

    _this.meta = data.meta;
    _this.body = data.body;
    return _this;
  }

  return Comment;
}(PlayerComponent);

module.exports = {
  class: Comment
};

},{"./player_component":51}],50:[function(require,module,exports){
"use strict";

var _createClass = function () { function defineProperties(target, props) { for (var i = 0; i < props.length; i++) { var descriptor = props[i]; descriptor.enumerable = descriptor.enumerable || false; descriptor.configurable = true; if ("value" in descriptor) descriptor.writable = true; Object.defineProperty(target, descriptor.key, descriptor); } } return function (Constructor, protoProps, staticProps) { if (protoProps) defineProperties(Constructor.prototype, protoProps); if (staticProps) defineProperties(Constructor, staticProps); return Constructor; }; }();

function _classCallCheck(instance, Constructor) { if (!(instance instanceof Constructor)) { throw new TypeError("Cannot call a class as a function"); } }

function _possibleConstructorReturn(self, call) { if (!self) { throw new ReferenceError("this hasn't been initialised - super() hasn't been called"); } return call && (typeof call === "object" || typeof call === "function") ? call : self; }

function _inherits(subClass, superClass) { if (typeof superClass !== "function" && superClass !== null) { throw new TypeError("Super expression must either be null or a function, not " + typeof superClass); } subClass.prototype = Object.create(superClass && superClass.prototype, { constructor: { value: subClass, enumerable: false, writable: true, configurable: true } }); if (superClass) Object.setPrototypeOf ? Object.setPrototypeOf(subClass, superClass) : subClass.__proto__ = superClass; }

var _ = require("underscore");
var PlayerComponent = require("./player_component").class;
var ControlsTemplate = require("./../templates/controls").ControlsTemplate;

var BASE_UI_STATE = Object.freeze({
  adding: false, // are we currently adding a new annotaiton?
  writingComment: false
});

var Controls = function (_PlayerComponent) {
  _inherits(Controls, _PlayerComponent);

  function Controls(playerId) {
    _classCallCheck(this, Controls);

    var _this = _possibleConstructorReturn(this, (Controls.__proto__ || Object.getPrototypeOf(Controls)).call(this, playerId));

    _this.template = ControlsTemplate;
    _this.uiState = _.clone(BASE_UI_STATE);
    _this.bindEvents();
    _this.draw();
    return _this;
  }

  _createClass(Controls, [{
    key: "bindEvents",
    value: function bindEvents() {
      // Bind all the events we need
      this.$player.on("click", ".vac-controls button", this.startAddNew.bind(this));
      this.$player.on("click", ".vac-add-controls a", this.cancelAddNew.bind(this));
    }
  }, {
    key: "clear",
    value: function clear() {
      var reset = arguments.length > 0 && arguments[0] !== undefined ? arguments[0] : false;

      if (reset) {
        if (this.uiState.adding) this.restoreNormalUI();
        this.uiState = _.clone(BASE_UI_STATE);
      }
      this.$player.find(".vac-control").remove();
    }
  }, {
    key: "draw",
    value: function draw() {
      var reset = arguments.length > 0 && arguments[0] !== undefined ? arguments[0] : false;

      this.clear(reset);
      console.log("STATE", this.uiState);
      var $ctrls = this.renderTemplate(this.template, this.uiState);
      this.$player.append($ctrls);
    }
  }, {
    key: "cancelAddNew",
    value: function cancelAddNew() {
      this.draw(true);
    }
  }, {
    key: "startAddNew",
    value: function startAddNew() {
      this.player.pause();
      //TODO - prevent play
      this.setAddingUI();
      this.uiState.adding = true;
      this.draw();
    }
  }, {
    key: "setAddingUI",
    value: function setAddingUI() {
      //change normal UI (hide markers, hide playback, etc)
      this.$player.addClass('vac-adding');
    }
  }, {
    key: "restoreNormalUI",
    value: function restoreNormalUI() {
      this.$player.removeClass('vac-adding');
    }
  }]);

  return Controls;
}(PlayerComponent);

;

module.exports = {
  class: Controls
};

},{"./../templates/controls":53,"./player_component":51,"underscore":46}],51:[function(require,module,exports){
"use strict";

var _createClass = function () { function defineProperties(target, props) { for (var i = 0; i < props.length; i++) { var descriptor = props[i]; descriptor.enumerable = descriptor.enumerable || false; descriptor.configurable = true; if ("value" in descriptor) descriptor.writable = true; Object.defineProperty(target, descriptor.key, descriptor); } } return function (Constructor, protoProps, staticProps) { if (protoProps) defineProperties(Constructor.prototype, protoProps); if (staticProps) defineProperties(Constructor, staticProps); return Constructor; }; }();

function _classCallCheck(instance, Constructor) { if (!(instance instanceof Constructor)) { throw new TypeError("Cannot call a class as a function"); } }

var Handlebars = require("handlebars");

var PlayerComponent = function () {
  function PlayerComponent(playerId) {
    _classCallCheck(this, PlayerComponent);

    this.playerId = playerId;
  }

  _createClass(PlayerComponent, [{
    key: "renderTemplate",
    value: function renderTemplate(htmlString) {
      var options = arguments.length > 1 && arguments[1] !== undefined ? arguments[1] : {};

      var template = Handlebars.compile(htmlString);
      return template(options);
    }
  }, {
    key: "player",
    get: function get() {
      return videojs(this.playerId);
    }
  }, {
    key: "$player",
    get: function get() {
      return $(this.player.el());
    }
  }, {
    key: "duration",
    get: function get() {
      return this.player.duration();
    }
  }]);

  return PlayerComponent;
}();

module.exports = {
  class: PlayerComponent
};

},{"handlebars":32}],52:[function(require,module,exports){
var markerTemplate = "\n  <div class=\"vac-marker {{#if rangeShow}}ranged-marker{{/if}}\" style=\"left: {{left}}; {{#if rangeShow}}width:{{width}};{{/if}}\">\n    <div>\n      <span class=\"vac-tooltip {{#if tooltipRight}}right-side{{/if}}\">\n        <b>{{tooltipTime}}</b> - {{tooltipBody}}\n      </span>\n    </div>\n  </div>\n";

var commentsTemplate = "\n  <div class=\"comments-container\">\n    Some text {{id}}\n    {{#each comments as |comment|}}\n      <div class=\"comment\">\n        <div class=\"comment-header\">\n          <span class=\"author-name\">{{comment.meta.user_id}}</span>\n          <span class=\"timestamp\">{{comment.meta.datetime}}</span>\n        </div>\n        <div class=\"comment-body\">\n          {{comment.body}}\n        </div>\n      </div>\n    {{/each}}\n  </div>\n";

module.exports = { markerTemplate: markerTemplate, commentsTemplate: commentsTemplate };

},{}],53:[function(require,module,exports){
<<<<<<< HEAD
var ControlsTemplate = `
	{{#unless adding}}
	  	<div class="vac-controls vac-control">
		  	Annotations
			<button>+ NEW</button>
			<div class="nav">
				<div class="prev">Prev</div>
				<div class="next">Next</div>
			</div>
		</div>
	{{/unless}}

	{{#if adding}}
		<div class="vac-video-cover vac-control">
		</div>

		<div class="vac-add-controls vac-control">
		  	New Annotation
			<i>Select shape + range</i>
			<button>CONTINUE</button>
			<a>cancel</a>
		</div>



	{{/if}}
`;

module.exports = {ControlsTemplate};
=======
var ControlsTemplate = "\n\t{{#unless adding}}\n\t  \t<div class=\"vac-controls vac-control\">\n\t\t  \tAnnotations\n\t\t\t<button>+ NEW</button>\n\t\t\t<div class=\"nav\">\n\t\t\t\t<div class=\"prev\">Prev</div>\n\t\t\t\t<div class=\"next\">Next</div>\n\t\t\t</div>\n\t\t</div>\n\t{{/unless}}\n\n\t{{#if adding}}\n\t\t<div class=\"vac-add-controls vac-control\">\n\t\t  \tNew Annotation\n\t\t\t<i>Select shape + range</i>\n\t\t\t<button>CONTINUE</button>\n\t\t\t<a>cancel</a>\n\t\t</div>\n\n\n\n\t{{/if}}\n";

module.exports = { ControlsTemplate: ControlsTemplate };
>>>>>>> f3c0c61f

},{}]},{},[47])

//# sourceMappingURL=videojs-annotation-comments.js.map<|MERGE_RESOLUTION|>--- conflicted
+++ resolved
@@ -9895,250 +9895,199 @@
 },{}],47:[function(require,module,exports){
 "use strict";
 
-var _createClass = function () { function defineProperties(target, props) { for (var i = 0; i < props.length; i++) { var descriptor = props[i]; descriptor.enumerable = descriptor.enumerable || false; descriptor.configurable = true; if ("value" in descriptor) descriptor.writable = true; Object.defineProperty(target, descriptor.key, descriptor); } } return function (Constructor, protoProps, staticProps) { if (protoProps) defineProperties(Constructor.prototype, protoProps); if (staticProps) defineProperties(Constructor, staticProps); return Constructor; }; }();
-
-var _get = function get(object, property, receiver) { if (object === null) object = Function.prototype; var desc = Object.getOwnPropertyDescriptor(object, property); if (desc === undefined) { var parent = Object.getPrototypeOf(object); if (parent === null) { return undefined; } else { return get(parent, property, receiver); } } else if ("value" in desc) { return desc.value; } else { var getter = desc.get; if (getter === undefined) { return undefined; } return getter.call(receiver); } };
-
-function _classCallCheck(instance, Constructor) { if (!(instance instanceof Constructor)) { throw new TypeError("Cannot call a class as a function"); } }
-
-function _possibleConstructorReturn(self, call) { if (!self) { throw new ReferenceError("this hasn't been initialised - super() hasn't been called"); } return call && (typeof call === "object" || typeof call === "function") ? call : self; }
-
-function _inherits(subClass, superClass) { if (typeof superClass !== "function" && superClass !== null) { throw new TypeError("Super expression must either be null or a function, not " + typeof superClass); } subClass.prototype = Object.create(superClass && superClass.prototype, { constructor: { value: subClass, enumerable: false, writable: true, configurable: true } }); if (superClass) Object.setPrototypeOf ? Object.setPrototypeOf(subClass, superClass) : subClass.__proto__ = superClass; }
-
-(function ($, videojs) {
-
-	var _ = require("underscore");
-	var Plugin = videojs.getPlugin('plugin');
-	var Annotation = require("./modules/annotation").class;
-	var Controls = require("./modules/controls").class;
-
-	var BASE_STATE = Object.freeze({
-		active: false, // Is annotation mode active?
-		viewing_annotation_index: null, // Index of currently expanded/visible annotation (null if none)
-		annotations: [] // Array of Annotaiton instances
+(($, videojs) => {
+
+	const _ = require("underscore");
+	const Plugin = videojs.getPlugin('plugin');
+	const Annotation = require("./modules/annotation").class;
+	const Controls = require("./modules/controls").class;
+
+	const BASE_STATE = Object.freeze({
+		active: false,					// Is annotation mode active?
+		viewing_annotation_index: null,	// Index of currently expanded/visible annotation (null if none)
+		annotations: []					// Array of Annotaiton instances
 	});
 
-	var Main = function (_Plugin) {
-		_inherits(Main, _Plugin);
-
-		function Main(player, options) {
-			_classCallCheck(this, Main);
-
-			var _this = _possibleConstructorReturn(this, (Main.__proto__ || Object.getPrototypeOf(Main)).call(this, player, options));
-
-			_this.playerId = $(player.el()).attr('id');
-			_this.player = player;
-			_this.uiReady = false;
-
-			_this.on('statechanged', _this.stateChanged);
-
-			// setup initial state after video is loaded
-			// TODO - use plugin.defaultState? Or is this better as we freeze it and must wait for meta load anyway
-			player.on("loadedmetadata", function () {
-				console.log("THIS", _this);
-				var state = _.clone(BASE_STATE);
-				state.annotations = annotations.map(function (a) {
-					return new Annotation(a, _this.playerId);
-				});
-				_this.setState(state);
-				_this.drawUI(player);
-
-				//TODO - for dev, remove
-				_this.toggleAnnotations();
-				//mute the player and start playing
+	class Main extends Plugin {
+
+		constructor(player, options) {
+	    	super(player, options);
+
+	    	this.playerId = $(player.el()).attr('id');
+	    	this.player = player;
+	    	this.uiReady = false;
+
+	    	this.on('statechanged', this.stateChanged);
+
+
+	    	// setup initial state after video is loaded
+	    	// TODO - use plugin.defaultState? Or is this better as we freeze it and must wait for meta load anyway
+	    	player.on("loadedmetadata", () => {
+	    		console.log("THIS", this);
+		    	let state = _.clone(BASE_STATE);
+		    	state.annotations = annotations.map((a) => new Annotation(a, this.playerId));
+		    	this.setState(state);
+		    	this.drawUI(player);
+
+		    	//TODO - for dev, remove
+		    	this.toggleAnnotations();
+		    	//mute the player and start playing
 				player.muted(true);
 				player.play();
-			});
-			return _this;
-		}
-
-		_createClass(Main, [{
-			key: "drawUI",
-			value: function drawUI() {
-				this.components = {}; // Component references - TODO is this needed? creates memory-leaking closures
-
-				var self = this;
-				var Component = videojs.getComponent('Component');
-
-				// Add button to player
-				// TODO - clean this shit up - move this & bubble to seperate component module file??
-				this.components.playerBtn = player.getChild('controlBar').addChild('button', {});
-				this.components.playerBtn.addClass('vac-player-btn');
-				this.components.playerBtn.on('click', function () {
-					self.components.playerBtn.toggleClass('vac-active');
-					self.toggleAnnotations();
-				});
-				this.components.playerBtn.controlText("Toggle Animations");
-
-				// Add controls box
-				this.components.controls = new Controls(this.playerId);
-
-				this.uiReady = true;
-				this.updateAnnotationBubble();
-			}
-		}, {
-			key: "toggleAnnotations",
-			value: function toggleAnnotations() {
-				var active = !this.state.active;
-				this.setState({ active: active });
-				this.player.toggleClass('vac-active'); // Toggle global class to player to toggle display of elements
-				if (!active) {
-					this.components.controls.clear(true);
-				} else {
-					this.components.controls.draw();
-				}
-			}
-		}, {
-			key: "dispose",
-			value: function dispose() {
-				_get(Main.prototype.__proto__ || Object.getPrototypeOf(Main.prototype), "dispose", this).call(this);
-				videojs.log('the advanced plugin is being disposed');
-			}
-		}, {
-			key: "updateAnnotationBubble",
-			value: function updateAnnotationBubble() {
-				if (!this.uiReady) return;
-
-				var $el = $(this.components.playerBtn.el()),
-				    $bubble = $el.find(".vac-bubble");
-
-				if (!$bubble.length) {
-					$bubble = $("<b/>");
-					$el.append($bubble);
-				}
-
-				var num = this.state.annotations.length;
-				$bubble.text(num);
-				num > 0 ? $el.addClass('show') : $el.addClass('hide');
-			}
-		}, {
-			key: "stateChanged",
-			value: function stateChanged() {
-				console.log('State updated', this.state);
-				this.updateAnnotationBubble(); // TODO - only fire if needed
-			}
-		}]);
-
-		return Main;
-	}(Plugin);
+		    });
+	  	}
+
+	  	drawUI() {
+	  		this.components = {}; // Component references - TODO is this needed? creates memory-leaking closures
+
+	  		var self = this;
+	  		var Component = videojs.getComponent('Component');
+
+	  		// Add button to player
+	  		// TODO - clean this shit up - move this & bubble to seperate component module file??
+	  		this.components.playerBtn = player.getChild('controlBar').addChild('button', {});
+	  		this.components.playerBtn.addClass('vac-player-btn');
+		  	this.components.playerBtn.on('click', () => {
+	  			self.components.playerBtn.toggleClass('vac-active');
+	  			self.toggleAnnotations();
+	  		});
+	  		this.components.playerBtn.controlText("Toggle Animations");
+
+	  		// Add controls box
+	  		this.components.controls = new Controls(this.playerId);
+
+	  		this.uiReady = true;
+	  		this.updateAnnotationBubble();
+	  	}
+
+	  	toggleAnnotations() {
+	  		var active = !this.state.active;
+	  		this.setState({active});
+	  		this.player.toggleClass('vac-active'); // Toggle global class to player to toggle display of elements
+	  		if(!active){
+	  			this.components.controls.clear(true);
+	  		}else{
+	  			this.components.controls.draw();
+	  		}
+	  	}
+
+	  	dispose() {
+	    	super.dispose();
+	    	videojs.log('the advanced plugin is being disposed');
+	  	}
+
+	  	updateAnnotationBubble () {
+	  		if(!this.uiReady) return;
+
+	  		var $el = $(this.components.playerBtn.el()),
+	  			$bubble = $el.find(".vac-bubble");
+
+	  		if(!$bubble.length){
+	  			$bubble = $("<b/>");
+	  			$el.append($bubble);
+	  		}
+
+	  		var num = this.state.annotations.length;
+	  		$bubble.text(num);
+	  		num > 0 ? $el.addClass('show') : $el.addClass('hide');
+	  	}
+
+	  	stateChanged() {
+	    	console.log('State updated', this.state);
+	    	this.updateAnnotationBubble(); // TODO - only fire if needed
+	  	}
+	}
 
 	videojs.registerPlugin('annotationComments', Main);
+
 })(jQuery, window.videojs);
 
 },{"./modules/annotation":48,"./modules/controls":50,"underscore":46}],48:[function(require,module,exports){
 "use strict";
 
-var _createClass = function () { function defineProperties(target, props) { for (var i = 0; i < props.length; i++) { var descriptor = props[i]; descriptor.enumerable = descriptor.enumerable || false; descriptor.configurable = true; if ("value" in descriptor) descriptor.writable = true; Object.defineProperty(target, descriptor.key, descriptor); } } return function (Constructor, protoProps, staticProps) { if (protoProps) defineProperties(Constructor.prototype, protoProps); if (staticProps) defineProperties(Constructor, staticProps); return Constructor; }; }();
-
-function _classCallCheck(instance, Constructor) { if (!(instance instanceof Constructor)) { throw new TypeError("Cannot call a class as a function"); } }
-
-function _possibleConstructorReturn(self, call) { if (!self) { throw new ReferenceError("this hasn't been initialised - super() hasn't been called"); } return call && (typeof call === "object" || typeof call === "function") ? call : self; }
-
-function _inherits(subClass, superClass) { if (typeof superClass !== "function" && superClass !== null) { throw new TypeError("Super expression must either be null or a function, not " + typeof superClass); } subClass.prototype = Object.create(superClass && superClass.prototype, { constructor: { value: subClass, enumerable: false, writable: true, configurable: true } }); if (superClass) Object.setPrototypeOf ? Object.setPrototypeOf(subClass, superClass) : subClass.__proto__ = superClass; }
-
-var PlayerComponent = require("./player_component").class;
-var Comment = require("./comment").class;
-var Templates = require("./../templates/annotation");
-var MarkerTemplate = Templates.markerTemplate;
-var CommentsTemplate = Templates.commentsTemplate;
-
-var Annotation = function (_PlayerComponent) {
-  _inherits(Annotation, _PlayerComponent);
-
-  function Annotation(data, playerId) {
-    _classCallCheck(this, Annotation);
-
-    var _this = _possibleConstructorReturn(this, (Annotation.__proto__ || Object.getPrototypeOf(Annotation)).call(this, playerId));
-
-    _this.id = data.id;
-    _this.range = data.range;
-    _this.shape = data.shape;
-    _this.comments = data.comments.map(function (c) {
-      return new Comment(c, playerId);
+const PlayerComponent = require("./player_component").class;
+const Comment = require("./comment").class;
+const Templates = require("./../templates/annotation")
+const MarkerTemplate = Templates.markerTemplate;
+const CommentsTemplate = Templates.commentsTemplate;
+
+class Annotation extends PlayerComponent {
+
+  constructor(data, playerId) {
+    super(playerId);
+    this.id = data.id;
+    this.range = data.range;
+    this.shape = data.shape;
+    this.comments = data.comments.map( (c) => new Comment(c, playerId) );
+
+    this.markerTemplate = MarkerTemplate;
+    this.commentsTemplate = CommentsTemplate;
+
+    this.drawMarker();
+  }
+
+  drawMarker () {
+    // Draw marker on timeline for this.range;
+    var $timeline = this.$player.find('.vjs-progress-control')
+    var $markerWrap = $timeline.find(".vac-marker-wrap");
+
+    if(!$markerWrap.length){
+      var $outerWrap = $("<div/>").addClass("vac-marker-owrap"),
+          $markerWrap = $("<div/>").addClass("vac-marker-wrap");
+
+      $timeline.append($outerWrap.append($markerWrap));
+    }
+
+    var $marker = $(this.renderTemplate(this.markerTemplate, this.buildMarkerData()));
+
+    // handle dimming other markers + highlighting this one
+    $marker.mouseenter(() => {
+      $markerWrap.addClass('dim-all');
+      $marker.addClass('hovering');
+    }).mouseleave(() => {
+      $markerWrap.removeClass('dim-all');
+      $marker.removeClass('hovering');
     });
 
-    _this.markerTemplate = MarkerTemplate;
-    _this.commentsTemplate = CommentsTemplate;
-
-    _this.drawMarker();
-    return _this;
-  }
-
-  _createClass(Annotation, [{
-    key: "drawMarker",
-    value: function drawMarker() {
-      var _this2 = this;
-
-      // Draw marker on timeline for this.range;
-      var $timeline = this.$player.find('.vjs-progress-control');
-      var $markerWrap = $timeline.find(".vac-marker-wrap");
-
-      if (!$markerWrap.length) {
-        var $outerWrap = $("<div/>").addClass("vac-marker-owrap"),
-            $markerWrap = $("<div/>").addClass("vac-marker-wrap");
-
-        $timeline.append($outerWrap.append($markerWrap));
-      }
-
-      var $marker = $(this.renderTemplate(this.markerTemplate, this.buildMarkerData()));
-
-      // handle dimming other markers + highlighting this one
-      $marker.mouseenter(function () {
-        $markerWrap.addClass('dim-all');
-        $marker.addClass('hovering');
-      }).mouseleave(function () {
-        $markerWrap.removeClass('dim-all');
-        $marker.removeClass('hovering');
-      });
-
-      $marker.click(function () {
-        return _this2.renderComments();
-      });
-
-      $markerWrap.append($marker);
-    }
-  }, {
-    key: "renderComments",
-    value: function renderComments() {
-      this.$player.find(".comments-container").remove();
-
-      var $commentsContainer = $(this.renderTemplate(this.commentsTemplate, {
-        comments: this.comments
-
-      }));
-      this.$player.append($commentsContainer);
-    }
-
-    // Convert num seconds to human readable format (M:SS)
-
-  }, {
-    key: "humanTime",
-    value: function humanTime() {
-      var mins = Math.floor(this.range.start / 60),
-          secs = String(this.range.start % 60);
-      return mins + ":" + (secs.length == 1 ? "0" : "") + secs;
-    }
-
-    // Build object for template
-
-  }, {
-    key: "buildMarkerData",
-    value: function buildMarkerData() {
-      var left = this.range.start / this.duration * 100;
-      var width = this.range.end / this.duration * 100 - left;
-      return {
-        "left": left + "%",
-        "width": width + "%",
-        "tooltipRight": left > 50,
-        "tooltipTime": this.humanTime(),
-        "tooltipBody": this.comments[0].body,
-        "rangeShow": !!this.range.end
-      };
-    }
-  }]);
-
-  return Annotation;
-}(PlayerComponent);
+    $marker.click(() => this.renderComments())
+
+    $markerWrap.append($marker);
+  }
+
+  renderComments () {
+    this.$player.find(".comments-container").remove()
+
+    var $commentsContainer = $(this.renderTemplate(
+      this.commentsTemplate,
+      {
+        comments: this.comments,
+
+      }
+    ));
+    this.$player.append($commentsContainer);
+  }
+
+  // Convert num seconds to human readable format (M:SS)
+  humanTime () {
+    var mins = Math.floor(this.range.start/60),
+        secs = String(this.range.start % 60);
+    return mins + ":" + (secs.length==1 ? "0" : "") + secs;
+  }
+
+  // Build object for template
+  buildMarkerData () {
+    var left = (this.range.start / this.duration) * 100;
+    var width = ((this.range.end / this.duration) * 100) - left;
+    return {
+      "left"        : left + "%",
+      "width"       : width + "%",
+      "tooltipRight": left > 50,
+      "tooltipTime" : this.humanTime(),
+      "tooltipBody" : this.comments[0].body,
+      "rangeShow"  : !!this.range.end
+    }
+  }
+}
 
 module.exports = {
   class: Annotation
@@ -10147,128 +10096,86 @@
 },{"./../templates/annotation":52,"./comment":49,"./player_component":51}],49:[function(require,module,exports){
 "use strict";
 
-function _classCallCheck(instance, Constructor) { if (!(instance instanceof Constructor)) { throw new TypeError("Cannot call a class as a function"); } }
-
-function _possibleConstructorReturn(self, call) { if (!self) { throw new ReferenceError("this hasn't been initialised - super() hasn't been called"); } return call && (typeof call === "object" || typeof call === "function") ? call : self; }
-
-function _inherits(subClass, superClass) { if (typeof superClass !== "function" && superClass !== null) { throw new TypeError("Super expression must either be null or a function, not " + typeof superClass); } subClass.prototype = Object.create(superClass && superClass.prototype, { constructor: { value: subClass, enumerable: false, writable: true, configurable: true } }); if (superClass) Object.setPrototypeOf ? Object.setPrototypeOf(subClass, superClass) : subClass.__proto__ = superClass; }
-
-var PlayerComponent = require("./player_component").class;
-
-var Comment = function (_PlayerComponent) {
-  _inherits(Comment, _PlayerComponent);
-
-  function Comment(data, playerId) {
-    _classCallCheck(this, Comment);
-
-    var _this = _possibleConstructorReturn(this, (Comment.__proto__ || Object.getPrototypeOf(Comment)).call(this, playerId));
-
-    _this.meta = data.meta;
-    _this.body = data.body;
-    return _this;
-  }
-
-  return Comment;
-}(PlayerComponent);
+const PlayerComponent = require("./player_component").class;
+
+class Comment extends PlayerComponent {
+
+  constructor(data, playerId) {
+  	super(playerId);
+    this.meta = data.meta;
+    this.body = data.body;
+  }
+  
+}
 
 module.exports = {
-  class: Comment
+	class: Comment
 };
-
 },{"./player_component":51}],50:[function(require,module,exports){
 "use strict";
 
-var _createClass = function () { function defineProperties(target, props) { for (var i = 0; i < props.length; i++) { var descriptor = props[i]; descriptor.enumerable = descriptor.enumerable || false; descriptor.configurable = true; if ("value" in descriptor) descriptor.writable = true; Object.defineProperty(target, descriptor.key, descriptor); } } return function (Constructor, protoProps, staticProps) { if (protoProps) defineProperties(Constructor.prototype, protoProps); if (staticProps) defineProperties(Constructor, staticProps); return Constructor; }; }();
-
-function _classCallCheck(instance, Constructor) { if (!(instance instanceof Constructor)) { throw new TypeError("Cannot call a class as a function"); } }
-
-function _possibleConstructorReturn(self, call) { if (!self) { throw new ReferenceError("this hasn't been initialised - super() hasn't been called"); } return call && (typeof call === "object" || typeof call === "function") ? call : self; }
-
-function _inherits(subClass, superClass) { if (typeof superClass !== "function" && superClass !== null) { throw new TypeError("Super expression must either be null or a function, not " + typeof superClass); } subClass.prototype = Object.create(superClass && superClass.prototype, { constructor: { value: subClass, enumerable: false, writable: true, configurable: true } }); if (superClass) Object.setPrototypeOf ? Object.setPrototypeOf(subClass, superClass) : subClass.__proto__ = superClass; }
-
-var _ = require("underscore");
-var PlayerComponent = require("./player_component").class;
-var ControlsTemplate = require("./../templates/controls").ControlsTemplate;
-
-var BASE_UI_STATE = Object.freeze({
-  adding: false, // are we currently adding a new annotaiton?
+const _ = require("underscore");
+const PlayerComponent = require("./player_component").class;
+const ControlsTemplate = require("./../templates/controls").ControlsTemplate;
+
+const BASE_UI_STATE = Object.freeze({
+  adding: false,          // are we currently adding a new annotaiton?
   writingComment: false
 });
 
-var Controls = function (_PlayerComponent) {
-  _inherits(Controls, _PlayerComponent);
-
-  function Controls(playerId) {
-    _classCallCheck(this, Controls);
-
-    var _this = _possibleConstructorReturn(this, (Controls.__proto__ || Object.getPrototypeOf(Controls)).call(this, playerId));
-
-    _this.template = ControlsTemplate;
-    _this.uiState = _.clone(BASE_UI_STATE);
-    _this.bindEvents();
-    _this.draw();
-    return _this;
-  }
-
-  _createClass(Controls, [{
-    key: "bindEvents",
-    value: function bindEvents() {
-      // Bind all the events we need
-      this.$player.on("click", ".vac-controls button", this.startAddNew.bind(this));
-      this.$player.on("click", ".vac-add-controls a", this.cancelAddNew.bind(this));
-    }
-  }, {
-    key: "clear",
-    value: function clear() {
-      var reset = arguments.length > 0 && arguments[0] !== undefined ? arguments[0] : false;
-
-      if (reset) {
-        if (this.uiState.adding) this.restoreNormalUI();
-        this.uiState = _.clone(BASE_UI_STATE);
-      }
-      this.$player.find(".vac-control").remove();
-    }
-  }, {
-    key: "draw",
-    value: function draw() {
-      var reset = arguments.length > 0 && arguments[0] !== undefined ? arguments[0] : false;
-
-      this.clear(reset);
-      console.log("STATE", this.uiState);
-      var $ctrls = this.renderTemplate(this.template, this.uiState);
-      this.$player.append($ctrls);
-    }
-  }, {
-    key: "cancelAddNew",
-    value: function cancelAddNew() {
-      this.draw(true);
-    }
-  }, {
-    key: "startAddNew",
-    value: function startAddNew() {
-      this.player.pause();
-      //TODO - prevent play
-      this.setAddingUI();
-      this.uiState.adding = true;
-      this.draw();
-    }
-  }, {
-    key: "setAddingUI",
-    value: function setAddingUI() {
-      //change normal UI (hide markers, hide playback, etc)
-      this.$player.addClass('vac-adding');
-    }
-  }, {
-    key: "restoreNormalUI",
-    value: function restoreNormalUI() {
-      this.$player.removeClass('vac-adding');
-    }
-  }]);
-
-  return Controls;
-}(PlayerComponent);
-
-;
+class Controls extends PlayerComponent {
+
+  constructor(playerId) {
+    super(playerId);
+    this.template = ControlsTemplate;
+    this.uiState = _.clone(BASE_UI_STATE);
+    this.bindEvents();
+    this.draw();
+  }
+
+  bindEvents () {
+    // Bind all the events we need
+    this.$player.on("click", ".vac-controls button", this.startAddNew.bind(this));
+    this.$player.on("click", ".vac-add-controls a", this.cancelAddNew.bind(this));
+  }
+
+  clear(reset=false) {
+    if(reset){
+      if(this.uiState.adding) this.restoreNormalUI();
+      this.uiState = _.clone(BASE_UI_STATE);
+    }
+    this.$player.find(".vac-control").remove();
+  }
+
+  draw (reset=false) {
+    this.clear(reset);
+    console.log("STATE", this.uiState);
+    var $ctrls = this.renderTemplate(this.template, this.uiState);
+    this.$player.append($ctrls);
+  }
+
+  cancelAddNew () {
+    this.draw(true);
+  }
+
+  startAddNew () {
+    this.player.pause();
+    //TODO - prevent play
+    this.setAddingUI();
+    this.uiState.adding = true;
+    this.draw();
+  }
+
+  setAddingUI () {
+    //change normal UI (hide markers, hide playback, etc)
+    this.$player.addClass('vac-adding');
+  }
+
+  restoreNormalUI () {
+    this.$player.removeClass('vac-adding');
+  }
+
+};
 
 module.exports = {
   class: Controls
@@ -10277,60 +10184,66 @@
 },{"./../templates/controls":53,"./player_component":51,"underscore":46}],51:[function(require,module,exports){
 "use strict";
 
-var _createClass = function () { function defineProperties(target, props) { for (var i = 0; i < props.length; i++) { var descriptor = props[i]; descriptor.enumerable = descriptor.enumerable || false; descriptor.configurable = true; if ("value" in descriptor) descriptor.writable = true; Object.defineProperty(target, descriptor.key, descriptor); } } return function (Constructor, protoProps, staticProps) { if (protoProps) defineProperties(Constructor.prototype, protoProps); if (staticProps) defineProperties(Constructor, staticProps); return Constructor; }; }();
-
-function _classCallCheck(instance, Constructor) { if (!(instance instanceof Constructor)) { throw new TypeError("Cannot call a class as a function"); } }
-
-var Handlebars = require("handlebars");
-
-var PlayerComponent = function () {
-  function PlayerComponent(playerId) {
-    _classCallCheck(this, PlayerComponent);
-
-    this.playerId = playerId;
-  }
-
-  _createClass(PlayerComponent, [{
-    key: "renderTemplate",
-    value: function renderTemplate(htmlString) {
-      var options = arguments.length > 1 && arguments[1] !== undefined ? arguments[1] : {};
-
-      var template = Handlebars.compile(htmlString);
-      return template(options);
-    }
-  }, {
-    key: "player",
-    get: function get() {
-      return videojs(this.playerId);
-    }
-  }, {
-    key: "$player",
-    get: function get() {
-      return $(this.player.el());
-    }
-  }, {
-    key: "duration",
-    get: function get() {
-      return this.player.duration();
-    }
-  }]);
-
-  return PlayerComponent;
-}();
+const Handlebars = require("handlebars");
+
+class PlayerComponent {
+  constructor(playerId) {
+  	this.playerId = playerId;
+  }
+
+  get player () {
+  	return videojs(this.playerId);
+  }
+
+  get $player () {
+  	return $(this.player.el());
+  }
+
+  get duration () {
+    return this.player.duration();
+  }
+
+  renderTemplate(htmlString, options = {}) {
+    var template = Handlebars.compile(htmlString);
+    return template(options);
+  }
+}
 
 module.exports = {
   class: PlayerComponent
 };
 
 },{"handlebars":32}],52:[function(require,module,exports){
-var markerTemplate = "\n  <div class=\"vac-marker {{#if rangeShow}}ranged-marker{{/if}}\" style=\"left: {{left}}; {{#if rangeShow}}width:{{width}};{{/if}}\">\n    <div>\n      <span class=\"vac-tooltip {{#if tooltipRight}}right-side{{/if}}\">\n        <b>{{tooltipTime}}</b> - {{tooltipBody}}\n      </span>\n    </div>\n  </div>\n";
-
-var commentsTemplate = "\n  <div class=\"comments-container\">\n    Some text {{id}}\n    {{#each comments as |comment|}}\n      <div class=\"comment\">\n        <div class=\"comment-header\">\n          <span class=\"author-name\">{{comment.meta.user_id}}</span>\n          <span class=\"timestamp\">{{comment.meta.datetime}}</span>\n        </div>\n        <div class=\"comment-body\">\n          {{comment.body}}\n        </div>\n      </div>\n    {{/each}}\n  </div>\n";
-
-module.exports = { markerTemplate: markerTemplate, commentsTemplate: commentsTemplate };
+var markerTemplate = `
+  <div class="vac-marker {{#if rangeShow}}ranged-marker{{/if}}" style="left: {{left}}; {{#if rangeShow}}width:{{width}};{{/if}}">
+    <div>
+      <span class="vac-tooltip {{#if tooltipRight}}right-side{{/if}}">
+        <b>{{tooltipTime}}</b> - {{tooltipBody}}
+      </span>
+    </div>
+  </div>
+`;
+
+var commentsTemplate = `
+  <div class="comments-container">
+    Some text {{id}}
+    {{#each comments as |comment|}}
+      <div class="comment">
+        <div class="comment-header">
+          <span class="author-name">{{comment.meta.user_id}}</span>
+          <span class="timestamp">{{comment.meta.datetime}}</span>
+        </div>
+        <div class="comment-body">
+          {{comment.body}}
+        </div>
+      </div>
+    {{/each}}
+  </div>
+`;
+
+module.exports = {markerTemplate, commentsTemplate};
 
 },{}],53:[function(require,module,exports){
-<<<<<<< HEAD
 var ControlsTemplate = `
 	{{#unless adding}}
 	  	<div class="vac-controls vac-control">
@@ -10360,11 +10273,6 @@
 `;
 
 module.exports = {ControlsTemplate};
-=======
-var ControlsTemplate = "\n\t{{#unless adding}}\n\t  \t<div class=\"vac-controls vac-control\">\n\t\t  \tAnnotations\n\t\t\t<button>+ NEW</button>\n\t\t\t<div class=\"nav\">\n\t\t\t\t<div class=\"prev\">Prev</div>\n\t\t\t\t<div class=\"next\">Next</div>\n\t\t\t</div>\n\t\t</div>\n\t{{/unless}}\n\n\t{{#if adding}}\n\t\t<div class=\"vac-add-controls vac-control\">\n\t\t  \tNew Annotation\n\t\t\t<i>Select shape + range</i>\n\t\t\t<button>CONTINUE</button>\n\t\t\t<a>cancel</a>\n\t\t</div>\n\n\n\n\t{{/if}}\n";
-
-module.exports = { ControlsTemplate: ControlsTemplate };
->>>>>>> f3c0c61f
 
 },{}]},{},[47])
 
