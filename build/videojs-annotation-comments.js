(function e(t,n,r){function s(o,u){if(!n[o]){if(!t[o]){var a=typeof require=="function"&&require;if(!u&&a)return a(o,!0);if(i)return i(o,!0);var f=new Error("Cannot find module '"+o+"'");throw f.code="MODULE_NOT_FOUND",f}var l=n[o]={exports:{}};t[o][0].call(l.exports,function(e){var n=t[o][1][e];return s(n?n:e)},l,l.exports,e,t,n,r)}return n[o].exports}var i=typeof require=="function"&&require;for(var o=0;o<r.length;o++)s(r[o]);return s})({1:[function(require,module,exports){
/**
 * Code refactored from Mozilla Developer Network:
 * https://developer.mozilla.org/en-US/docs/Web/JavaScript/Reference/Global_Objects/Object/assign
 */

'use strict';

function assign(target, firstSource) {
  if (target === undefined || target === null) {
    throw new TypeError('Cannot convert first argument to object');
  }

  var to = Object(target);
  for (var i = 1; i < arguments.length; i++) {
    var nextSource = arguments[i];
    if (nextSource === undefined || nextSource === null) {
      continue;
    }

    var keysArray = Object.keys(Object(nextSource));
    for (var nextIndex = 0, len = keysArray.length; nextIndex < len; nextIndex++) {
      var nextKey = keysArray[nextIndex];
      var desc = Object.getOwnPropertyDescriptor(nextSource, nextKey);
      if (desc !== undefined && desc.enumerable) {
        to[nextKey] = nextSource[nextKey];
      }
    }
  }
  return to;
}

function polyfill() {
  if (!Object.assign) {
    Object.defineProperty(Object, 'assign', {
      enumerable: false,
      configurable: true,
      writable: true,
      value: assign
    });
  }
}

module.exports = {
  assign: assign,
  polyfill: polyfill
};

},{}],2:[function(require,module,exports){
'use strict';

exports.__esModule = true;
// istanbul ignore next

function _interopRequireDefault(obj) { return obj && obj.__esModule ? obj : { 'default': obj }; }

// istanbul ignore next

function _interopRequireWildcard(obj) { if (obj && obj.__esModule) { return obj; } else { var newObj = {}; if (obj != null) { for (var key in obj) { if (Object.prototype.hasOwnProperty.call(obj, key)) newObj[key] = obj[key]; } } newObj['default'] = obj; return newObj; } }

var _handlebarsBase = require('./handlebars/base');

var base = _interopRequireWildcard(_handlebarsBase);

// Each of these augment the Handlebars object. No need to setup here.
// (This is done to easily share code between commonjs and browse envs)

var _handlebarsSafeString = require('./handlebars/safe-string');

var _handlebarsSafeString2 = _interopRequireDefault(_handlebarsSafeString);

var _handlebarsException = require('./handlebars/exception');

var _handlebarsException2 = _interopRequireDefault(_handlebarsException);

var _handlebarsUtils = require('./handlebars/utils');

var Utils = _interopRequireWildcard(_handlebarsUtils);

var _handlebarsRuntime = require('./handlebars/runtime');

var runtime = _interopRequireWildcard(_handlebarsRuntime);

var _handlebarsNoConflict = require('./handlebars/no-conflict');

var _handlebarsNoConflict2 = _interopRequireDefault(_handlebarsNoConflict);

// For compatibility and usage outside of module systems, make the Handlebars object a namespace
function create() {
  var hb = new base.HandlebarsEnvironment();

  Utils.extend(hb, base);
  hb.SafeString = _handlebarsSafeString2['default'];
  hb.Exception = _handlebarsException2['default'];
  hb.Utils = Utils;
  hb.escapeExpression = Utils.escapeExpression;

  hb.VM = runtime;
  hb.template = function (spec) {
    return runtime.template(spec, hb);
  };

  return hb;
}

var inst = create();
inst.create = create;

_handlebarsNoConflict2['default'](inst);

inst['default'] = inst;

exports['default'] = inst;
module.exports = exports['default'];


},{"./handlebars/base":3,"./handlebars/exception":6,"./handlebars/no-conflict":16,"./handlebars/runtime":17,"./handlebars/safe-string":18,"./handlebars/utils":19}],3:[function(require,module,exports){
'use strict';

exports.__esModule = true;
exports.HandlebarsEnvironment = HandlebarsEnvironment;
// istanbul ignore next

function _interopRequireDefault(obj) { return obj && obj.__esModule ? obj : { 'default': obj }; }

var _utils = require('./utils');

var _exception = require('./exception');

var _exception2 = _interopRequireDefault(_exception);

var _helpers = require('./helpers');

var _decorators = require('./decorators');

var _logger = require('./logger');

var _logger2 = _interopRequireDefault(_logger);

var VERSION = '4.0.10';
exports.VERSION = VERSION;
var COMPILER_REVISION = 7;

exports.COMPILER_REVISION = COMPILER_REVISION;
var REVISION_CHANGES = {
  1: '<= 1.0.rc.2', // 1.0.rc.2 is actually rev2 but doesn't report it
  2: '== 1.0.0-rc.3',
  3: '== 1.0.0-rc.4',
  4: '== 1.x.x',
  5: '== 2.0.0-alpha.x',
  6: '>= 2.0.0-beta.1',
  7: '>= 4.0.0'
};

exports.REVISION_CHANGES = REVISION_CHANGES;
var objectType = '[object Object]';

function HandlebarsEnvironment(helpers, partials, decorators) {
  this.helpers = helpers || {};
  this.partials = partials || {};
  this.decorators = decorators || {};

  _helpers.registerDefaultHelpers(this);
  _decorators.registerDefaultDecorators(this);
}

HandlebarsEnvironment.prototype = {
  constructor: HandlebarsEnvironment,

  logger: _logger2['default'],
  log: _logger2['default'].log,

  registerHelper: function registerHelper(name, fn) {
    if (_utils.toString.call(name) === objectType) {
      if (fn) {
        throw new _exception2['default']('Arg not supported with multiple helpers');
      }
      _utils.extend(this.helpers, name);
    } else {
      this.helpers[name] = fn;
    }
  },
  unregisterHelper: function unregisterHelper(name) {
    delete this.helpers[name];
  },

  registerPartial: function registerPartial(name, partial) {
    if (_utils.toString.call(name) === objectType) {
      _utils.extend(this.partials, name);
    } else {
      if (typeof partial === 'undefined') {
        throw new _exception2['default']('Attempting to register a partial called "' + name + '" as undefined');
      }
      this.partials[name] = partial;
    }
  },
  unregisterPartial: function unregisterPartial(name) {
    delete this.partials[name];
  },

  registerDecorator: function registerDecorator(name, fn) {
    if (_utils.toString.call(name) === objectType) {
      if (fn) {
        throw new _exception2['default']('Arg not supported with multiple decorators');
      }
      _utils.extend(this.decorators, name);
    } else {
      this.decorators[name] = fn;
    }
  },
  unregisterDecorator: function unregisterDecorator(name) {
    delete this.decorators[name];
  }
};

var log = _logger2['default'].log;

exports.log = log;
exports.createFrame = _utils.createFrame;
exports.logger = _logger2['default'];


},{"./decorators":4,"./exception":6,"./helpers":7,"./logger":15,"./utils":19}],4:[function(require,module,exports){
'use strict';

exports.__esModule = true;
exports.registerDefaultDecorators = registerDefaultDecorators;
// istanbul ignore next

function _interopRequireDefault(obj) { return obj && obj.__esModule ? obj : { 'default': obj }; }

var _decoratorsInline = require('./decorators/inline');

var _decoratorsInline2 = _interopRequireDefault(_decoratorsInline);

function registerDefaultDecorators(instance) {
  _decoratorsInline2['default'](instance);
}


},{"./decorators/inline":5}],5:[function(require,module,exports){
'use strict';

exports.__esModule = true;

var _utils = require('../utils');

exports['default'] = function (instance) {
  instance.registerDecorator('inline', function (fn, props, container, options) {
    var ret = fn;
    if (!props.partials) {
      props.partials = {};
      ret = function (context, options) {
        // Create a new partials stack frame prior to exec.
        var original = container.partials;
        container.partials = _utils.extend({}, original, props.partials);
        var ret = fn(context, options);
        container.partials = original;
        return ret;
      };
    }

    props.partials[options.args[0]] = options.fn;

    return ret;
  });
};

module.exports = exports['default'];


},{"../utils":19}],6:[function(require,module,exports){
'use strict';

exports.__esModule = true;

var errorProps = ['description', 'fileName', 'lineNumber', 'message', 'name', 'number', 'stack'];

function Exception(message, node) {
  var loc = node && node.loc,
      line = undefined,
      column = undefined;
  if (loc) {
    line = loc.start.line;
    column = loc.start.column;

    message += ' - ' + line + ':' + column;
  }

  var tmp = Error.prototype.constructor.call(this, message);

  // Unfortunately errors are not enumerable in Chrome (at least), so `for prop in tmp` doesn't work.
  for (var idx = 0; idx < errorProps.length; idx++) {
    this[errorProps[idx]] = tmp[errorProps[idx]];
  }

  /* istanbul ignore else */
  if (Error.captureStackTrace) {
    Error.captureStackTrace(this, Exception);
  }

  try {
    if (loc) {
      this.lineNumber = line;

      // Work around issue under safari where we can't directly set the column value
      /* istanbul ignore next */
      if (Object.defineProperty) {
        Object.defineProperty(this, 'column', {
          value: column,
          enumerable: true
        });
      } else {
        this.column = column;
      }
    }
  } catch (nop) {
    /* Ignore if the browser is very particular */
  }
}

Exception.prototype = new Error();

exports['default'] = Exception;
module.exports = exports['default'];


},{}],7:[function(require,module,exports){
'use strict';

exports.__esModule = true;
exports.registerDefaultHelpers = registerDefaultHelpers;
// istanbul ignore next

function _interopRequireDefault(obj) { return obj && obj.__esModule ? obj : { 'default': obj }; }

var _helpersBlockHelperMissing = require('./helpers/block-helper-missing');

var _helpersBlockHelperMissing2 = _interopRequireDefault(_helpersBlockHelperMissing);

var _helpersEach = require('./helpers/each');

var _helpersEach2 = _interopRequireDefault(_helpersEach);

var _helpersHelperMissing = require('./helpers/helper-missing');

var _helpersHelperMissing2 = _interopRequireDefault(_helpersHelperMissing);

var _helpersIf = require('./helpers/if');

var _helpersIf2 = _interopRequireDefault(_helpersIf);

var _helpersLog = require('./helpers/log');

var _helpersLog2 = _interopRequireDefault(_helpersLog);

var _helpersLookup = require('./helpers/lookup');

var _helpersLookup2 = _interopRequireDefault(_helpersLookup);

var _helpersWith = require('./helpers/with');

var _helpersWith2 = _interopRequireDefault(_helpersWith);

function registerDefaultHelpers(instance) {
  _helpersBlockHelperMissing2['default'](instance);
  _helpersEach2['default'](instance);
  _helpersHelperMissing2['default'](instance);
  _helpersIf2['default'](instance);
  _helpersLog2['default'](instance);
  _helpersLookup2['default'](instance);
  _helpersWith2['default'](instance);
}


},{"./helpers/block-helper-missing":8,"./helpers/each":9,"./helpers/helper-missing":10,"./helpers/if":11,"./helpers/log":12,"./helpers/lookup":13,"./helpers/with":14}],8:[function(require,module,exports){
'use strict';

exports.__esModule = true;

var _utils = require('../utils');

exports['default'] = function (instance) {
  instance.registerHelper('blockHelperMissing', function (context, options) {
    var inverse = options.inverse,
        fn = options.fn;

    if (context === true) {
      return fn(this);
    } else if (context === false || context == null) {
      return inverse(this);
    } else if (_utils.isArray(context)) {
      if (context.length > 0) {
        if (options.ids) {
          options.ids = [options.name];
        }

        return instance.helpers.each(context, options);
      } else {
        return inverse(this);
      }
    } else {
      if (options.data && options.ids) {
        var data = _utils.createFrame(options.data);
        data.contextPath = _utils.appendContextPath(options.data.contextPath, options.name);
        options = { data: data };
      }

      return fn(context, options);
    }
  });
};

module.exports = exports['default'];


},{"../utils":19}],9:[function(require,module,exports){
'use strict';

exports.__esModule = true;
// istanbul ignore next

function _interopRequireDefault(obj) { return obj && obj.__esModule ? obj : { 'default': obj }; }

var _utils = require('../utils');

var _exception = require('../exception');

var _exception2 = _interopRequireDefault(_exception);

exports['default'] = function (instance) {
  instance.registerHelper('each', function (context, options) {
    if (!options) {
      throw new _exception2['default']('Must pass iterator to #each');
    }

    var fn = options.fn,
        inverse = options.inverse,
        i = 0,
        ret = '',
        data = undefined,
        contextPath = undefined;

    if (options.data && options.ids) {
      contextPath = _utils.appendContextPath(options.data.contextPath, options.ids[0]) + '.';
    }

    if (_utils.isFunction(context)) {
      context = context.call(this);
    }

    if (options.data) {
      data = _utils.createFrame(options.data);
    }

    function execIteration(field, index, last) {
      if (data) {
        data.key = field;
        data.index = index;
        data.first = index === 0;
        data.last = !!last;

        if (contextPath) {
          data.contextPath = contextPath + field;
        }
      }

      ret = ret + fn(context[field], {
        data: data,
        blockParams: _utils.blockParams([context[field], field], [contextPath + field, null])
      });
    }

    if (context && typeof context === 'object') {
      if (_utils.isArray(context)) {
        for (var j = context.length; i < j; i++) {
          if (i in context) {
            execIteration(i, i, i === context.length - 1);
          }
        }
      } else {
        var priorKey = undefined;

        for (var key in context) {
          if (context.hasOwnProperty(key)) {
            // We're running the iterations one step out of sync so we can detect
            // the last iteration without have to scan the object twice and create
            // an itermediate keys array.
            if (priorKey !== undefined) {
              execIteration(priorKey, i - 1);
            }
            priorKey = key;
            i++;
          }
        }
        if (priorKey !== undefined) {
          execIteration(priorKey, i - 1, true);
        }
      }
    }

    if (i === 0) {
      ret = inverse(this);
    }

    return ret;
  });
};

module.exports = exports['default'];


},{"../exception":6,"../utils":19}],10:[function(require,module,exports){
'use strict';

exports.__esModule = true;
// istanbul ignore next

function _interopRequireDefault(obj) { return obj && obj.__esModule ? obj : { 'default': obj }; }

var _exception = require('../exception');

var _exception2 = _interopRequireDefault(_exception);

exports['default'] = function (instance) {
  instance.registerHelper('helperMissing', function () /* [args, ]options */{
    if (arguments.length === 1) {
      // A missing field in a {{foo}} construct.
      return undefined;
    } else {
      // Someone is actually trying to call something, blow up.
      throw new _exception2['default']('Missing helper: "' + arguments[arguments.length - 1].name + '"');
    }
  });
};

module.exports = exports['default'];


},{"../exception":6}],11:[function(require,module,exports){
'use strict';

exports.__esModule = true;

var _utils = require('../utils');

exports['default'] = function (instance) {
  instance.registerHelper('if', function (conditional, options) {
    if (_utils.isFunction(conditional)) {
      conditional = conditional.call(this);
    }

    // Default behavior is to render the positive path if the value is truthy and not empty.
    // The `includeZero` option may be set to treat the condtional as purely not empty based on the
    // behavior of isEmpty. Effectively this determines if 0 is handled by the positive path or negative.
    if (!options.hash.includeZero && !conditional || _utils.isEmpty(conditional)) {
      return options.inverse(this);
    } else {
      return options.fn(this);
    }
  });

  instance.registerHelper('unless', function (conditional, options) {
    return instance.helpers['if'].call(this, conditional, { fn: options.inverse, inverse: options.fn, hash: options.hash });
  });
};

module.exports = exports['default'];


},{"../utils":19}],12:[function(require,module,exports){
'use strict';

exports.__esModule = true;

exports['default'] = function (instance) {
  instance.registerHelper('log', function () /* message, options */{
    var args = [undefined],
        options = arguments[arguments.length - 1];
    for (var i = 0; i < arguments.length - 1; i++) {
      args.push(arguments[i]);
    }

    var level = 1;
    if (options.hash.level != null) {
      level = options.hash.level;
    } else if (options.data && options.data.level != null) {
      level = options.data.level;
    }
    args[0] = level;

    instance.log.apply(instance, args);
  });
};

module.exports = exports['default'];


},{}],13:[function(require,module,exports){
'use strict';

exports.__esModule = true;

exports['default'] = function (instance) {
  instance.registerHelper('lookup', function (obj, field) {
    return obj && obj[field];
  });
};

module.exports = exports['default'];


},{}],14:[function(require,module,exports){
'use strict';

exports.__esModule = true;

var _utils = require('../utils');

exports['default'] = function (instance) {
  instance.registerHelper('with', function (context, options) {
    if (_utils.isFunction(context)) {
      context = context.call(this);
    }

    var fn = options.fn;

    if (!_utils.isEmpty(context)) {
      var data = options.data;
      if (options.data && options.ids) {
        data = _utils.createFrame(options.data);
        data.contextPath = _utils.appendContextPath(options.data.contextPath, options.ids[0]);
      }

      return fn(context, {
        data: data,
        blockParams: _utils.blockParams([context], [data && data.contextPath])
      });
    } else {
      return options.inverse(this);
    }
  });
};

module.exports = exports['default'];


},{"../utils":19}],15:[function(require,module,exports){
'use strict';

exports.__esModule = true;

var _utils = require('./utils');

var logger = {
  methodMap: ['debug', 'info', 'warn', 'error'],
  level: 'info',

  // Maps a given level value to the `methodMap` indexes above.
  lookupLevel: function lookupLevel(level) {
    if (typeof level === 'string') {
      var levelMap = _utils.indexOf(logger.methodMap, level.toLowerCase());
      if (levelMap >= 0) {
        level = levelMap;
      } else {
        level = parseInt(level, 10);
      }
    }

    return level;
  },

  // Can be overridden in the host environment
  log: function log(level) {
    level = logger.lookupLevel(level);

    if (typeof console !== 'undefined' && logger.lookupLevel(logger.level) <= level) {
      var method = logger.methodMap[level];
      if (!console[method]) {
        // eslint-disable-line no-console
        method = 'log';
      }

      for (var _len = arguments.length, message = Array(_len > 1 ? _len - 1 : 0), _key = 1; _key < _len; _key++) {
        message[_key - 1] = arguments[_key];
      }

      console[method].apply(console, message); // eslint-disable-line no-console
    }
  }
};

exports['default'] = logger;
module.exports = exports['default'];


},{"./utils":19}],16:[function(require,module,exports){
(function (global){
/* global window */
'use strict';

exports.__esModule = true;

exports['default'] = function (Handlebars) {
  /* istanbul ignore next */
  var root = typeof global !== 'undefined' ? global : window,
      $Handlebars = root.Handlebars;
  /* istanbul ignore next */
  Handlebars.noConflict = function () {
    if (root.Handlebars === Handlebars) {
      root.Handlebars = $Handlebars;
    }
    return Handlebars;
  };
};

module.exports = exports['default'];


}).call(this,typeof global !== "undefined" ? global : typeof self !== "undefined" ? self : typeof window !== "undefined" ? window : {})

},{}],17:[function(require,module,exports){
'use strict';

exports.__esModule = true;
exports.checkRevision = checkRevision;
exports.template = template;
exports.wrapProgram = wrapProgram;
exports.resolvePartial = resolvePartial;
exports.invokePartial = invokePartial;
exports.noop = noop;
// istanbul ignore next

function _interopRequireDefault(obj) { return obj && obj.__esModule ? obj : { 'default': obj }; }

// istanbul ignore next

function _interopRequireWildcard(obj) { if (obj && obj.__esModule) { return obj; } else { var newObj = {}; if (obj != null) { for (var key in obj) { if (Object.prototype.hasOwnProperty.call(obj, key)) newObj[key] = obj[key]; } } newObj['default'] = obj; return newObj; } }

var _utils = require('./utils');

var Utils = _interopRequireWildcard(_utils);

var _exception = require('./exception');

var _exception2 = _interopRequireDefault(_exception);

var _base = require('./base');

function checkRevision(compilerInfo) {
  var compilerRevision = compilerInfo && compilerInfo[0] || 1,
      currentRevision = _base.COMPILER_REVISION;

  if (compilerRevision !== currentRevision) {
    if (compilerRevision < currentRevision) {
      var runtimeVersions = _base.REVISION_CHANGES[currentRevision],
          compilerVersions = _base.REVISION_CHANGES[compilerRevision];
      throw new _exception2['default']('Template was precompiled with an older version of Handlebars than the current runtime. ' + 'Please update your precompiler to a newer version (' + runtimeVersions + ') or downgrade your runtime to an older version (' + compilerVersions + ').');
    } else {
      // Use the embedded version info since the runtime doesn't know about this revision yet
      throw new _exception2['default']('Template was precompiled with a newer version of Handlebars than the current runtime. ' + 'Please update your runtime to a newer version (' + compilerInfo[1] + ').');
    }
  }
}

function template(templateSpec, env) {
  /* istanbul ignore next */
  if (!env) {
    throw new _exception2['default']('No environment passed to template');
  }
  if (!templateSpec || !templateSpec.main) {
    throw new _exception2['default']('Unknown template object: ' + typeof templateSpec);
  }

  templateSpec.main.decorator = templateSpec.main_d;

  // Note: Using env.VM references rather than local var references throughout this section to allow
  // for external users to override these as psuedo-supported APIs.
  env.VM.checkRevision(templateSpec.compiler);

  function invokePartialWrapper(partial, context, options) {
    if (options.hash) {
      context = Utils.extend({}, context, options.hash);
      if (options.ids) {
        options.ids[0] = true;
      }
    }

    partial = env.VM.resolvePartial.call(this, partial, context, options);
    var result = env.VM.invokePartial.call(this, partial, context, options);

    if (result == null && env.compile) {
      options.partials[options.name] = env.compile(partial, templateSpec.compilerOptions, env);
      result = options.partials[options.name](context, options);
    }
    if (result != null) {
      if (options.indent) {
        var lines = result.split('\n');
        for (var i = 0, l = lines.length; i < l; i++) {
          if (!lines[i] && i + 1 === l) {
            break;
          }

          lines[i] = options.indent + lines[i];
        }
        result = lines.join('\n');
      }
      return result;
    } else {
      throw new _exception2['default']('The partial ' + options.name + ' could not be compiled when running in runtime-only mode');
    }
  }

  // Just add water
  var container = {
    strict: function strict(obj, name) {
      if (!(name in obj)) {
        throw new _exception2['default']('"' + name + '" not defined in ' + obj);
      }
      return obj[name];
    },
    lookup: function lookup(depths, name) {
      var len = depths.length;
      for (var i = 0; i < len; i++) {
        if (depths[i] && depths[i][name] != null) {
          return depths[i][name];
        }
      }
    },
    lambda: function lambda(current, context) {
      return typeof current === 'function' ? current.call(context) : current;
    },

    escapeExpression: Utils.escapeExpression,
    invokePartial: invokePartialWrapper,

    fn: function fn(i) {
      var ret = templateSpec[i];
      ret.decorator = templateSpec[i + '_d'];
      return ret;
    },

    programs: [],
    program: function program(i, data, declaredBlockParams, blockParams, depths) {
      var programWrapper = this.programs[i],
          fn = this.fn(i);
      if (data || depths || blockParams || declaredBlockParams) {
        programWrapper = wrapProgram(this, i, fn, data, declaredBlockParams, blockParams, depths);
      } else if (!programWrapper) {
        programWrapper = this.programs[i] = wrapProgram(this, i, fn);
      }
      return programWrapper;
    },

    data: function data(value, depth) {
      while (value && depth--) {
        value = value._parent;
      }
      return value;
    },
    merge: function merge(param, common) {
      var obj = param || common;

      if (param && common && param !== common) {
        obj = Utils.extend({}, common, param);
      }

      return obj;
    },
    // An empty object to use as replacement for null-contexts
    nullContext: Object.seal({}),

    noop: env.VM.noop,
    compilerInfo: templateSpec.compiler
  };

  function ret(context) {
    var options = arguments.length <= 1 || arguments[1] === undefined ? {} : arguments[1];

    var data = options.data;

    ret._setup(options);
    if (!options.partial && templateSpec.useData) {
      data = initData(context, data);
    }
    var depths = undefined,
        blockParams = templateSpec.useBlockParams ? [] : undefined;
    if (templateSpec.useDepths) {
      if (options.depths) {
        depths = context != options.depths[0] ? [context].concat(options.depths) : options.depths;
      } else {
        depths = [context];
      }
    }

    function main(context /*, options*/) {
      return '' + templateSpec.main(container, context, container.helpers, container.partials, data, blockParams, depths);
    }
    main = executeDecorators(templateSpec.main, main, container, options.depths || [], data, blockParams);
    return main(context, options);
  }
  ret.isTop = true;

  ret._setup = function (options) {
    if (!options.partial) {
      container.helpers = container.merge(options.helpers, env.helpers);

      if (templateSpec.usePartial) {
        container.partials = container.merge(options.partials, env.partials);
      }
      if (templateSpec.usePartial || templateSpec.useDecorators) {
        container.decorators = container.merge(options.decorators, env.decorators);
      }
    } else {
      container.helpers = options.helpers;
      container.partials = options.partials;
      container.decorators = options.decorators;
    }
  };

  ret._child = function (i, data, blockParams, depths) {
    if (templateSpec.useBlockParams && !blockParams) {
      throw new _exception2['default']('must pass block params');
    }
    if (templateSpec.useDepths && !depths) {
      throw new _exception2['default']('must pass parent depths');
    }

    return wrapProgram(container, i, templateSpec[i], data, 0, blockParams, depths);
  };
  return ret;
}

function wrapProgram(container, i, fn, data, declaredBlockParams, blockParams, depths) {
  function prog(context) {
    var options = arguments.length <= 1 || arguments[1] === undefined ? {} : arguments[1];

    var currentDepths = depths;
    if (depths && context != depths[0] && !(context === container.nullContext && depths[0] === null)) {
      currentDepths = [context].concat(depths);
    }

    return fn(container, context, container.helpers, container.partials, options.data || data, blockParams && [options.blockParams].concat(blockParams), currentDepths);
  }

  prog = executeDecorators(fn, prog, container, depths, data, blockParams);

  prog.program = i;
  prog.depth = depths ? depths.length : 0;
  prog.blockParams = declaredBlockParams || 0;
  return prog;
}

function resolvePartial(partial, context, options) {
  if (!partial) {
    if (options.name === '@partial-block') {
      partial = options.data['partial-block'];
    } else {
      partial = options.partials[options.name];
    }
  } else if (!partial.call && !options.name) {
    // This is a dynamic partial that returned a string
    options.name = partial;
    partial = options.partials[partial];
  }
  return partial;
}

function invokePartial(partial, context, options) {
  // Use the current closure context to save the partial-block if this partial
  var currentPartialBlock = options.data && options.data['partial-block'];
  options.partial = true;
  if (options.ids) {
    options.data.contextPath = options.ids[0] || options.data.contextPath;
  }

  var partialBlock = undefined;
  if (options.fn && options.fn !== noop) {
    (function () {
      options.data = _base.createFrame(options.data);
      // Wrapper function to get access to currentPartialBlock from the closure
      var fn = options.fn;
      partialBlock = options.data['partial-block'] = function partialBlockWrapper(context) {
        var options = arguments.length <= 1 || arguments[1] === undefined ? {} : arguments[1];

        // Restore the partial-block from the closure for the execution of the block
        // i.e. the part inside the block of the partial call.
        options.data = _base.createFrame(options.data);
        options.data['partial-block'] = currentPartialBlock;
        return fn(context, options);
      };
      if (fn.partials) {
        options.partials = Utils.extend({}, options.partials, fn.partials);
      }
    })();
  }

  if (partial === undefined && partialBlock) {
    partial = partialBlock;
  }

  if (partial === undefined) {
    throw new _exception2['default']('The partial ' + options.name + ' could not be found');
  } else if (partial instanceof Function) {
    return partial(context, options);
  }
}

function noop() {
  return '';
}

function initData(context, data) {
  if (!data || !('root' in data)) {
    data = data ? _base.createFrame(data) : {};
    data.root = context;
  }
  return data;
}

function executeDecorators(fn, prog, container, depths, data, blockParams) {
  if (fn.decorator) {
    var props = {};
    prog = fn.decorator(prog, props, container, depths && depths[0], data, blockParams, depths);
    Utils.extend(prog, props);
  }
  return prog;
}


},{"./base":3,"./exception":6,"./utils":19}],18:[function(require,module,exports){
// Build out our basic SafeString type
'use strict';

exports.__esModule = true;
function SafeString(string) {
  this.string = string;
}

SafeString.prototype.toString = SafeString.prototype.toHTML = function () {
  return '' + this.string;
};

exports['default'] = SafeString;
module.exports = exports['default'];


},{}],19:[function(require,module,exports){
'use strict';

exports.__esModule = true;
exports.extend = extend;
exports.indexOf = indexOf;
exports.escapeExpression = escapeExpression;
exports.isEmpty = isEmpty;
exports.createFrame = createFrame;
exports.blockParams = blockParams;
exports.appendContextPath = appendContextPath;
var escape = {
  '&': '&amp;',
  '<': '&lt;',
  '>': '&gt;',
  '"': '&quot;',
  "'": '&#x27;',
  '`': '&#x60;',
  '=': '&#x3D;'
};

var badChars = /[&<>"'`=]/g,
    possible = /[&<>"'`=]/;

function escapeChar(chr) {
  return escape[chr];
}

function extend(obj /* , ...source */) {
  for (var i = 1; i < arguments.length; i++) {
    for (var key in arguments[i]) {
      if (Object.prototype.hasOwnProperty.call(arguments[i], key)) {
        obj[key] = arguments[i][key];
      }
    }
  }

  return obj;
}

var toString = Object.prototype.toString;

exports.toString = toString;
// Sourced from lodash
// https://github.com/bestiejs/lodash/blob/master/LICENSE.txt
/* eslint-disable func-style */
var isFunction = function isFunction(value) {
  return typeof value === 'function';
};
// fallback for older versions of Chrome and Safari
/* istanbul ignore next */
if (isFunction(/x/)) {
  exports.isFunction = isFunction = function (value) {
    return typeof value === 'function' && toString.call(value) === '[object Function]';
  };
}
exports.isFunction = isFunction;

/* eslint-enable func-style */

/* istanbul ignore next */
var isArray = Array.isArray || function (value) {
  return value && typeof value === 'object' ? toString.call(value) === '[object Array]' : false;
};

exports.isArray = isArray;
// Older IE versions do not directly support indexOf so we must implement our own, sadly.

function indexOf(array, value) {
  for (var i = 0, len = array.length; i < len; i++) {
    if (array[i] === value) {
      return i;
    }
  }
  return -1;
}

function escapeExpression(string) {
  if (typeof string !== 'string') {
    // don't escape SafeStrings, since they're already safe
    if (string && string.toHTML) {
      return string.toHTML();
    } else if (string == null) {
      return '';
    } else if (!string) {
      return string + '';
    }

    // Force a string conversion as this will be done by the append regardless and
    // the regex test will do this transparently behind the scenes, causing issues if
    // an object's to string has escaped characters in it.
    string = '' + string;
  }

  if (!possible.test(string)) {
    return string;
  }
  return string.replace(badChars, escapeChar);
}

function isEmpty(value) {
  if (!value && value !== 0) {
    return true;
  } else if (isArray(value) && value.length === 0) {
    return true;
  } else {
    return false;
  }
}

function createFrame(object) {
  var frame = extend({}, object);
  frame._parent = object;
  return frame;
}

function blockParams(params, ids) {
  params.path = ids;
  return params;
}

function appendContextPath(contextPath, id) {
  return (contextPath ? contextPath + '.' : '') + id;
}


},{}],20:[function(require,module,exports){
// Create a simple path alias to allow browserify to resolve
// the runtime on a supported path.
module.exports = require('./dist/cjs/handlebars.runtime')['default'];

},{"./dist/cjs/handlebars.runtime":2}],21:[function(require,module,exports){
'use strict';
if (!Array.prototype.find) {
    Object.defineProperty(Array.prototype, 'find', {
        value: function (predicate) {

            if (this == null) {
                throw new TypeError('this is null or not defined');
            }

            var obj = Object(this);
            var len = obj.length >>> 0;

            if (typeof predicate !== 'function') {
                throw new TypeError('predicate must be a function');
            }

            var thisArg = arguments[1];

            var index = 0;

            while (index < len) {
                var iValue = obj[index];
                if (predicate.call(thisArg, iValue, index, obj)) {
                    return iValue;
                }
                index++;
            }

            return undefined;
        }
    });
}
},{}],22:[function(require,module,exports){
//! moment.js
//! version : 2.18.1
//! authors : Tim Wood, Iskren Chernev, Moment.js contributors
//! license : MIT
//! momentjs.com

;(function (global, factory) {
    typeof exports === 'object' && typeof module !== 'undefined' ? module.exports = factory() :
    typeof define === 'function' && define.amd ? define(factory) :
    global.moment = factory()
}(this, (function () { 'use strict';

var hookCallback;

function hooks () {
    return hookCallback.apply(null, arguments);
}

// This is done to register the method called with moment()
// without creating circular dependencies.
function setHookCallback (callback) {
    hookCallback = callback;
}

function isArray(input) {
    return input instanceof Array || Object.prototype.toString.call(input) === '[object Array]';
}

function isObject(input) {
    // IE8 will treat undefined and null as object if it wasn't for
    // input != null
    return input != null && Object.prototype.toString.call(input) === '[object Object]';
}

function isObjectEmpty(obj) {
    var k;
    for (k in obj) {
        // even if its not own property I'd still call it non-empty
        return false;
    }
    return true;
}

function isUndefined(input) {
    return input === void 0;
}

function isNumber(input) {
    return typeof input === 'number' || Object.prototype.toString.call(input) === '[object Number]';
}

function isDate(input) {
    return input instanceof Date || Object.prototype.toString.call(input) === '[object Date]';
}

function map(arr, fn) {
    var res = [], i;
    for (i = 0; i < arr.length; ++i) {
        res.push(fn(arr[i], i));
    }
    return res;
}

function hasOwnProp(a, b) {
    return Object.prototype.hasOwnProperty.call(a, b);
}

function extend(a, b) {
    for (var i in b) {
        if (hasOwnProp(b, i)) {
            a[i] = b[i];
        }
    }

    if (hasOwnProp(b, 'toString')) {
        a.toString = b.toString;
    }

    if (hasOwnProp(b, 'valueOf')) {
        a.valueOf = b.valueOf;
    }

    return a;
}

function createUTC (input, format, locale, strict) {
    return createLocalOrUTC(input, format, locale, strict, true).utc();
}

function defaultParsingFlags() {
    // We need to deep clone this object.
    return {
        empty           : false,
        unusedTokens    : [],
        unusedInput     : [],
        overflow        : -2,
        charsLeftOver   : 0,
        nullInput       : false,
        invalidMonth    : null,
        invalidFormat   : false,
        userInvalidated : false,
        iso             : false,
        parsedDateParts : [],
        meridiem        : null,
        rfc2822         : false,
        weekdayMismatch : false
    };
}

function getParsingFlags(m) {
    if (m._pf == null) {
        m._pf = defaultParsingFlags();
    }
    return m._pf;
}

var some;
if (Array.prototype.some) {
    some = Array.prototype.some;
} else {
    some = function (fun) {
        var t = Object(this);
        var len = t.length >>> 0;

        for (var i = 0; i < len; i++) {
            if (i in t && fun.call(this, t[i], i, t)) {
                return true;
            }
        }

        return false;
    };
}

var some$1 = some;

function isValid(m) {
    if (m._isValid == null) {
        var flags = getParsingFlags(m);
        var parsedParts = some$1.call(flags.parsedDateParts, function (i) {
            return i != null;
        });
        var isNowValid = !isNaN(m._d.getTime()) &&
            flags.overflow < 0 &&
            !flags.empty &&
            !flags.invalidMonth &&
            !flags.invalidWeekday &&
            !flags.nullInput &&
            !flags.invalidFormat &&
            !flags.userInvalidated &&
            (!flags.meridiem || (flags.meridiem && parsedParts));

        if (m._strict) {
            isNowValid = isNowValid &&
                flags.charsLeftOver === 0 &&
                flags.unusedTokens.length === 0 &&
                flags.bigHour === undefined;
        }

        if (Object.isFrozen == null || !Object.isFrozen(m)) {
            m._isValid = isNowValid;
        }
        else {
            return isNowValid;
        }
    }
    return m._isValid;
}

function createInvalid (flags) {
    var m = createUTC(NaN);
    if (flags != null) {
        extend(getParsingFlags(m), flags);
    }
    else {
        getParsingFlags(m).userInvalidated = true;
    }

    return m;
}

// Plugins that add properties should also add the key here (null value),
// so we can properly clone ourselves.
var momentProperties = hooks.momentProperties = [];

function copyConfig(to, from) {
    var i, prop, val;

    if (!isUndefined(from._isAMomentObject)) {
        to._isAMomentObject = from._isAMomentObject;
    }
    if (!isUndefined(from._i)) {
        to._i = from._i;
    }
    if (!isUndefined(from._f)) {
        to._f = from._f;
    }
    if (!isUndefined(from._l)) {
        to._l = from._l;
    }
    if (!isUndefined(from._strict)) {
        to._strict = from._strict;
    }
    if (!isUndefined(from._tzm)) {
        to._tzm = from._tzm;
    }
    if (!isUndefined(from._isUTC)) {
        to._isUTC = from._isUTC;
    }
    if (!isUndefined(from._offset)) {
        to._offset = from._offset;
    }
    if (!isUndefined(from._pf)) {
        to._pf = getParsingFlags(from);
    }
    if (!isUndefined(from._locale)) {
        to._locale = from._locale;
    }

    if (momentProperties.length > 0) {
        for (i = 0; i < momentProperties.length; i++) {
            prop = momentProperties[i];
            val = from[prop];
            if (!isUndefined(val)) {
                to[prop] = val;
            }
        }
    }

    return to;
}

var updateInProgress = false;

// Moment prototype object
function Moment(config) {
    copyConfig(this, config);
    this._d = new Date(config._d != null ? config._d.getTime() : NaN);
    if (!this.isValid()) {
        this._d = new Date(NaN);
    }
    // Prevent infinite loop in case updateOffset creates new moment
    // objects.
    if (updateInProgress === false) {
        updateInProgress = true;
        hooks.updateOffset(this);
        updateInProgress = false;
    }
}

function isMoment (obj) {
    return obj instanceof Moment || (obj != null && obj._isAMomentObject != null);
}

function absFloor (number) {
    if (number < 0) {
        // -0 -> 0
        return Math.ceil(number) || 0;
    } else {
        return Math.floor(number);
    }
}

function toInt(argumentForCoercion) {
    var coercedNumber = +argumentForCoercion,
        value = 0;

    if (coercedNumber !== 0 && isFinite(coercedNumber)) {
        value = absFloor(coercedNumber);
    }

    return value;
}

// compare two arrays, return the number of differences
function compareArrays(array1, array2, dontConvert) {
    var len = Math.min(array1.length, array2.length),
        lengthDiff = Math.abs(array1.length - array2.length),
        diffs = 0,
        i;
    for (i = 0; i < len; i++) {
        if ((dontConvert && array1[i] !== array2[i]) ||
            (!dontConvert && toInt(array1[i]) !== toInt(array2[i]))) {
            diffs++;
        }
    }
    return diffs + lengthDiff;
}

function warn(msg) {
    if (hooks.suppressDeprecationWarnings === false &&
            (typeof console !==  'undefined') && console.warn) {
        console.warn('Deprecation warning: ' + msg);
    }
}

function deprecate(msg, fn) {
    var firstTime = true;

    return extend(function () {
        if (hooks.deprecationHandler != null) {
            hooks.deprecationHandler(null, msg);
        }
        if (firstTime) {
            var args = [];
            var arg;
            for (var i = 0; i < arguments.length; i++) {
                arg = '';
                if (typeof arguments[i] === 'object') {
                    arg += '\n[' + i + '] ';
                    for (var key in arguments[0]) {
                        arg += key + ': ' + arguments[0][key] + ', ';
                    }
                    arg = arg.slice(0, -2); // Remove trailing comma and space
                } else {
                    arg = arguments[i];
                }
                args.push(arg);
            }
            warn(msg + '\nArguments: ' + Array.prototype.slice.call(args).join('') + '\n' + (new Error()).stack);
            firstTime = false;
        }
        return fn.apply(this, arguments);
    }, fn);
}

var deprecations = {};

function deprecateSimple(name, msg) {
    if (hooks.deprecationHandler != null) {
        hooks.deprecationHandler(name, msg);
    }
    if (!deprecations[name]) {
        warn(msg);
        deprecations[name] = true;
    }
}

hooks.suppressDeprecationWarnings = false;
hooks.deprecationHandler = null;

function isFunction(input) {
    return input instanceof Function || Object.prototype.toString.call(input) === '[object Function]';
}

function set (config) {
    var prop, i;
    for (i in config) {
        prop = config[i];
        if (isFunction(prop)) {
            this[i] = prop;
        } else {
            this['_' + i] = prop;
        }
    }
    this._config = config;
    // Lenient ordinal parsing accepts just a number in addition to
    // number + (possibly) stuff coming from _dayOfMonthOrdinalParse.
    // TODO: Remove "ordinalParse" fallback in next major release.
    this._dayOfMonthOrdinalParseLenient = new RegExp(
        (this._dayOfMonthOrdinalParse.source || this._ordinalParse.source) +
            '|' + (/\d{1,2}/).source);
}

function mergeConfigs(parentConfig, childConfig) {
    var res = extend({}, parentConfig), prop;
    for (prop in childConfig) {
        if (hasOwnProp(childConfig, prop)) {
            if (isObject(parentConfig[prop]) && isObject(childConfig[prop])) {
                res[prop] = {};
                extend(res[prop], parentConfig[prop]);
                extend(res[prop], childConfig[prop]);
            } else if (childConfig[prop] != null) {
                res[prop] = childConfig[prop];
            } else {
                delete res[prop];
            }
        }
    }
    for (prop in parentConfig) {
        if (hasOwnProp(parentConfig, prop) &&
                !hasOwnProp(childConfig, prop) &&
                isObject(parentConfig[prop])) {
            // make sure changes to properties don't modify parent config
            res[prop] = extend({}, res[prop]);
        }
    }
    return res;
}

function Locale(config) {
    if (config != null) {
        this.set(config);
    }
}

var keys;

if (Object.keys) {
    keys = Object.keys;
} else {
    keys = function (obj) {
        var i, res = [];
        for (i in obj) {
            if (hasOwnProp(obj, i)) {
                res.push(i);
            }
        }
        return res;
    };
}

var keys$1 = keys;

var defaultCalendar = {
    sameDay : '[Today at] LT',
    nextDay : '[Tomorrow at] LT',
    nextWeek : 'dddd [at] LT',
    lastDay : '[Yesterday at] LT',
    lastWeek : '[Last] dddd [at] LT',
    sameElse : 'L'
};

function calendar (key, mom, now) {
    var output = this._calendar[key] || this._calendar['sameElse'];
    return isFunction(output) ? output.call(mom, now) : output;
}

var defaultLongDateFormat = {
    LTS  : 'h:mm:ss A',
    LT   : 'h:mm A',
    L    : 'MM/DD/YYYY',
    LL   : 'MMMM D, YYYY',
    LLL  : 'MMMM D, YYYY h:mm A',
    LLLL : 'dddd, MMMM D, YYYY h:mm A'
};

function longDateFormat (key) {
    var format = this._longDateFormat[key],
        formatUpper = this._longDateFormat[key.toUpperCase()];

    if (format || !formatUpper) {
        return format;
    }

    this._longDateFormat[key] = formatUpper.replace(/MMMM|MM|DD|dddd/g, function (val) {
        return val.slice(1);
    });

    return this._longDateFormat[key];
}

var defaultInvalidDate = 'Invalid date';

function invalidDate () {
    return this._invalidDate;
}

var defaultOrdinal = '%d';
var defaultDayOfMonthOrdinalParse = /\d{1,2}/;

function ordinal (number) {
    return this._ordinal.replace('%d', number);
}

var defaultRelativeTime = {
    future : 'in %s',
    past   : '%s ago',
    s  : 'a few seconds',
    ss : '%d seconds',
    m  : 'a minute',
    mm : '%d minutes',
    h  : 'an hour',
    hh : '%d hours',
    d  : 'a day',
    dd : '%d days',
    M  : 'a month',
    MM : '%d months',
    y  : 'a year',
    yy : '%d years'
};

function relativeTime (number, withoutSuffix, string, isFuture) {
    var output = this._relativeTime[string];
    return (isFunction(output)) ?
        output(number, withoutSuffix, string, isFuture) :
        output.replace(/%d/i, number);
}

function pastFuture (diff, output) {
    var format = this._relativeTime[diff > 0 ? 'future' : 'past'];
    return isFunction(format) ? format(output) : format.replace(/%s/i, output);
}

var aliases = {};

function addUnitAlias (unit, shorthand) {
    var lowerCase = unit.toLowerCase();
    aliases[lowerCase] = aliases[lowerCase + 's'] = aliases[shorthand] = unit;
}

function normalizeUnits(units) {
    return typeof units === 'string' ? aliases[units] || aliases[units.toLowerCase()] : undefined;
}

function normalizeObjectUnits(inputObject) {
    var normalizedInput = {},
        normalizedProp,
        prop;

    for (prop in inputObject) {
        if (hasOwnProp(inputObject, prop)) {
            normalizedProp = normalizeUnits(prop);
            if (normalizedProp) {
                normalizedInput[normalizedProp] = inputObject[prop];
            }
        }
    }

    return normalizedInput;
}

var priorities = {};

function addUnitPriority(unit, priority) {
    priorities[unit] = priority;
}

function getPrioritizedUnits(unitsObj) {
    var units = [];
    for (var u in unitsObj) {
        units.push({unit: u, priority: priorities[u]});
    }
    units.sort(function (a, b) {
        return a.priority - b.priority;
    });
    return units;
}

function makeGetSet (unit, keepTime) {
    return function (value) {
        if (value != null) {
            set$1(this, unit, value);
            hooks.updateOffset(this, keepTime);
            return this;
        } else {
            return get(this, unit);
        }
    };
}

function get (mom, unit) {
    return mom.isValid() ?
        mom._d['get' + (mom._isUTC ? 'UTC' : '') + unit]() : NaN;
}

function set$1 (mom, unit, value) {
    if (mom.isValid()) {
        mom._d['set' + (mom._isUTC ? 'UTC' : '') + unit](value);
    }
}

// MOMENTS

function stringGet (units) {
    units = normalizeUnits(units);
    if (isFunction(this[units])) {
        return this[units]();
    }
    return this;
}


function stringSet (units, value) {
    if (typeof units === 'object') {
        units = normalizeObjectUnits(units);
        var prioritized = getPrioritizedUnits(units);
        for (var i = 0; i < prioritized.length; i++) {
            this[prioritized[i].unit](units[prioritized[i].unit]);
        }
    } else {
        units = normalizeUnits(units);
        if (isFunction(this[units])) {
            return this[units](value);
        }
    }
    return this;
}

function zeroFill(number, targetLength, forceSign) {
    var absNumber = '' + Math.abs(number),
        zerosToFill = targetLength - absNumber.length,
        sign = number >= 0;
    return (sign ? (forceSign ? '+' : '') : '-') +
        Math.pow(10, Math.max(0, zerosToFill)).toString().substr(1) + absNumber;
}

var formattingTokens = /(\[[^\[]*\])|(\\)?([Hh]mm(ss)?|Mo|MM?M?M?|Do|DDDo|DD?D?D?|ddd?d?|do?|w[o|w]?|W[o|W]?|Qo?|YYYYYY|YYYYY|YYYY|YY|gg(ggg?)?|GG(GGG?)?|e|E|a|A|hh?|HH?|kk?|mm?|ss?|S{1,9}|x|X|zz?|ZZ?|.)/g;

var localFormattingTokens = /(\[[^\[]*\])|(\\)?(LTS|LT|LL?L?L?|l{1,4})/g;

var formatFunctions = {};

var formatTokenFunctions = {};

// token:    'M'
// padded:   ['MM', 2]
// ordinal:  'Mo'
// callback: function () { this.month() + 1 }
function addFormatToken (token, padded, ordinal, callback) {
    var func = callback;
    if (typeof callback === 'string') {
        func = function () {
            return this[callback]();
        };
    }
    if (token) {
        formatTokenFunctions[token] = func;
    }
    if (padded) {
        formatTokenFunctions[padded[0]] = function () {
            return zeroFill(func.apply(this, arguments), padded[1], padded[2]);
        };
    }
    if (ordinal) {
        formatTokenFunctions[ordinal] = function () {
            return this.localeData().ordinal(func.apply(this, arguments), token);
        };
    }
}

function removeFormattingTokens(input) {
    if (input.match(/\[[\s\S]/)) {
        return input.replace(/^\[|\]$/g, '');
    }
    return input.replace(/\\/g, '');
}

function makeFormatFunction(format) {
    var array = format.match(formattingTokens), i, length;

    for (i = 0, length = array.length; i < length; i++) {
        if (formatTokenFunctions[array[i]]) {
            array[i] = formatTokenFunctions[array[i]];
        } else {
            array[i] = removeFormattingTokens(array[i]);
        }
    }

    return function (mom) {
        var output = '', i;
        for (i = 0; i < length; i++) {
            output += isFunction(array[i]) ? array[i].call(mom, format) : array[i];
        }
        return output;
    };
}

// format date using native date object
function formatMoment(m, format) {
    if (!m.isValid()) {
        return m.localeData().invalidDate();
    }

    format = expandFormat(format, m.localeData());
    formatFunctions[format] = formatFunctions[format] || makeFormatFunction(format);

    return formatFunctions[format](m);
}

function expandFormat(format, locale) {
    var i = 5;

    function replaceLongDateFormatTokens(input) {
        return locale.longDateFormat(input) || input;
    }

    localFormattingTokens.lastIndex = 0;
    while (i >= 0 && localFormattingTokens.test(format)) {
        format = format.replace(localFormattingTokens, replaceLongDateFormatTokens);
        localFormattingTokens.lastIndex = 0;
        i -= 1;
    }

    return format;
}

var match1         = /\d/;            //       0 - 9
var match2         = /\d\d/;          //      00 - 99
var match3         = /\d{3}/;         //     000 - 999
var match4         = /\d{4}/;         //    0000 - 9999
var match6         = /[+-]?\d{6}/;    // -999999 - 999999
var match1to2      = /\d\d?/;         //       0 - 99
var match3to4      = /\d\d\d\d?/;     //     999 - 9999
var match5to6      = /\d\d\d\d\d\d?/; //   99999 - 999999
var match1to3      = /\d{1,3}/;       //       0 - 999
var match1to4      = /\d{1,4}/;       //       0 - 9999
var match1to6      = /[+-]?\d{1,6}/;  // -999999 - 999999

var matchUnsigned  = /\d+/;           //       0 - inf
var matchSigned    = /[+-]?\d+/;      //    -inf - inf

var matchOffset    = /Z|[+-]\d\d:?\d\d/gi; // +00:00 -00:00 +0000 -0000 or Z
var matchShortOffset = /Z|[+-]\d\d(?::?\d\d)?/gi; // +00 -00 +00:00 -00:00 +0000 -0000 or Z

var matchTimestamp = /[+-]?\d+(\.\d{1,3})?/; // 123456789 123456789.123

// any word (or two) characters or numbers including two/three word month in arabic.
// includes scottish gaelic two word and hyphenated months
var matchWord = /[0-9]*['a-z\u00A0-\u05FF\u0700-\uD7FF\uF900-\uFDCF\uFDF0-\uFFEF]+|[\u0600-\u06FF\/]+(\s*?[\u0600-\u06FF]+){1,2}/i;


var regexes = {};

function addRegexToken (token, regex, strictRegex) {
    regexes[token] = isFunction(regex) ? regex : function (isStrict, localeData) {
        return (isStrict && strictRegex) ? strictRegex : regex;
    };
}

function getParseRegexForToken (token, config) {
    if (!hasOwnProp(regexes, token)) {
        return new RegExp(unescapeFormat(token));
    }

    return regexes[token](config._strict, config._locale);
}

// Code from http://stackoverflow.com/questions/3561493/is-there-a-regexp-escape-function-in-javascript
function unescapeFormat(s) {
    return regexEscape(s.replace('\\', '').replace(/\\(\[)|\\(\])|\[([^\]\[]*)\]|\\(.)/g, function (matched, p1, p2, p3, p4) {
        return p1 || p2 || p3 || p4;
    }));
}

function regexEscape(s) {
    return s.replace(/[-\/\\^$*+?.()|[\]{}]/g, '\\$&');
}

var tokens = {};

function addParseToken (token, callback) {
    var i, func = callback;
    if (typeof token === 'string') {
        token = [token];
    }
    if (isNumber(callback)) {
        func = function (input, array) {
            array[callback] = toInt(input);
        };
    }
    for (i = 0; i < token.length; i++) {
        tokens[token[i]] = func;
    }
}

function addWeekParseToken (token, callback) {
    addParseToken(token, function (input, array, config, token) {
        config._w = config._w || {};
        callback(input, config._w, config, token);
    });
}

function addTimeToArrayFromToken(token, input, config) {
    if (input != null && hasOwnProp(tokens, token)) {
        tokens[token](input, config._a, config, token);
    }
}

var YEAR = 0;
var MONTH = 1;
var DATE = 2;
var HOUR = 3;
var MINUTE = 4;
var SECOND = 5;
var MILLISECOND = 6;
var WEEK = 7;
var WEEKDAY = 8;

var indexOf;

if (Array.prototype.indexOf) {
    indexOf = Array.prototype.indexOf;
} else {
    indexOf = function (o) {
        // I know
        var i;
        for (i = 0; i < this.length; ++i) {
            if (this[i] === o) {
                return i;
            }
        }
        return -1;
    };
}

var indexOf$1 = indexOf;

function daysInMonth(year, month) {
    return new Date(Date.UTC(year, month + 1, 0)).getUTCDate();
}

// FORMATTING

addFormatToken('M', ['MM', 2], 'Mo', function () {
    return this.month() + 1;
});

addFormatToken('MMM', 0, 0, function (format) {
    return this.localeData().monthsShort(this, format);
});

addFormatToken('MMMM', 0, 0, function (format) {
    return this.localeData().months(this, format);
});

// ALIASES

addUnitAlias('month', 'M');

// PRIORITY

addUnitPriority('month', 8);

// PARSING

addRegexToken('M',    match1to2);
addRegexToken('MM',   match1to2, match2);
addRegexToken('MMM',  function (isStrict, locale) {
    return locale.monthsShortRegex(isStrict);
});
addRegexToken('MMMM', function (isStrict, locale) {
    return locale.monthsRegex(isStrict);
});

addParseToken(['M', 'MM'], function (input, array) {
    array[MONTH] = toInt(input) - 1;
});

addParseToken(['MMM', 'MMMM'], function (input, array, config, token) {
    var month = config._locale.monthsParse(input, token, config._strict);
    // if we didn't find a month name, mark the date as invalid.
    if (month != null) {
        array[MONTH] = month;
    } else {
        getParsingFlags(config).invalidMonth = input;
    }
});

// LOCALES

var MONTHS_IN_FORMAT = /D[oD]?(\[[^\[\]]*\]|\s)+MMMM?/;
var defaultLocaleMonths = 'January_February_March_April_May_June_July_August_September_October_November_December'.split('_');
function localeMonths (m, format) {
    if (!m) {
        return isArray(this._months) ? this._months :
            this._months['standalone'];
    }
    return isArray(this._months) ? this._months[m.month()] :
        this._months[(this._months.isFormat || MONTHS_IN_FORMAT).test(format) ? 'format' : 'standalone'][m.month()];
}

var defaultLocaleMonthsShort = 'Jan_Feb_Mar_Apr_May_Jun_Jul_Aug_Sep_Oct_Nov_Dec'.split('_');
function localeMonthsShort (m, format) {
    if (!m) {
        return isArray(this._monthsShort) ? this._monthsShort :
            this._monthsShort['standalone'];
    }
    return isArray(this._monthsShort) ? this._monthsShort[m.month()] :
        this._monthsShort[MONTHS_IN_FORMAT.test(format) ? 'format' : 'standalone'][m.month()];
}

function handleStrictParse(monthName, format, strict) {
    var i, ii, mom, llc = monthName.toLocaleLowerCase();
    if (!this._monthsParse) {
        // this is not used
        this._monthsParse = [];
        this._longMonthsParse = [];
        this._shortMonthsParse = [];
        for (i = 0; i < 12; ++i) {
            mom = createUTC([2000, i]);
            this._shortMonthsParse[i] = this.monthsShort(mom, '').toLocaleLowerCase();
            this._longMonthsParse[i] = this.months(mom, '').toLocaleLowerCase();
        }
    }

    if (strict) {
        if (format === 'MMM') {
            ii = indexOf$1.call(this._shortMonthsParse, llc);
            return ii !== -1 ? ii : null;
        } else {
            ii = indexOf$1.call(this._longMonthsParse, llc);
            return ii !== -1 ? ii : null;
        }
    } else {
        if (format === 'MMM') {
            ii = indexOf$1.call(this._shortMonthsParse, llc);
            if (ii !== -1) {
                return ii;
            }
            ii = indexOf$1.call(this._longMonthsParse, llc);
            return ii !== -1 ? ii : null;
        } else {
            ii = indexOf$1.call(this._longMonthsParse, llc);
            if (ii !== -1) {
                return ii;
            }
            ii = indexOf$1.call(this._shortMonthsParse, llc);
            return ii !== -1 ? ii : null;
        }
    }
}

function localeMonthsParse (monthName, format, strict) {
    var i, mom, regex;

    if (this._monthsParseExact) {
        return handleStrictParse.call(this, monthName, format, strict);
    }

    if (!this._monthsParse) {
        this._monthsParse = [];
        this._longMonthsParse = [];
        this._shortMonthsParse = [];
    }

    // TODO: add sorting
    // Sorting makes sure if one month (or abbr) is a prefix of another
    // see sorting in computeMonthsParse
    for (i = 0; i < 12; i++) {
        // make the regex if we don't have it already
        mom = createUTC([2000, i]);
        if (strict && !this._longMonthsParse[i]) {
            this._longMonthsParse[i] = new RegExp('^' + this.months(mom, '').replace('.', '') + '$', 'i');
            this._shortMonthsParse[i] = new RegExp('^' + this.monthsShort(mom, '').replace('.', '') + '$', 'i');
        }
        if (!strict && !this._monthsParse[i]) {
            regex = '^' + this.months(mom, '') + '|^' + this.monthsShort(mom, '');
            this._monthsParse[i] = new RegExp(regex.replace('.', ''), 'i');
        }
        // test the regex
        if (strict && format === 'MMMM' && this._longMonthsParse[i].test(monthName)) {
            return i;
        } else if (strict && format === 'MMM' && this._shortMonthsParse[i].test(monthName)) {
            return i;
        } else if (!strict && this._monthsParse[i].test(monthName)) {
            return i;
        }
    }
}

// MOMENTS

function setMonth (mom, value) {
    var dayOfMonth;

    if (!mom.isValid()) {
        // No op
        return mom;
    }

    if (typeof value === 'string') {
        if (/^\d+$/.test(value)) {
            value = toInt(value);
        } else {
            value = mom.localeData().monthsParse(value);
            // TODO: Another silent failure?
            if (!isNumber(value)) {
                return mom;
            }
        }
    }

    dayOfMonth = Math.min(mom.date(), daysInMonth(mom.year(), value));
    mom._d['set' + (mom._isUTC ? 'UTC' : '') + 'Month'](value, dayOfMonth);
    return mom;
}

function getSetMonth (value) {
    if (value != null) {
        setMonth(this, value);
        hooks.updateOffset(this, true);
        return this;
    } else {
        return get(this, 'Month');
    }
}

function getDaysInMonth () {
    return daysInMonth(this.year(), this.month());
}

var defaultMonthsShortRegex = matchWord;
function monthsShortRegex (isStrict) {
    if (this._monthsParseExact) {
        if (!hasOwnProp(this, '_monthsRegex')) {
            computeMonthsParse.call(this);
        }
        if (isStrict) {
            return this._monthsShortStrictRegex;
        } else {
            return this._monthsShortRegex;
        }
    } else {
        if (!hasOwnProp(this, '_monthsShortRegex')) {
            this._monthsShortRegex = defaultMonthsShortRegex;
        }
        return this._monthsShortStrictRegex && isStrict ?
            this._monthsShortStrictRegex : this._monthsShortRegex;
    }
}

var defaultMonthsRegex = matchWord;
function monthsRegex (isStrict) {
    if (this._monthsParseExact) {
        if (!hasOwnProp(this, '_monthsRegex')) {
            computeMonthsParse.call(this);
        }
        if (isStrict) {
            return this._monthsStrictRegex;
        } else {
            return this._monthsRegex;
        }
    } else {
        if (!hasOwnProp(this, '_monthsRegex')) {
            this._monthsRegex = defaultMonthsRegex;
        }
        return this._monthsStrictRegex && isStrict ?
            this._monthsStrictRegex : this._monthsRegex;
    }
}

function computeMonthsParse () {
    function cmpLenRev(a, b) {
        return b.length - a.length;
    }

    var shortPieces = [], longPieces = [], mixedPieces = [],
        i, mom;
    for (i = 0; i < 12; i++) {
        // make the regex if we don't have it already
        mom = createUTC([2000, i]);
        shortPieces.push(this.monthsShort(mom, ''));
        longPieces.push(this.months(mom, ''));
        mixedPieces.push(this.months(mom, ''));
        mixedPieces.push(this.monthsShort(mom, ''));
    }
    // Sorting makes sure if one month (or abbr) is a prefix of another it
    // will match the longer piece.
    shortPieces.sort(cmpLenRev);
    longPieces.sort(cmpLenRev);
    mixedPieces.sort(cmpLenRev);
    for (i = 0; i < 12; i++) {
        shortPieces[i] = regexEscape(shortPieces[i]);
        longPieces[i] = regexEscape(longPieces[i]);
    }
    for (i = 0; i < 24; i++) {
        mixedPieces[i] = regexEscape(mixedPieces[i]);
    }

    this._monthsRegex = new RegExp('^(' + mixedPieces.join('|') + ')', 'i');
    this._monthsShortRegex = this._monthsRegex;
    this._monthsStrictRegex = new RegExp('^(' + longPieces.join('|') + ')', 'i');
    this._monthsShortStrictRegex = new RegExp('^(' + shortPieces.join('|') + ')', 'i');
}

// FORMATTING

addFormatToken('Y', 0, 0, function () {
    var y = this.year();
    return y <= 9999 ? '' + y : '+' + y;
});

addFormatToken(0, ['YY', 2], 0, function () {
    return this.year() % 100;
});

addFormatToken(0, ['YYYY',   4],       0, 'year');
addFormatToken(0, ['YYYYY',  5],       0, 'year');
addFormatToken(0, ['YYYYYY', 6, true], 0, 'year');

// ALIASES

addUnitAlias('year', 'y');

// PRIORITIES

addUnitPriority('year', 1);

// PARSING

addRegexToken('Y',      matchSigned);
addRegexToken('YY',     match1to2, match2);
addRegexToken('YYYY',   match1to4, match4);
addRegexToken('YYYYY',  match1to6, match6);
addRegexToken('YYYYYY', match1to6, match6);

addParseToken(['YYYYY', 'YYYYYY'], YEAR);
addParseToken('YYYY', function (input, array) {
    array[YEAR] = input.length === 2 ? hooks.parseTwoDigitYear(input) : toInt(input);
});
addParseToken('YY', function (input, array) {
    array[YEAR] = hooks.parseTwoDigitYear(input);
});
addParseToken('Y', function (input, array) {
    array[YEAR] = parseInt(input, 10);
});

// HELPERS

function daysInYear(year) {
    return isLeapYear(year) ? 366 : 365;
}

function isLeapYear(year) {
    return (year % 4 === 0 && year % 100 !== 0) || year % 400 === 0;
}

// HOOKS

hooks.parseTwoDigitYear = function (input) {
    return toInt(input) + (toInt(input) > 68 ? 1900 : 2000);
};

// MOMENTS

var getSetYear = makeGetSet('FullYear', true);

function getIsLeapYear () {
    return isLeapYear(this.year());
}

function createDate (y, m, d, h, M, s, ms) {
    // can't just apply() to create a date:
    // https://stackoverflow.com/q/181348
    var date = new Date(y, m, d, h, M, s, ms);

    // the date constructor remaps years 0-99 to 1900-1999
    if (y < 100 && y >= 0 && isFinite(date.getFullYear())) {
        date.setFullYear(y);
    }
    return date;
}

function createUTCDate (y) {
    var date = new Date(Date.UTC.apply(null, arguments));

    // the Date.UTC function remaps years 0-99 to 1900-1999
    if (y < 100 && y >= 0 && isFinite(date.getUTCFullYear())) {
        date.setUTCFullYear(y);
    }
    return date;
}

// start-of-first-week - start-of-year
function firstWeekOffset(year, dow, doy) {
    var // first-week day -- which january is always in the first week (4 for iso, 1 for other)
        fwd = 7 + dow - doy,
        // first-week day local weekday -- which local weekday is fwd
        fwdlw = (7 + createUTCDate(year, 0, fwd).getUTCDay() - dow) % 7;

    return -fwdlw + fwd - 1;
}

// https://en.wikipedia.org/wiki/ISO_week_date#Calculating_a_date_given_the_year.2C_week_number_and_weekday
function dayOfYearFromWeeks(year, week, weekday, dow, doy) {
    var localWeekday = (7 + weekday - dow) % 7,
        weekOffset = firstWeekOffset(year, dow, doy),
        dayOfYear = 1 + 7 * (week - 1) + localWeekday + weekOffset,
        resYear, resDayOfYear;

    if (dayOfYear <= 0) {
        resYear = year - 1;
        resDayOfYear = daysInYear(resYear) + dayOfYear;
    } else if (dayOfYear > daysInYear(year)) {
        resYear = year + 1;
        resDayOfYear = dayOfYear - daysInYear(year);
    } else {
        resYear = year;
        resDayOfYear = dayOfYear;
    }

    return {
        year: resYear,
        dayOfYear: resDayOfYear
    };
}

function weekOfYear(mom, dow, doy) {
    var weekOffset = firstWeekOffset(mom.year(), dow, doy),
        week = Math.floor((mom.dayOfYear() - weekOffset - 1) / 7) + 1,
        resWeek, resYear;

    if (week < 1) {
        resYear = mom.year() - 1;
        resWeek = week + weeksInYear(resYear, dow, doy);
    } else if (week > weeksInYear(mom.year(), dow, doy)) {
        resWeek = week - weeksInYear(mom.year(), dow, doy);
        resYear = mom.year() + 1;
    } else {
        resYear = mom.year();
        resWeek = week;
    }

    return {
        week: resWeek,
        year: resYear
    };
}

function weeksInYear(year, dow, doy) {
    var weekOffset = firstWeekOffset(year, dow, doy),
        weekOffsetNext = firstWeekOffset(year + 1, dow, doy);
    return (daysInYear(year) - weekOffset + weekOffsetNext) / 7;
}

// FORMATTING

addFormatToken('w', ['ww', 2], 'wo', 'week');
addFormatToken('W', ['WW', 2], 'Wo', 'isoWeek');

// ALIASES

addUnitAlias('week', 'w');
addUnitAlias('isoWeek', 'W');

// PRIORITIES

addUnitPriority('week', 5);
addUnitPriority('isoWeek', 5);

// PARSING

addRegexToken('w',  match1to2);
addRegexToken('ww', match1to2, match2);
addRegexToken('W',  match1to2);
addRegexToken('WW', match1to2, match2);

addWeekParseToken(['w', 'ww', 'W', 'WW'], function (input, week, config, token) {
    week[token.substr(0, 1)] = toInt(input);
});

// HELPERS

// LOCALES

function localeWeek (mom) {
    return weekOfYear(mom, this._week.dow, this._week.doy).week;
}

var defaultLocaleWeek = {
    dow : 0, // Sunday is the first day of the week.
    doy : 6  // The week that contains Jan 1st is the first week of the year.
};

function localeFirstDayOfWeek () {
    return this._week.dow;
}

function localeFirstDayOfYear () {
    return this._week.doy;
}

// MOMENTS

function getSetWeek (input) {
    var week = this.localeData().week(this);
    return input == null ? week : this.add((input - week) * 7, 'd');
}

function getSetISOWeek (input) {
    var week = weekOfYear(this, 1, 4).week;
    return input == null ? week : this.add((input - week) * 7, 'd');
}

// FORMATTING

addFormatToken('d', 0, 'do', 'day');

addFormatToken('dd', 0, 0, function (format) {
    return this.localeData().weekdaysMin(this, format);
});

addFormatToken('ddd', 0, 0, function (format) {
    return this.localeData().weekdaysShort(this, format);
});

addFormatToken('dddd', 0, 0, function (format) {
    return this.localeData().weekdays(this, format);
});

addFormatToken('e', 0, 0, 'weekday');
addFormatToken('E', 0, 0, 'isoWeekday');

// ALIASES

addUnitAlias('day', 'd');
addUnitAlias('weekday', 'e');
addUnitAlias('isoWeekday', 'E');

// PRIORITY
addUnitPriority('day', 11);
addUnitPriority('weekday', 11);
addUnitPriority('isoWeekday', 11);

// PARSING

addRegexToken('d',    match1to2);
addRegexToken('e',    match1to2);
addRegexToken('E',    match1to2);
addRegexToken('dd',   function (isStrict, locale) {
    return locale.weekdaysMinRegex(isStrict);
});
addRegexToken('ddd',   function (isStrict, locale) {
    return locale.weekdaysShortRegex(isStrict);
});
addRegexToken('dddd',   function (isStrict, locale) {
    return locale.weekdaysRegex(isStrict);
});

addWeekParseToken(['dd', 'ddd', 'dddd'], function (input, week, config, token) {
    var weekday = config._locale.weekdaysParse(input, token, config._strict);
    // if we didn't get a weekday name, mark the date as invalid
    if (weekday != null) {
        week.d = weekday;
    } else {
        getParsingFlags(config).invalidWeekday = input;
    }
});

addWeekParseToken(['d', 'e', 'E'], function (input, week, config, token) {
    week[token] = toInt(input);
});

// HELPERS

function parseWeekday(input, locale) {
    if (typeof input !== 'string') {
        return input;
    }

    if (!isNaN(input)) {
        return parseInt(input, 10);
    }

    input = locale.weekdaysParse(input);
    if (typeof input === 'number') {
        return input;
    }

    return null;
}

function parseIsoWeekday(input, locale) {
    if (typeof input === 'string') {
        return locale.weekdaysParse(input) % 7 || 7;
    }
    return isNaN(input) ? null : input;
}

// LOCALES

var defaultLocaleWeekdays = 'Sunday_Monday_Tuesday_Wednesday_Thursday_Friday_Saturday'.split('_');
function localeWeekdays (m, format) {
    if (!m) {
        return isArray(this._weekdays) ? this._weekdays :
            this._weekdays['standalone'];
    }
    return isArray(this._weekdays) ? this._weekdays[m.day()] :
        this._weekdays[this._weekdays.isFormat.test(format) ? 'format' : 'standalone'][m.day()];
}

var defaultLocaleWeekdaysShort = 'Sun_Mon_Tue_Wed_Thu_Fri_Sat'.split('_');
function localeWeekdaysShort (m) {
    return (m) ? this._weekdaysShort[m.day()] : this._weekdaysShort;
}

var defaultLocaleWeekdaysMin = 'Su_Mo_Tu_We_Th_Fr_Sa'.split('_');
function localeWeekdaysMin (m) {
    return (m) ? this._weekdaysMin[m.day()] : this._weekdaysMin;
}

function handleStrictParse$1(weekdayName, format, strict) {
    var i, ii, mom, llc = weekdayName.toLocaleLowerCase();
    if (!this._weekdaysParse) {
        this._weekdaysParse = [];
        this._shortWeekdaysParse = [];
        this._minWeekdaysParse = [];

        for (i = 0; i < 7; ++i) {
            mom = createUTC([2000, 1]).day(i);
            this._minWeekdaysParse[i] = this.weekdaysMin(mom, '').toLocaleLowerCase();
            this._shortWeekdaysParse[i] = this.weekdaysShort(mom, '').toLocaleLowerCase();
            this._weekdaysParse[i] = this.weekdays(mom, '').toLocaleLowerCase();
        }
    }

    if (strict) {
        if (format === 'dddd') {
            ii = indexOf$1.call(this._weekdaysParse, llc);
            return ii !== -1 ? ii : null;
        } else if (format === 'ddd') {
            ii = indexOf$1.call(this._shortWeekdaysParse, llc);
            return ii !== -1 ? ii : null;
        } else {
            ii = indexOf$1.call(this._minWeekdaysParse, llc);
            return ii !== -1 ? ii : null;
        }
    } else {
        if (format === 'dddd') {
            ii = indexOf$1.call(this._weekdaysParse, llc);
            if (ii !== -1) {
                return ii;
            }
            ii = indexOf$1.call(this._shortWeekdaysParse, llc);
            if (ii !== -1) {
                return ii;
            }
            ii = indexOf$1.call(this._minWeekdaysParse, llc);
            return ii !== -1 ? ii : null;
        } else if (format === 'ddd') {
            ii = indexOf$1.call(this._shortWeekdaysParse, llc);
            if (ii !== -1) {
                return ii;
            }
            ii = indexOf$1.call(this._weekdaysParse, llc);
            if (ii !== -1) {
                return ii;
            }
            ii = indexOf$1.call(this._minWeekdaysParse, llc);
            return ii !== -1 ? ii : null;
        } else {
            ii = indexOf$1.call(this._minWeekdaysParse, llc);
            if (ii !== -1) {
                return ii;
            }
            ii = indexOf$1.call(this._weekdaysParse, llc);
            if (ii !== -1) {
                return ii;
            }
            ii = indexOf$1.call(this._shortWeekdaysParse, llc);
            return ii !== -1 ? ii : null;
        }
    }
}

function localeWeekdaysParse (weekdayName, format, strict) {
    var i, mom, regex;

    if (this._weekdaysParseExact) {
        return handleStrictParse$1.call(this, weekdayName, format, strict);
    }

    if (!this._weekdaysParse) {
        this._weekdaysParse = [];
        this._minWeekdaysParse = [];
        this._shortWeekdaysParse = [];
        this._fullWeekdaysParse = [];
    }

    for (i = 0; i < 7; i++) {
        // make the regex if we don't have it already

        mom = createUTC([2000, 1]).day(i);
        if (strict && !this._fullWeekdaysParse[i]) {
            this._fullWeekdaysParse[i] = new RegExp('^' + this.weekdays(mom, '').replace('.', '\.?') + '$', 'i');
            this._shortWeekdaysParse[i] = new RegExp('^' + this.weekdaysShort(mom, '').replace('.', '\.?') + '$', 'i');
            this._minWeekdaysParse[i] = new RegExp('^' + this.weekdaysMin(mom, '').replace('.', '\.?') + '$', 'i');
        }
        if (!this._weekdaysParse[i]) {
            regex = '^' + this.weekdays(mom, '') + '|^' + this.weekdaysShort(mom, '') + '|^' + this.weekdaysMin(mom, '');
            this._weekdaysParse[i] = new RegExp(regex.replace('.', ''), 'i');
        }
        // test the regex
        if (strict && format === 'dddd' && this._fullWeekdaysParse[i].test(weekdayName)) {
            return i;
        } else if (strict && format === 'ddd' && this._shortWeekdaysParse[i].test(weekdayName)) {
            return i;
        } else if (strict && format === 'dd' && this._minWeekdaysParse[i].test(weekdayName)) {
            return i;
        } else if (!strict && this._weekdaysParse[i].test(weekdayName)) {
            return i;
        }
    }
}

// MOMENTS

function getSetDayOfWeek (input) {
    if (!this.isValid()) {
        return input != null ? this : NaN;
    }
    var day = this._isUTC ? this._d.getUTCDay() : this._d.getDay();
    if (input != null) {
        input = parseWeekday(input, this.localeData());
        return this.add(input - day, 'd');
    } else {
        return day;
    }
}

function getSetLocaleDayOfWeek (input) {
    if (!this.isValid()) {
        return input != null ? this : NaN;
    }
    var weekday = (this.day() + 7 - this.localeData()._week.dow) % 7;
    return input == null ? weekday : this.add(input - weekday, 'd');
}

function getSetISODayOfWeek (input) {
    if (!this.isValid()) {
        return input != null ? this : NaN;
    }

    // behaves the same as moment#day except
    // as a getter, returns 7 instead of 0 (1-7 range instead of 0-6)
    // as a setter, sunday should belong to the previous week.

    if (input != null) {
        var weekday = parseIsoWeekday(input, this.localeData());
        return this.day(this.day() % 7 ? weekday : weekday - 7);
    } else {
        return this.day() || 7;
    }
}

var defaultWeekdaysRegex = matchWord;
function weekdaysRegex (isStrict) {
    if (this._weekdaysParseExact) {
        if (!hasOwnProp(this, '_weekdaysRegex')) {
            computeWeekdaysParse.call(this);
        }
        if (isStrict) {
            return this._weekdaysStrictRegex;
        } else {
            return this._weekdaysRegex;
        }
    } else {
        if (!hasOwnProp(this, '_weekdaysRegex')) {
            this._weekdaysRegex = defaultWeekdaysRegex;
        }
        return this._weekdaysStrictRegex && isStrict ?
            this._weekdaysStrictRegex : this._weekdaysRegex;
    }
}

var defaultWeekdaysShortRegex = matchWord;
function weekdaysShortRegex (isStrict) {
    if (this._weekdaysParseExact) {
        if (!hasOwnProp(this, '_weekdaysRegex')) {
            computeWeekdaysParse.call(this);
        }
        if (isStrict) {
            return this._weekdaysShortStrictRegex;
        } else {
            return this._weekdaysShortRegex;
        }
    } else {
        if (!hasOwnProp(this, '_weekdaysShortRegex')) {
            this._weekdaysShortRegex = defaultWeekdaysShortRegex;
        }
        return this._weekdaysShortStrictRegex && isStrict ?
            this._weekdaysShortStrictRegex : this._weekdaysShortRegex;
    }
}

var defaultWeekdaysMinRegex = matchWord;
function weekdaysMinRegex (isStrict) {
    if (this._weekdaysParseExact) {
        if (!hasOwnProp(this, '_weekdaysRegex')) {
            computeWeekdaysParse.call(this);
        }
        if (isStrict) {
            return this._weekdaysMinStrictRegex;
        } else {
            return this._weekdaysMinRegex;
        }
    } else {
        if (!hasOwnProp(this, '_weekdaysMinRegex')) {
            this._weekdaysMinRegex = defaultWeekdaysMinRegex;
        }
        return this._weekdaysMinStrictRegex && isStrict ?
            this._weekdaysMinStrictRegex : this._weekdaysMinRegex;
    }
}


function computeWeekdaysParse () {
    function cmpLenRev(a, b) {
        return b.length - a.length;
    }

    var minPieces = [], shortPieces = [], longPieces = [], mixedPieces = [],
        i, mom, minp, shortp, longp;
    for (i = 0; i < 7; i++) {
        // make the regex if we don't have it already
        mom = createUTC([2000, 1]).day(i);
        minp = this.weekdaysMin(mom, '');
        shortp = this.weekdaysShort(mom, '');
        longp = this.weekdays(mom, '');
        minPieces.push(minp);
        shortPieces.push(shortp);
        longPieces.push(longp);
        mixedPieces.push(minp);
        mixedPieces.push(shortp);
        mixedPieces.push(longp);
    }
    // Sorting makes sure if one weekday (or abbr) is a prefix of another it
    // will match the longer piece.
    minPieces.sort(cmpLenRev);
    shortPieces.sort(cmpLenRev);
    longPieces.sort(cmpLenRev);
    mixedPieces.sort(cmpLenRev);
    for (i = 0; i < 7; i++) {
        shortPieces[i] = regexEscape(shortPieces[i]);
        longPieces[i] = regexEscape(longPieces[i]);
        mixedPieces[i] = regexEscape(mixedPieces[i]);
    }

    this._weekdaysRegex = new RegExp('^(' + mixedPieces.join('|') + ')', 'i');
    this._weekdaysShortRegex = this._weekdaysRegex;
    this._weekdaysMinRegex = this._weekdaysRegex;

    this._weekdaysStrictRegex = new RegExp('^(' + longPieces.join('|') + ')', 'i');
    this._weekdaysShortStrictRegex = new RegExp('^(' + shortPieces.join('|') + ')', 'i');
    this._weekdaysMinStrictRegex = new RegExp('^(' + minPieces.join('|') + ')', 'i');
}

// FORMATTING

function hFormat() {
    return this.hours() % 12 || 12;
}

function kFormat() {
    return this.hours() || 24;
}

addFormatToken('H', ['HH', 2], 0, 'hour');
addFormatToken('h', ['hh', 2], 0, hFormat);
addFormatToken('k', ['kk', 2], 0, kFormat);

addFormatToken('hmm', 0, 0, function () {
    return '' + hFormat.apply(this) + zeroFill(this.minutes(), 2);
});

addFormatToken('hmmss', 0, 0, function () {
    return '' + hFormat.apply(this) + zeroFill(this.minutes(), 2) +
        zeroFill(this.seconds(), 2);
});

addFormatToken('Hmm', 0, 0, function () {
    return '' + this.hours() + zeroFill(this.minutes(), 2);
});

addFormatToken('Hmmss', 0, 0, function () {
    return '' + this.hours() + zeroFill(this.minutes(), 2) +
        zeroFill(this.seconds(), 2);
});

function meridiem (token, lowercase) {
    addFormatToken(token, 0, 0, function () {
        return this.localeData().meridiem(this.hours(), this.minutes(), lowercase);
    });
}

meridiem('a', true);
meridiem('A', false);

// ALIASES

addUnitAlias('hour', 'h');

// PRIORITY
addUnitPriority('hour', 13);

// PARSING

function matchMeridiem (isStrict, locale) {
    return locale._meridiemParse;
}

addRegexToken('a',  matchMeridiem);
addRegexToken('A',  matchMeridiem);
addRegexToken('H',  match1to2);
addRegexToken('h',  match1to2);
addRegexToken('k',  match1to2);
addRegexToken('HH', match1to2, match2);
addRegexToken('hh', match1to2, match2);
addRegexToken('kk', match1to2, match2);

addRegexToken('hmm', match3to4);
addRegexToken('hmmss', match5to6);
addRegexToken('Hmm', match3to4);
addRegexToken('Hmmss', match5to6);

addParseToken(['H', 'HH'], HOUR);
addParseToken(['k', 'kk'], function (input, array, config) {
    var kInput = toInt(input);
    array[HOUR] = kInput === 24 ? 0 : kInput;
});
addParseToken(['a', 'A'], function (input, array, config) {
    config._isPm = config._locale.isPM(input);
    config._meridiem = input;
});
addParseToken(['h', 'hh'], function (input, array, config) {
    array[HOUR] = toInt(input);
    getParsingFlags(config).bigHour = true;
});
addParseToken('hmm', function (input, array, config) {
    var pos = input.length - 2;
    array[HOUR] = toInt(input.substr(0, pos));
    array[MINUTE] = toInt(input.substr(pos));
    getParsingFlags(config).bigHour = true;
});
addParseToken('hmmss', function (input, array, config) {
    var pos1 = input.length - 4;
    var pos2 = input.length - 2;
    array[HOUR] = toInt(input.substr(0, pos1));
    array[MINUTE] = toInt(input.substr(pos1, 2));
    array[SECOND] = toInt(input.substr(pos2));
    getParsingFlags(config).bigHour = true;
});
addParseToken('Hmm', function (input, array, config) {
    var pos = input.length - 2;
    array[HOUR] = toInt(input.substr(0, pos));
    array[MINUTE] = toInt(input.substr(pos));
});
addParseToken('Hmmss', function (input, array, config) {
    var pos1 = input.length - 4;
    var pos2 = input.length - 2;
    array[HOUR] = toInt(input.substr(0, pos1));
    array[MINUTE] = toInt(input.substr(pos1, 2));
    array[SECOND] = toInt(input.substr(pos2));
});

// LOCALES

function localeIsPM (input) {
    // IE8 Quirks Mode & IE7 Standards Mode do not allow accessing strings like arrays
    // Using charAt should be more compatible.
    return ((input + '').toLowerCase().charAt(0) === 'p');
}

var defaultLocaleMeridiemParse = /[ap]\.?m?\.?/i;
function localeMeridiem (hours, minutes, isLower) {
    if (hours > 11) {
        return isLower ? 'pm' : 'PM';
    } else {
        return isLower ? 'am' : 'AM';
    }
}


// MOMENTS

// Setting the hour should keep the time, because the user explicitly
// specified which hour he wants. So trying to maintain the same hour (in
// a new timezone) makes sense. Adding/subtracting hours does not follow
// this rule.
var getSetHour = makeGetSet('Hours', true);

// months
// week
// weekdays
// meridiem
var baseConfig = {
    calendar: defaultCalendar,
    longDateFormat: defaultLongDateFormat,
    invalidDate: defaultInvalidDate,
    ordinal: defaultOrdinal,
    dayOfMonthOrdinalParse: defaultDayOfMonthOrdinalParse,
    relativeTime: defaultRelativeTime,

    months: defaultLocaleMonths,
    monthsShort: defaultLocaleMonthsShort,

    week: defaultLocaleWeek,

    weekdays: defaultLocaleWeekdays,
    weekdaysMin: defaultLocaleWeekdaysMin,
    weekdaysShort: defaultLocaleWeekdaysShort,

    meridiemParse: defaultLocaleMeridiemParse
};

// internal storage for locale config files
var locales = {};
var localeFamilies = {};
var globalLocale;

function normalizeLocale(key) {
    return key ? key.toLowerCase().replace('_', '-') : key;
}

// pick the locale from the array
// try ['en-au', 'en-gb'] as 'en-au', 'en-gb', 'en', as in move through the list trying each
// substring from most specific to least, but move to the next array item if it's a more specific variant than the current root
function chooseLocale(names) {
    var i = 0, j, next, locale, split;

    while (i < names.length) {
        split = normalizeLocale(names[i]).split('-');
        j = split.length;
        next = normalizeLocale(names[i + 1]);
        next = next ? next.split('-') : null;
        while (j > 0) {
            locale = loadLocale(split.slice(0, j).join('-'));
            if (locale) {
                return locale;
            }
            if (next && next.length >= j && compareArrays(split, next, true) >= j - 1) {
                //the next array item is better than a shallower substring of this one
                break;
            }
            j--;
        }
        i++;
    }
    return null;
}

function loadLocale(name) {
    var oldLocale = null;
    // TODO: Find a better way to register and load all the locales in Node
    if (!locales[name] && (typeof module !== 'undefined') &&
            module && module.exports) {
        try {
            oldLocale = globalLocale._abbr;
            require('./locale/' + name);
            // because defineLocale currently also sets the global locale, we
            // want to undo that for lazy loaded locales
            getSetGlobalLocale(oldLocale);
        } catch (e) { }
    }
    return locales[name];
}

// This function will load locale and then set the global locale.  If
// no arguments are passed in, it will simply return the current global
// locale key.
function getSetGlobalLocale (key, values) {
    var data;
    if (key) {
        if (isUndefined(values)) {
            data = getLocale(key);
        }
        else {
            data = defineLocale(key, values);
        }

        if (data) {
            // moment.duration._locale = moment._locale = data;
            globalLocale = data;
        }
    }

    return globalLocale._abbr;
}

function defineLocale (name, config) {
    if (config !== null) {
        var parentConfig = baseConfig;
        config.abbr = name;
        if (locales[name] != null) {
            deprecateSimple('defineLocaleOverride',
                    'use moment.updateLocale(localeName, config) to change ' +
                    'an existing locale. moment.defineLocale(localeName, ' +
                    'config) should only be used for creating a new locale ' +
                    'See http://momentjs.com/guides/#/warnings/define-locale/ for more info.');
            parentConfig = locales[name]._config;
        } else if (config.parentLocale != null) {
            if (locales[config.parentLocale] != null) {
                parentConfig = locales[config.parentLocale]._config;
            } else {
                if (!localeFamilies[config.parentLocale]) {
                    localeFamilies[config.parentLocale] = [];
                }
                localeFamilies[config.parentLocale].push({
                    name: name,
                    config: config
                });
                return null;
            }
        }
        locales[name] = new Locale(mergeConfigs(parentConfig, config));

        if (localeFamilies[name]) {
            localeFamilies[name].forEach(function (x) {
                defineLocale(x.name, x.config);
            });
        }

        // backwards compat for now: also set the locale
        // make sure we set the locale AFTER all child locales have been
        // created, so we won't end up with the child locale set.
        getSetGlobalLocale(name);


        return locales[name];
    } else {
        // useful for testing
        delete locales[name];
        return null;
    }
}

function updateLocale(name, config) {
    if (config != null) {
        var locale, parentConfig = baseConfig;
        // MERGE
        if (locales[name] != null) {
            parentConfig = locales[name]._config;
        }
        config = mergeConfigs(parentConfig, config);
        locale = new Locale(config);
        locale.parentLocale = locales[name];
        locales[name] = locale;

        // backwards compat for now: also set the locale
        getSetGlobalLocale(name);
    } else {
        // pass null for config to unupdate, useful for tests
        if (locales[name] != null) {
            if (locales[name].parentLocale != null) {
                locales[name] = locales[name].parentLocale;
            } else if (locales[name] != null) {
                delete locales[name];
            }
        }
    }
    return locales[name];
}

// returns locale data
function getLocale (key) {
    var locale;

    if (key && key._locale && key._locale._abbr) {
        key = key._locale._abbr;
    }

    if (!key) {
        return globalLocale;
    }

    if (!isArray(key)) {
        //short-circuit everything else
        locale = loadLocale(key);
        if (locale) {
            return locale;
        }
        key = [key];
    }

    return chooseLocale(key);
}

function listLocales() {
    return keys$1(locales);
}

function checkOverflow (m) {
    var overflow;
    var a = m._a;

    if (a && getParsingFlags(m).overflow === -2) {
        overflow =
            a[MONTH]       < 0 || a[MONTH]       > 11  ? MONTH :
            a[DATE]        < 1 || a[DATE]        > daysInMonth(a[YEAR], a[MONTH]) ? DATE :
            a[HOUR]        < 0 || a[HOUR]        > 24 || (a[HOUR] === 24 && (a[MINUTE] !== 0 || a[SECOND] !== 0 || a[MILLISECOND] !== 0)) ? HOUR :
            a[MINUTE]      < 0 || a[MINUTE]      > 59  ? MINUTE :
            a[SECOND]      < 0 || a[SECOND]      > 59  ? SECOND :
            a[MILLISECOND] < 0 || a[MILLISECOND] > 999 ? MILLISECOND :
            -1;

        if (getParsingFlags(m)._overflowDayOfYear && (overflow < YEAR || overflow > DATE)) {
            overflow = DATE;
        }
        if (getParsingFlags(m)._overflowWeeks && overflow === -1) {
            overflow = WEEK;
        }
        if (getParsingFlags(m)._overflowWeekday && overflow === -1) {
            overflow = WEEKDAY;
        }

        getParsingFlags(m).overflow = overflow;
    }

    return m;
}

// iso 8601 regex
// 0000-00-00 0000-W00 or 0000-W00-0 + T + 00 or 00:00 or 00:00:00 or 00:00:00.000 + +00:00 or +0000 or +00)
var extendedIsoRegex = /^\s*((?:[+-]\d{6}|\d{4})-(?:\d\d-\d\d|W\d\d-\d|W\d\d|\d\d\d|\d\d))(?:(T| )(\d\d(?::\d\d(?::\d\d(?:[.,]\d+)?)?)?)([\+\-]\d\d(?::?\d\d)?|\s*Z)?)?$/;
var basicIsoRegex = /^\s*((?:[+-]\d{6}|\d{4})(?:\d\d\d\d|W\d\d\d|W\d\d|\d\d\d|\d\d))(?:(T| )(\d\d(?:\d\d(?:\d\d(?:[.,]\d+)?)?)?)([\+\-]\d\d(?::?\d\d)?|\s*Z)?)?$/;

var tzRegex = /Z|[+-]\d\d(?::?\d\d)?/;

var isoDates = [
    ['YYYYYY-MM-DD', /[+-]\d{6}-\d\d-\d\d/],
    ['YYYY-MM-DD', /\d{4}-\d\d-\d\d/],
    ['GGGG-[W]WW-E', /\d{4}-W\d\d-\d/],
    ['GGGG-[W]WW', /\d{4}-W\d\d/, false],
    ['YYYY-DDD', /\d{4}-\d{3}/],
    ['YYYY-MM', /\d{4}-\d\d/, false],
    ['YYYYYYMMDD', /[+-]\d{10}/],
    ['YYYYMMDD', /\d{8}/],
    // YYYYMM is NOT allowed by the standard
    ['GGGG[W]WWE', /\d{4}W\d{3}/],
    ['GGGG[W]WW', /\d{4}W\d{2}/, false],
    ['YYYYDDD', /\d{7}/]
];

// iso time formats and regexes
var isoTimes = [
    ['HH:mm:ss.SSSS', /\d\d:\d\d:\d\d\.\d+/],
    ['HH:mm:ss,SSSS', /\d\d:\d\d:\d\d,\d+/],
    ['HH:mm:ss', /\d\d:\d\d:\d\d/],
    ['HH:mm', /\d\d:\d\d/],
    ['HHmmss.SSSS', /\d\d\d\d\d\d\.\d+/],
    ['HHmmss,SSSS', /\d\d\d\d\d\d,\d+/],
    ['HHmmss', /\d\d\d\d\d\d/],
    ['HHmm', /\d\d\d\d/],
    ['HH', /\d\d/]
];

var aspNetJsonRegex = /^\/?Date\((\-?\d+)/i;

// date from iso format
function configFromISO(config) {
    var i, l,
        string = config._i,
        match = extendedIsoRegex.exec(string) || basicIsoRegex.exec(string),
        allowTime, dateFormat, timeFormat, tzFormat;

    if (match) {
        getParsingFlags(config).iso = true;

        for (i = 0, l = isoDates.length; i < l; i++) {
            if (isoDates[i][1].exec(match[1])) {
                dateFormat = isoDates[i][0];
                allowTime = isoDates[i][2] !== false;
                break;
            }
        }
        if (dateFormat == null) {
            config._isValid = false;
            return;
        }
        if (match[3]) {
            for (i = 0, l = isoTimes.length; i < l; i++) {
                if (isoTimes[i][1].exec(match[3])) {
                    // match[2] should be 'T' or space
                    timeFormat = (match[2] || ' ') + isoTimes[i][0];
                    break;
                }
            }
            if (timeFormat == null) {
                config._isValid = false;
                return;
            }
        }
        if (!allowTime && timeFormat != null) {
            config._isValid = false;
            return;
        }
        if (match[4]) {
            if (tzRegex.exec(match[4])) {
                tzFormat = 'Z';
            } else {
                config._isValid = false;
                return;
            }
        }
        config._f = dateFormat + (timeFormat || '') + (tzFormat || '');
        configFromStringAndFormat(config);
    } else {
        config._isValid = false;
    }
}

// RFC 2822 regex: For details see https://tools.ietf.org/html/rfc2822#section-3.3
var basicRfcRegex = /^((?:Mon|Tue|Wed|Thu|Fri|Sat|Sun),?\s)?(\d?\d\s(?:Jan|Feb|Mar|Apr|May|Jun|Jul|Aug|Sep|Oct|Nov|Dec)\s(?:\d\d)?\d\d\s)(\d\d:\d\d)(\:\d\d)?(\s(?:UT|GMT|[ECMP][SD]T|[A-IK-Za-ik-z]|[+-]\d{4}))$/;

// date and time from ref 2822 format
function configFromRFC2822(config) {
    var string, match, dayFormat,
        dateFormat, timeFormat, tzFormat;
    var timezones = {
        ' GMT': ' +0000',
        ' EDT': ' -0400',
        ' EST': ' -0500',
        ' CDT': ' -0500',
        ' CST': ' -0600',
        ' MDT': ' -0600',
        ' MST': ' -0700',
        ' PDT': ' -0700',
        ' PST': ' -0800'
    };
    var military = 'YXWVUTSRQPONZABCDEFGHIKLM';
    var timezone, timezoneIndex;

    string = config._i
        .replace(/\([^\)]*\)|[\n\t]/g, ' ') // Remove comments and folding whitespace
        .replace(/(\s\s+)/g, ' ') // Replace multiple-spaces with a single space
        .replace(/^\s|\s$/g, ''); // Remove leading and trailing spaces
    match = basicRfcRegex.exec(string);

    if (match) {
        dayFormat = match[1] ? 'ddd' + ((match[1].length === 5) ? ', ' : ' ') : '';
        dateFormat = 'D MMM ' + ((match[2].length > 10) ? 'YYYY ' : 'YY ');
        timeFormat = 'HH:mm' + (match[4] ? ':ss' : '');

        // TODO: Replace the vanilla JS Date object with an indepentent day-of-week check.
        if (match[1]) { // day of week given
            var momentDate = new Date(match[2]);
            var momentDay = ['Sun','Mon','Tue','Wed','Thu','Fri','Sat'][momentDate.getDay()];

            if (match[1].substr(0,3) !== momentDay) {
                getParsingFlags(config).weekdayMismatch = true;
                config._isValid = false;
                return;
            }
        }

        switch (match[5].length) {
            case 2: // military
                if (timezoneIndex === 0) {
                    timezone = ' +0000';
                } else {
                    timezoneIndex = military.indexOf(match[5][1].toUpperCase()) - 12;
                    timezone = ((timezoneIndex < 0) ? ' -' : ' +') +
                        (('' + timezoneIndex).replace(/^-?/, '0')).match(/..$/)[0] + '00';
                }
                break;
            case 4: // Zone
                timezone = timezones[match[5]];
                break;
            default: // UT or +/-9999
                timezone = timezones[' GMT'];
        }
        match[5] = timezone;
        config._i = match.splice(1).join('');
        tzFormat = ' ZZ';
        config._f = dayFormat + dateFormat + timeFormat + tzFormat;
        configFromStringAndFormat(config);
        getParsingFlags(config).rfc2822 = true;
    } else {
        config._isValid = false;
    }
}

// date from iso format or fallback
function configFromString(config) {
    var matched = aspNetJsonRegex.exec(config._i);

    if (matched !== null) {
        config._d = new Date(+matched[1]);
        return;
    }

    configFromISO(config);
    if (config._isValid === false) {
        delete config._isValid;
    } else {
        return;
    }

    configFromRFC2822(config);
    if (config._isValid === false) {
        delete config._isValid;
    } else {
        return;
    }

    // Final attempt, use Input Fallback
    hooks.createFromInputFallback(config);
}

hooks.createFromInputFallback = deprecate(
    'value provided is not in a recognized RFC2822 or ISO format. moment construction falls back to js Date(), ' +
    'which is not reliable across all browsers and versions. Non RFC2822/ISO date formats are ' +
    'discouraged and will be removed in an upcoming major release. Please refer to ' +
    'http://momentjs.com/guides/#/warnings/js-date/ for more info.',
    function (config) {
        config._d = new Date(config._i + (config._useUTC ? ' UTC' : ''));
    }
);

// Pick the first defined of two or three arguments.
function defaults(a, b, c) {
    if (a != null) {
        return a;
    }
    if (b != null) {
        return b;
    }
    return c;
}

function currentDateArray(config) {
    // hooks is actually the exported moment object
    var nowValue = new Date(hooks.now());
    if (config._useUTC) {
        return [nowValue.getUTCFullYear(), nowValue.getUTCMonth(), nowValue.getUTCDate()];
    }
    return [nowValue.getFullYear(), nowValue.getMonth(), nowValue.getDate()];
}

// convert an array to a date.
// the array should mirror the parameters below
// note: all values past the year are optional and will default to the lowest possible value.
// [year, month, day , hour, minute, second, millisecond]
function configFromArray (config) {
    var i, date, input = [], currentDate, yearToUse;

    if (config._d) {
        return;
    }

    currentDate = currentDateArray(config);

    //compute day of the year from weeks and weekdays
    if (config._w && config._a[DATE] == null && config._a[MONTH] == null) {
        dayOfYearFromWeekInfo(config);
    }

    //if the day of the year is set, figure out what it is
    if (config._dayOfYear != null) {
        yearToUse = defaults(config._a[YEAR], currentDate[YEAR]);

        if (config._dayOfYear > daysInYear(yearToUse) || config._dayOfYear === 0) {
            getParsingFlags(config)._overflowDayOfYear = true;
        }

        date = createUTCDate(yearToUse, 0, config._dayOfYear);
        config._a[MONTH] = date.getUTCMonth();
        config._a[DATE] = date.getUTCDate();
    }

    // Default to current date.
    // * if no year, month, day of month are given, default to today
    // * if day of month is given, default month and year
    // * if month is given, default only year
    // * if year is given, don't default anything
    for (i = 0; i < 3 && config._a[i] == null; ++i) {
        config._a[i] = input[i] = currentDate[i];
    }

    // Zero out whatever was not defaulted, including time
    for (; i < 7; i++) {
        config._a[i] = input[i] = (config._a[i] == null) ? (i === 2 ? 1 : 0) : config._a[i];
    }

    // Check for 24:00:00.000
    if (config._a[HOUR] === 24 &&
            config._a[MINUTE] === 0 &&
            config._a[SECOND] === 0 &&
            config._a[MILLISECOND] === 0) {
        config._nextDay = true;
        config._a[HOUR] = 0;
    }

    config._d = (config._useUTC ? createUTCDate : createDate).apply(null, input);
    // Apply timezone offset from input. The actual utcOffset can be changed
    // with parseZone.
    if (config._tzm != null) {
        config._d.setUTCMinutes(config._d.getUTCMinutes() - config._tzm);
    }

    if (config._nextDay) {
        config._a[HOUR] = 24;
    }
}

function dayOfYearFromWeekInfo(config) {
    var w, weekYear, week, weekday, dow, doy, temp, weekdayOverflow;

    w = config._w;
    if (w.GG != null || w.W != null || w.E != null) {
        dow = 1;
        doy = 4;

        // TODO: We need to take the current isoWeekYear, but that depends on
        // how we interpret now (local, utc, fixed offset). So create
        // a now version of current config (take local/utc/offset flags, and
        // create now).
        weekYear = defaults(w.GG, config._a[YEAR], weekOfYear(createLocal(), 1, 4).year);
        week = defaults(w.W, 1);
        weekday = defaults(w.E, 1);
        if (weekday < 1 || weekday > 7) {
            weekdayOverflow = true;
        }
    } else {
        dow = config._locale._week.dow;
        doy = config._locale._week.doy;

        var curWeek = weekOfYear(createLocal(), dow, doy);

        weekYear = defaults(w.gg, config._a[YEAR], curWeek.year);

        // Default to current week.
        week = defaults(w.w, curWeek.week);

        if (w.d != null) {
            // weekday -- low day numbers are considered next week
            weekday = w.d;
            if (weekday < 0 || weekday > 6) {
                weekdayOverflow = true;
            }
        } else if (w.e != null) {
            // local weekday -- counting starts from begining of week
            weekday = w.e + dow;
            if (w.e < 0 || w.e > 6) {
                weekdayOverflow = true;
            }
        } else {
            // default to begining of week
            weekday = dow;
        }
    }
    if (week < 1 || week > weeksInYear(weekYear, dow, doy)) {
        getParsingFlags(config)._overflowWeeks = true;
    } else if (weekdayOverflow != null) {
        getParsingFlags(config)._overflowWeekday = true;
    } else {
        temp = dayOfYearFromWeeks(weekYear, week, weekday, dow, doy);
        config._a[YEAR] = temp.year;
        config._dayOfYear = temp.dayOfYear;
    }
}

// constant that refers to the ISO standard
hooks.ISO_8601 = function () {};

// constant that refers to the RFC 2822 form
hooks.RFC_2822 = function () {};

// date from string and format string
function configFromStringAndFormat(config) {
    // TODO: Move this to another part of the creation flow to prevent circular deps
    if (config._f === hooks.ISO_8601) {
        configFromISO(config);
        return;
    }
    if (config._f === hooks.RFC_2822) {
        configFromRFC2822(config);
        return;
    }
    config._a = [];
    getParsingFlags(config).empty = true;

    // This array is used to make a Date, either with `new Date` or `Date.UTC`
    var string = '' + config._i,
        i, parsedInput, tokens, token, skipped,
        stringLength = string.length,
        totalParsedInputLength = 0;

    tokens = expandFormat(config._f, config._locale).match(formattingTokens) || [];

    for (i = 0; i < tokens.length; i++) {
        token = tokens[i];
        parsedInput = (string.match(getParseRegexForToken(token, config)) || [])[0];
        // console.log('token', token, 'parsedInput', parsedInput,
        //         'regex', getParseRegexForToken(token, config));
        if (parsedInput) {
            skipped = string.substr(0, string.indexOf(parsedInput));
            if (skipped.length > 0) {
                getParsingFlags(config).unusedInput.push(skipped);
            }
            string = string.slice(string.indexOf(parsedInput) + parsedInput.length);
            totalParsedInputLength += parsedInput.length;
        }
        // don't parse if it's not a known token
        if (formatTokenFunctions[token]) {
            if (parsedInput) {
                getParsingFlags(config).empty = false;
            }
            else {
                getParsingFlags(config).unusedTokens.push(token);
            }
            addTimeToArrayFromToken(token, parsedInput, config);
        }
        else if (config._strict && !parsedInput) {
            getParsingFlags(config).unusedTokens.push(token);
        }
    }

    // add remaining unparsed input length to the string
    getParsingFlags(config).charsLeftOver = stringLength - totalParsedInputLength;
    if (string.length > 0) {
        getParsingFlags(config).unusedInput.push(string);
    }

    // clear _12h flag if hour is <= 12
    if (config._a[HOUR] <= 12 &&
        getParsingFlags(config).bigHour === true &&
        config._a[HOUR] > 0) {
        getParsingFlags(config).bigHour = undefined;
    }

    getParsingFlags(config).parsedDateParts = config._a.slice(0);
    getParsingFlags(config).meridiem = config._meridiem;
    // handle meridiem
    config._a[HOUR] = meridiemFixWrap(config._locale, config._a[HOUR], config._meridiem);

    configFromArray(config);
    checkOverflow(config);
}


function meridiemFixWrap (locale, hour, meridiem) {
    var isPm;

    if (meridiem == null) {
        // nothing to do
        return hour;
    }
    if (locale.meridiemHour != null) {
        return locale.meridiemHour(hour, meridiem);
    } else if (locale.isPM != null) {
        // Fallback
        isPm = locale.isPM(meridiem);
        if (isPm && hour < 12) {
            hour += 12;
        }
        if (!isPm && hour === 12) {
            hour = 0;
        }
        return hour;
    } else {
        // this is not supposed to happen
        return hour;
    }
}

// date from string and array of format strings
function configFromStringAndArray(config) {
    var tempConfig,
        bestMoment,

        scoreToBeat,
        i,
        currentScore;

    if (config._f.length === 0) {
        getParsingFlags(config).invalidFormat = true;
        config._d = new Date(NaN);
        return;
    }

    for (i = 0; i < config._f.length; i++) {
        currentScore = 0;
        tempConfig = copyConfig({}, config);
        if (config._useUTC != null) {
            tempConfig._useUTC = config._useUTC;
        }
        tempConfig._f = config._f[i];
        configFromStringAndFormat(tempConfig);

        if (!isValid(tempConfig)) {
            continue;
        }

        // if there is any input that was not parsed add a penalty for that format
        currentScore += getParsingFlags(tempConfig).charsLeftOver;

        //or tokens
        currentScore += getParsingFlags(tempConfig).unusedTokens.length * 10;

        getParsingFlags(tempConfig).score = currentScore;

        if (scoreToBeat == null || currentScore < scoreToBeat) {
            scoreToBeat = currentScore;
            bestMoment = tempConfig;
        }
    }

    extend(config, bestMoment || tempConfig);
}

function configFromObject(config) {
    if (config._d) {
        return;
    }

    var i = normalizeObjectUnits(config._i);
    config._a = map([i.year, i.month, i.day || i.date, i.hour, i.minute, i.second, i.millisecond], function (obj) {
        return obj && parseInt(obj, 10);
    });

    configFromArray(config);
}

function createFromConfig (config) {
    var res = new Moment(checkOverflow(prepareConfig(config)));
    if (res._nextDay) {
        // Adding is smart enough around DST
        res.add(1, 'd');
        res._nextDay = undefined;
    }

    return res;
}

function prepareConfig (config) {
    var input = config._i,
        format = config._f;

    config._locale = config._locale || getLocale(config._l);

    if (input === null || (format === undefined && input === '')) {
        return createInvalid({nullInput: true});
    }

    if (typeof input === 'string') {
        config._i = input = config._locale.preparse(input);
    }

    if (isMoment(input)) {
        return new Moment(checkOverflow(input));
    } else if (isDate(input)) {
        config._d = input;
    } else if (isArray(format)) {
        configFromStringAndArray(config);
    } else if (format) {
        configFromStringAndFormat(config);
    }  else {
        configFromInput(config);
    }

    if (!isValid(config)) {
        config._d = null;
    }

    return config;
}

function configFromInput(config) {
    var input = config._i;
    if (isUndefined(input)) {
        config._d = new Date(hooks.now());
    } else if (isDate(input)) {
        config._d = new Date(input.valueOf());
    } else if (typeof input === 'string') {
        configFromString(config);
    } else if (isArray(input)) {
        config._a = map(input.slice(0), function (obj) {
            return parseInt(obj, 10);
        });
        configFromArray(config);
    } else if (isObject(input)) {
        configFromObject(config);
    } else if (isNumber(input)) {
        // from milliseconds
        config._d = new Date(input);
    } else {
        hooks.createFromInputFallback(config);
    }
}

function createLocalOrUTC (input, format, locale, strict, isUTC) {
    var c = {};

    if (locale === true || locale === false) {
        strict = locale;
        locale = undefined;
    }

    if ((isObject(input) && isObjectEmpty(input)) ||
            (isArray(input) && input.length === 0)) {
        input = undefined;
    }
    // object construction must be done this way.
    // https://github.com/moment/moment/issues/1423
    c._isAMomentObject = true;
    c._useUTC = c._isUTC = isUTC;
    c._l = locale;
    c._i = input;
    c._f = format;
    c._strict = strict;

    return createFromConfig(c);
}

function createLocal (input, format, locale, strict) {
    return createLocalOrUTC(input, format, locale, strict, false);
}

var prototypeMin = deprecate(
    'moment().min is deprecated, use moment.max instead. http://momentjs.com/guides/#/warnings/min-max/',
    function () {
        var other = createLocal.apply(null, arguments);
        if (this.isValid() && other.isValid()) {
            return other < this ? this : other;
        } else {
            return createInvalid();
        }
    }
);

var prototypeMax = deprecate(
    'moment().max is deprecated, use moment.min instead. http://momentjs.com/guides/#/warnings/min-max/',
    function () {
        var other = createLocal.apply(null, arguments);
        if (this.isValid() && other.isValid()) {
            return other > this ? this : other;
        } else {
            return createInvalid();
        }
    }
);

// Pick a moment m from moments so that m[fn](other) is true for all
// other. This relies on the function fn to be transitive.
//
// moments should either be an array of moment objects or an array, whose
// first element is an array of moment objects.
function pickBy(fn, moments) {
    var res, i;
    if (moments.length === 1 && isArray(moments[0])) {
        moments = moments[0];
    }
    if (!moments.length) {
        return createLocal();
    }
    res = moments[0];
    for (i = 1; i < moments.length; ++i) {
        if (!moments[i].isValid() || moments[i][fn](res)) {
            res = moments[i];
        }
    }
    return res;
}

// TODO: Use [].sort instead?
function min () {
    var args = [].slice.call(arguments, 0);

    return pickBy('isBefore', args);
}

function max () {
    var args = [].slice.call(arguments, 0);

    return pickBy('isAfter', args);
}

var now = function () {
    return Date.now ? Date.now() : +(new Date());
};

var ordering = ['year', 'quarter', 'month', 'week', 'day', 'hour', 'minute', 'second', 'millisecond'];

function isDurationValid(m) {
    for (var key in m) {
        if (!(ordering.indexOf(key) !== -1 && (m[key] == null || !isNaN(m[key])))) {
            return false;
        }
    }

    var unitHasDecimal = false;
    for (var i = 0; i < ordering.length; ++i) {
        if (m[ordering[i]]) {
            if (unitHasDecimal) {
                return false; // only allow non-integers for smallest unit
            }
            if (parseFloat(m[ordering[i]]) !== toInt(m[ordering[i]])) {
                unitHasDecimal = true;
            }
        }
    }

    return true;
}

function isValid$1() {
    return this._isValid;
}

function createInvalid$1() {
    return createDuration(NaN);
}

function Duration (duration) {
    var normalizedInput = normalizeObjectUnits(duration),
        years = normalizedInput.year || 0,
        quarters = normalizedInput.quarter || 0,
        months = normalizedInput.month || 0,
        weeks = normalizedInput.week || 0,
        days = normalizedInput.day || 0,
        hours = normalizedInput.hour || 0,
        minutes = normalizedInput.minute || 0,
        seconds = normalizedInput.second || 0,
        milliseconds = normalizedInput.millisecond || 0;

    this._isValid = isDurationValid(normalizedInput);

    // representation for dateAddRemove
    this._milliseconds = +milliseconds +
        seconds * 1e3 + // 1000
        minutes * 6e4 + // 1000 * 60
        hours * 1000 * 60 * 60; //using 1000 * 60 * 60 instead of 36e5 to avoid floating point rounding errors https://github.com/moment/moment/issues/2978
    // Because of dateAddRemove treats 24 hours as different from a
    // day when working around DST, we need to store them separately
    this._days = +days +
        weeks * 7;
    // It is impossible translate months into days without knowing
    // which months you are are talking about, so we have to store
    // it separately.
    this._months = +months +
        quarters * 3 +
        years * 12;

    this._data = {};

    this._locale = getLocale();

    this._bubble();
}

function isDuration (obj) {
    return obj instanceof Duration;
}

function absRound (number) {
    if (number < 0) {
        return Math.round(-1 * number) * -1;
    } else {
        return Math.round(number);
    }
}

// FORMATTING

function offset (token, separator) {
    addFormatToken(token, 0, 0, function () {
        var offset = this.utcOffset();
        var sign = '+';
        if (offset < 0) {
            offset = -offset;
            sign = '-';
        }
        return sign + zeroFill(~~(offset / 60), 2) + separator + zeroFill(~~(offset) % 60, 2);
    });
}

offset('Z', ':');
offset('ZZ', '');

// PARSING

addRegexToken('Z',  matchShortOffset);
addRegexToken('ZZ', matchShortOffset);
addParseToken(['Z', 'ZZ'], function (input, array, config) {
    config._useUTC = true;
    config._tzm = offsetFromString(matchShortOffset, input);
});

// HELPERS

// timezone chunker
// '+10:00' > ['10',  '00']
// '-1530'  > ['-15', '30']
var chunkOffset = /([\+\-]|\d\d)/gi;

function offsetFromString(matcher, string) {
    var matches = (string || '').match(matcher);

    if (matches === null) {
        return null;
    }

    var chunk   = matches[matches.length - 1] || [];
    var parts   = (chunk + '').match(chunkOffset) || ['-', 0, 0];
    var minutes = +(parts[1] * 60) + toInt(parts[2]);

    return minutes === 0 ?
      0 :
      parts[0] === '+' ? minutes : -minutes;
}

// Return a moment from input, that is local/utc/zone equivalent to model.
function cloneWithOffset(input, model) {
    var res, diff;
    if (model._isUTC) {
        res = model.clone();
        diff = (isMoment(input) || isDate(input) ? input.valueOf() : createLocal(input).valueOf()) - res.valueOf();
        // Use low-level api, because this fn is low-level api.
        res._d.setTime(res._d.valueOf() + diff);
        hooks.updateOffset(res, false);
        return res;
    } else {
        return createLocal(input).local();
    }
}

function getDateOffset (m) {
    // On Firefox.24 Date#getTimezoneOffset returns a floating point.
    // https://github.com/moment/moment/pull/1871
    return -Math.round(m._d.getTimezoneOffset() / 15) * 15;
}

// HOOKS

// This function will be called whenever a moment is mutated.
// It is intended to keep the offset in sync with the timezone.
hooks.updateOffset = function () {};

// MOMENTS

// keepLocalTime = true means only change the timezone, without
// affecting the local hour. So 5:31:26 +0300 --[utcOffset(2, true)]-->
// 5:31:26 +0200 It is possible that 5:31:26 doesn't exist with offset
// +0200, so we adjust the time as needed, to be valid.
//
// Keeping the time actually adds/subtracts (one hour)
// from the actual represented time. That is why we call updateOffset
// a second time. In case it wants us to change the offset again
// _changeInProgress == true case, then we have to adjust, because
// there is no such time in the given timezone.
function getSetOffset (input, keepLocalTime, keepMinutes) {
    var offset = this._offset || 0,
        localAdjust;
    if (!this.isValid()) {
        return input != null ? this : NaN;
    }
    if (input != null) {
        if (typeof input === 'string') {
            input = offsetFromString(matchShortOffset, input);
            if (input === null) {
                return this;
            }
        } else if (Math.abs(input) < 16 && !keepMinutes) {
            input = input * 60;
        }
        if (!this._isUTC && keepLocalTime) {
            localAdjust = getDateOffset(this);
        }
        this._offset = input;
        this._isUTC = true;
        if (localAdjust != null) {
            this.add(localAdjust, 'm');
        }
        if (offset !== input) {
            if (!keepLocalTime || this._changeInProgress) {
                addSubtract(this, createDuration(input - offset, 'm'), 1, false);
            } else if (!this._changeInProgress) {
                this._changeInProgress = true;
                hooks.updateOffset(this, true);
                this._changeInProgress = null;
            }
        }
        return this;
    } else {
        return this._isUTC ? offset : getDateOffset(this);
    }
}

function getSetZone (input, keepLocalTime) {
    if (input != null) {
        if (typeof input !== 'string') {
            input = -input;
        }

        this.utcOffset(input, keepLocalTime);

        return this;
    } else {
        return -this.utcOffset();
    }
}

function setOffsetToUTC (keepLocalTime) {
    return this.utcOffset(0, keepLocalTime);
}

function setOffsetToLocal (keepLocalTime) {
    if (this._isUTC) {
        this.utcOffset(0, keepLocalTime);
        this._isUTC = false;

        if (keepLocalTime) {
            this.subtract(getDateOffset(this), 'm');
        }
    }
    return this;
}

function setOffsetToParsedOffset () {
    if (this._tzm != null) {
        this.utcOffset(this._tzm, false, true);
    } else if (typeof this._i === 'string') {
        var tZone = offsetFromString(matchOffset, this._i);
        if (tZone != null) {
            this.utcOffset(tZone);
        }
        else {
            this.utcOffset(0, true);
        }
    }
    return this;
}

function hasAlignedHourOffset (input) {
    if (!this.isValid()) {
        return false;
    }
    input = input ? createLocal(input).utcOffset() : 0;

    return (this.utcOffset() - input) % 60 === 0;
}

function isDaylightSavingTime () {
    return (
        this.utcOffset() > this.clone().month(0).utcOffset() ||
        this.utcOffset() > this.clone().month(5).utcOffset()
    );
}

function isDaylightSavingTimeShifted () {
    if (!isUndefined(this._isDSTShifted)) {
        return this._isDSTShifted;
    }

    var c = {};

    copyConfig(c, this);
    c = prepareConfig(c);

    if (c._a) {
        var other = c._isUTC ? createUTC(c._a) : createLocal(c._a);
        this._isDSTShifted = this.isValid() &&
            compareArrays(c._a, other.toArray()) > 0;
    } else {
        this._isDSTShifted = false;
    }

    return this._isDSTShifted;
}

function isLocal () {
    return this.isValid() ? !this._isUTC : false;
}

function isUtcOffset () {
    return this.isValid() ? this._isUTC : false;
}

function isUtc () {
    return this.isValid() ? this._isUTC && this._offset === 0 : false;
}

// ASP.NET json date format regex
var aspNetRegex = /^(\-)?(?:(\d*)[. ])?(\d+)\:(\d+)(?:\:(\d+)(\.\d*)?)?$/;

// from http://docs.closure-library.googlecode.com/git/closure_goog_date_date.js.source.html
// somewhat more in line with 4.4.3.2 2004 spec, but allows decimal anywhere
// and further modified to allow for strings containing both week and day
var isoRegex = /^(-)?P(?:(-?[0-9,.]*)Y)?(?:(-?[0-9,.]*)M)?(?:(-?[0-9,.]*)W)?(?:(-?[0-9,.]*)D)?(?:T(?:(-?[0-9,.]*)H)?(?:(-?[0-9,.]*)M)?(?:(-?[0-9,.]*)S)?)?$/;

function createDuration (input, key) {
    var duration = input,
        // matching against regexp is expensive, do it on demand
        match = null,
        sign,
        ret,
        diffRes;

    if (isDuration(input)) {
        duration = {
            ms : input._milliseconds,
            d  : input._days,
            M  : input._months
        };
    } else if (isNumber(input)) {
        duration = {};
        if (key) {
            duration[key] = input;
        } else {
            duration.milliseconds = input;
        }
    } else if (!!(match = aspNetRegex.exec(input))) {
        sign = (match[1] === '-') ? -1 : 1;
        duration = {
            y  : 0,
            d  : toInt(match[DATE])                         * sign,
            h  : toInt(match[HOUR])                         * sign,
            m  : toInt(match[MINUTE])                       * sign,
            s  : toInt(match[SECOND])                       * sign,
            ms : toInt(absRound(match[MILLISECOND] * 1000)) * sign // the millisecond decimal point is included in the match
        };
    } else if (!!(match = isoRegex.exec(input))) {
        sign = (match[1] === '-') ? -1 : 1;
        duration = {
            y : parseIso(match[2], sign),
            M : parseIso(match[3], sign),
            w : parseIso(match[4], sign),
            d : parseIso(match[5], sign),
            h : parseIso(match[6], sign),
            m : parseIso(match[7], sign),
            s : parseIso(match[8], sign)
        };
    } else if (duration == null) {// checks for null or undefined
        duration = {};
    } else if (typeof duration === 'object' && ('from' in duration || 'to' in duration)) {
        diffRes = momentsDifference(createLocal(duration.from), createLocal(duration.to));

        duration = {};
        duration.ms = diffRes.milliseconds;
        duration.M = diffRes.months;
    }

    ret = new Duration(duration);

    if (isDuration(input) && hasOwnProp(input, '_locale')) {
        ret._locale = input._locale;
    }

    return ret;
}

createDuration.fn = Duration.prototype;
createDuration.invalid = createInvalid$1;

function parseIso (inp, sign) {
    // We'd normally use ~~inp for this, but unfortunately it also
    // converts floats to ints.
    // inp may be undefined, so careful calling replace on it.
    var res = inp && parseFloat(inp.replace(',', '.'));
    // apply sign while we're at it
    return (isNaN(res) ? 0 : res) * sign;
}

function positiveMomentsDifference(base, other) {
    var res = {milliseconds: 0, months: 0};

    res.months = other.month() - base.month() +
        (other.year() - base.year()) * 12;
    if (base.clone().add(res.months, 'M').isAfter(other)) {
        --res.months;
    }

    res.milliseconds = +other - +(base.clone().add(res.months, 'M'));

    return res;
}

function momentsDifference(base, other) {
    var res;
    if (!(base.isValid() && other.isValid())) {
        return {milliseconds: 0, months: 0};
    }

    other = cloneWithOffset(other, base);
    if (base.isBefore(other)) {
        res = positiveMomentsDifference(base, other);
    } else {
        res = positiveMomentsDifference(other, base);
        res.milliseconds = -res.milliseconds;
        res.months = -res.months;
    }

    return res;
}

// TODO: remove 'name' arg after deprecation is removed
function createAdder(direction, name) {
    return function (val, period) {
        var dur, tmp;
        //invert the arguments, but complain about it
        if (period !== null && !isNaN(+period)) {
            deprecateSimple(name, 'moment().' + name  + '(period, number) is deprecated. Please use moment().' + name + '(number, period). ' +
            'See http://momentjs.com/guides/#/warnings/add-inverted-param/ for more info.');
            tmp = val; val = period; period = tmp;
        }

        val = typeof val === 'string' ? +val : val;
        dur = createDuration(val, period);
        addSubtract(this, dur, direction);
        return this;
    };
}

function addSubtract (mom, duration, isAdding, updateOffset) {
    var milliseconds = duration._milliseconds,
        days = absRound(duration._days),
        months = absRound(duration._months);

    if (!mom.isValid()) {
        // No op
        return;
    }

    updateOffset = updateOffset == null ? true : updateOffset;

    if (milliseconds) {
        mom._d.setTime(mom._d.valueOf() + milliseconds * isAdding);
    }
    if (days) {
        set$1(mom, 'Date', get(mom, 'Date') + days * isAdding);
    }
    if (months) {
        setMonth(mom, get(mom, 'Month') + months * isAdding);
    }
    if (updateOffset) {
        hooks.updateOffset(mom, days || months);
    }
}

var add      = createAdder(1, 'add');
var subtract = createAdder(-1, 'subtract');

function getCalendarFormat(myMoment, now) {
    var diff = myMoment.diff(now, 'days', true);
    return diff < -6 ? 'sameElse' :
            diff < -1 ? 'lastWeek' :
            diff < 0 ? 'lastDay' :
            diff < 1 ? 'sameDay' :
            diff < 2 ? 'nextDay' :
            diff < 7 ? 'nextWeek' : 'sameElse';
}

function calendar$1 (time, formats) {
    // We want to compare the start of today, vs this.
    // Getting start-of-today depends on whether we're local/utc/offset or not.
    var now = time || createLocal(),
        sod = cloneWithOffset(now, this).startOf('day'),
        format = hooks.calendarFormat(this, sod) || 'sameElse';

    var output = formats && (isFunction(formats[format]) ? formats[format].call(this, now) : formats[format]);

    return this.format(output || this.localeData().calendar(format, this, createLocal(now)));
}

function clone () {
    return new Moment(this);
}

function isAfter (input, units) {
    var localInput = isMoment(input) ? input : createLocal(input);
    if (!(this.isValid() && localInput.isValid())) {
        return false;
    }
    units = normalizeUnits(!isUndefined(units) ? units : 'millisecond');
    if (units === 'millisecond') {
        return this.valueOf() > localInput.valueOf();
    } else {
        return localInput.valueOf() < this.clone().startOf(units).valueOf();
    }
}

function isBefore (input, units) {
    var localInput = isMoment(input) ? input : createLocal(input);
    if (!(this.isValid() && localInput.isValid())) {
        return false;
    }
    units = normalizeUnits(!isUndefined(units) ? units : 'millisecond');
    if (units === 'millisecond') {
        return this.valueOf() < localInput.valueOf();
    } else {
        return this.clone().endOf(units).valueOf() < localInput.valueOf();
    }
}

function isBetween (from, to, units, inclusivity) {
    inclusivity = inclusivity || '()';
    return (inclusivity[0] === '(' ? this.isAfter(from, units) : !this.isBefore(from, units)) &&
        (inclusivity[1] === ')' ? this.isBefore(to, units) : !this.isAfter(to, units));
}

function isSame (input, units) {
    var localInput = isMoment(input) ? input : createLocal(input),
        inputMs;
    if (!(this.isValid() && localInput.isValid())) {
        return false;
    }
    units = normalizeUnits(units || 'millisecond');
    if (units === 'millisecond') {
        return this.valueOf() === localInput.valueOf();
    } else {
        inputMs = localInput.valueOf();
        return this.clone().startOf(units).valueOf() <= inputMs && inputMs <= this.clone().endOf(units).valueOf();
    }
}

function isSameOrAfter (input, units) {
    return this.isSame(input, units) || this.isAfter(input,units);
}

function isSameOrBefore (input, units) {
    return this.isSame(input, units) || this.isBefore(input,units);
}

function diff (input, units, asFloat) {
    var that,
        zoneDelta,
        delta, output;

    if (!this.isValid()) {
        return NaN;
    }

    that = cloneWithOffset(input, this);

    if (!that.isValid()) {
        return NaN;
    }

    zoneDelta = (that.utcOffset() - this.utcOffset()) * 6e4;

    units = normalizeUnits(units);

    if (units === 'year' || units === 'month' || units === 'quarter') {
        output = monthDiff(this, that);
        if (units === 'quarter') {
            output = output / 3;
        } else if (units === 'year') {
            output = output / 12;
        }
    } else {
        delta = this - that;
        output = units === 'second' ? delta / 1e3 : // 1000
            units === 'minute' ? delta / 6e4 : // 1000 * 60
            units === 'hour' ? delta / 36e5 : // 1000 * 60 * 60
            units === 'day' ? (delta - zoneDelta) / 864e5 : // 1000 * 60 * 60 * 24, negate dst
            units === 'week' ? (delta - zoneDelta) / 6048e5 : // 1000 * 60 * 60 * 24 * 7, negate dst
            delta;
    }
    return asFloat ? output : absFloor(output);
}

function monthDiff (a, b) {
    // difference in months
    var wholeMonthDiff = ((b.year() - a.year()) * 12) + (b.month() - a.month()),
        // b is in (anchor - 1 month, anchor + 1 month)
        anchor = a.clone().add(wholeMonthDiff, 'months'),
        anchor2, adjust;

    if (b - anchor < 0) {
        anchor2 = a.clone().add(wholeMonthDiff - 1, 'months');
        // linear across the month
        adjust = (b - anchor) / (anchor - anchor2);
    } else {
        anchor2 = a.clone().add(wholeMonthDiff + 1, 'months');
        // linear across the month
        adjust = (b - anchor) / (anchor2 - anchor);
    }

    //check for negative zero, return zero if negative zero
    return -(wholeMonthDiff + adjust) || 0;
}

hooks.defaultFormat = 'YYYY-MM-DDTHH:mm:ssZ';
hooks.defaultFormatUtc = 'YYYY-MM-DDTHH:mm:ss[Z]';

function toString () {
    return this.clone().locale('en').format('ddd MMM DD YYYY HH:mm:ss [GMT]ZZ');
}

function toISOString() {
    if (!this.isValid()) {
        return null;
    }
    var m = this.clone().utc();
    if (m.year() < 0 || m.year() > 9999) {
        return formatMoment(m, 'YYYYYY-MM-DD[T]HH:mm:ss.SSS[Z]');
    }
    if (isFunction(Date.prototype.toISOString)) {
        // native implementation is ~50x faster, use it when we can
        return this.toDate().toISOString();
    }
    return formatMoment(m, 'YYYY-MM-DD[T]HH:mm:ss.SSS[Z]');
}

/**
 * Return a human readable representation of a moment that can
 * also be evaluated to get a new moment which is the same
 *
 * @link https://nodejs.org/dist/latest/docs/api/util.html#util_custom_inspect_function_on_objects
 */
function inspect () {
    if (!this.isValid()) {
        return 'moment.invalid(/* ' + this._i + ' */)';
    }
    var func = 'moment';
    var zone = '';
    if (!this.isLocal()) {
        func = this.utcOffset() === 0 ? 'moment.utc' : 'moment.parseZone';
        zone = 'Z';
    }
    var prefix = '[' + func + '("]';
    var year = (0 <= this.year() && this.year() <= 9999) ? 'YYYY' : 'YYYYYY';
    var datetime = '-MM-DD[T]HH:mm:ss.SSS';
    var suffix = zone + '[")]';

    return this.format(prefix + year + datetime + suffix);
}

function format (inputString) {
    if (!inputString) {
        inputString = this.isUtc() ? hooks.defaultFormatUtc : hooks.defaultFormat;
    }
    var output = formatMoment(this, inputString);
    return this.localeData().postformat(output);
}

function from (time, withoutSuffix) {
    if (this.isValid() &&
            ((isMoment(time) && time.isValid()) ||
             createLocal(time).isValid())) {
        return createDuration({to: this, from: time}).locale(this.locale()).humanize(!withoutSuffix);
    } else {
        return this.localeData().invalidDate();
    }
}

function fromNow (withoutSuffix) {
    return this.from(createLocal(), withoutSuffix);
}

function to (time, withoutSuffix) {
    if (this.isValid() &&
            ((isMoment(time) && time.isValid()) ||
             createLocal(time).isValid())) {
        return createDuration({from: this, to: time}).locale(this.locale()).humanize(!withoutSuffix);
    } else {
        return this.localeData().invalidDate();
    }
}

function toNow (withoutSuffix) {
    return this.to(createLocal(), withoutSuffix);
}

// If passed a locale key, it will set the locale for this
// instance.  Otherwise, it will return the locale configuration
// variables for this instance.
function locale (key) {
    var newLocaleData;

    if (key === undefined) {
        return this._locale._abbr;
    } else {
        newLocaleData = getLocale(key);
        if (newLocaleData != null) {
            this._locale = newLocaleData;
        }
        return this;
    }
}

var lang = deprecate(
    'moment().lang() is deprecated. Instead, use moment().localeData() to get the language configuration. Use moment().locale() to change languages.',
    function (key) {
        if (key === undefined) {
            return this.localeData();
        } else {
            return this.locale(key);
        }
    }
);

function localeData () {
    return this._locale;
}

function startOf (units) {
    units = normalizeUnits(units);
    // the following switch intentionally omits break keywords
    // to utilize falling through the cases.
    switch (units) {
        case 'year':
            this.month(0);
            /* falls through */
        case 'quarter':
        case 'month':
            this.date(1);
            /* falls through */
        case 'week':
        case 'isoWeek':
        case 'day':
        case 'date':
            this.hours(0);
            /* falls through */
        case 'hour':
            this.minutes(0);
            /* falls through */
        case 'minute':
            this.seconds(0);
            /* falls through */
        case 'second':
            this.milliseconds(0);
    }

    // weeks are a special case
    if (units === 'week') {
        this.weekday(0);
    }
    if (units === 'isoWeek') {
        this.isoWeekday(1);
    }

    // quarters are also special
    if (units === 'quarter') {
        this.month(Math.floor(this.month() / 3) * 3);
    }

    return this;
}

function endOf (units) {
    units = normalizeUnits(units);
    if (units === undefined || units === 'millisecond') {
        return this;
    }

    // 'date' is an alias for 'day', so it should be considered as such.
    if (units === 'date') {
        units = 'day';
    }

    return this.startOf(units).add(1, (units === 'isoWeek' ? 'week' : units)).subtract(1, 'ms');
}

function valueOf () {
    return this._d.valueOf() - ((this._offset || 0) * 60000);
}

function unix () {
    return Math.floor(this.valueOf() / 1000);
}

function toDate () {
    return new Date(this.valueOf());
}

function toArray () {
    var m = this;
    return [m.year(), m.month(), m.date(), m.hour(), m.minute(), m.second(), m.millisecond()];
}

function toObject () {
    var m = this;
    return {
        years: m.year(),
        months: m.month(),
        date: m.date(),
        hours: m.hours(),
        minutes: m.minutes(),
        seconds: m.seconds(),
        milliseconds: m.milliseconds()
    };
}

function toJSON () {
    // new Date(NaN).toJSON() === null
    return this.isValid() ? this.toISOString() : null;
}

function isValid$2 () {
    return isValid(this);
}

function parsingFlags () {
    return extend({}, getParsingFlags(this));
}

function invalidAt () {
    return getParsingFlags(this).overflow;
}

function creationData() {
    return {
        input: this._i,
        format: this._f,
        locale: this._locale,
        isUTC: this._isUTC,
        strict: this._strict
    };
}

// FORMATTING

addFormatToken(0, ['gg', 2], 0, function () {
    return this.weekYear() % 100;
});

addFormatToken(0, ['GG', 2], 0, function () {
    return this.isoWeekYear() % 100;
});

function addWeekYearFormatToken (token, getter) {
    addFormatToken(0, [token, token.length], 0, getter);
}

addWeekYearFormatToken('gggg',     'weekYear');
addWeekYearFormatToken('ggggg',    'weekYear');
addWeekYearFormatToken('GGGG',  'isoWeekYear');
addWeekYearFormatToken('GGGGG', 'isoWeekYear');

// ALIASES

addUnitAlias('weekYear', 'gg');
addUnitAlias('isoWeekYear', 'GG');

// PRIORITY

addUnitPriority('weekYear', 1);
addUnitPriority('isoWeekYear', 1);


// PARSING

addRegexToken('G',      matchSigned);
addRegexToken('g',      matchSigned);
addRegexToken('GG',     match1to2, match2);
addRegexToken('gg',     match1to2, match2);
addRegexToken('GGGG',   match1to4, match4);
addRegexToken('gggg',   match1to4, match4);
addRegexToken('GGGGG',  match1to6, match6);
addRegexToken('ggggg',  match1to6, match6);

addWeekParseToken(['gggg', 'ggggg', 'GGGG', 'GGGGG'], function (input, week, config, token) {
    week[token.substr(0, 2)] = toInt(input);
});

addWeekParseToken(['gg', 'GG'], function (input, week, config, token) {
    week[token] = hooks.parseTwoDigitYear(input);
});

// MOMENTS

function getSetWeekYear (input) {
    return getSetWeekYearHelper.call(this,
            input,
            this.week(),
            this.weekday(),
            this.localeData()._week.dow,
            this.localeData()._week.doy);
}

function getSetISOWeekYear (input) {
    return getSetWeekYearHelper.call(this,
            input, this.isoWeek(), this.isoWeekday(), 1, 4);
}

function getISOWeeksInYear () {
    return weeksInYear(this.year(), 1, 4);
}

function getWeeksInYear () {
    var weekInfo = this.localeData()._week;
    return weeksInYear(this.year(), weekInfo.dow, weekInfo.doy);
}

function getSetWeekYearHelper(input, week, weekday, dow, doy) {
    var weeksTarget;
    if (input == null) {
        return weekOfYear(this, dow, doy).year;
    } else {
        weeksTarget = weeksInYear(input, dow, doy);
        if (week > weeksTarget) {
            week = weeksTarget;
        }
        return setWeekAll.call(this, input, week, weekday, dow, doy);
    }
}

function setWeekAll(weekYear, week, weekday, dow, doy) {
    var dayOfYearData = dayOfYearFromWeeks(weekYear, week, weekday, dow, doy),
        date = createUTCDate(dayOfYearData.year, 0, dayOfYearData.dayOfYear);

    this.year(date.getUTCFullYear());
    this.month(date.getUTCMonth());
    this.date(date.getUTCDate());
    return this;
}

// FORMATTING

addFormatToken('Q', 0, 'Qo', 'quarter');

// ALIASES

addUnitAlias('quarter', 'Q');

// PRIORITY

addUnitPriority('quarter', 7);

// PARSING

addRegexToken('Q', match1);
addParseToken('Q', function (input, array) {
    array[MONTH] = (toInt(input) - 1) * 3;
});

// MOMENTS

function getSetQuarter (input) {
    return input == null ? Math.ceil((this.month() + 1) / 3) : this.month((input - 1) * 3 + this.month() % 3);
}

// FORMATTING

addFormatToken('D', ['DD', 2], 'Do', 'date');

// ALIASES

addUnitAlias('date', 'D');

// PRIOROITY
addUnitPriority('date', 9);

// PARSING

addRegexToken('D',  match1to2);
addRegexToken('DD', match1to2, match2);
addRegexToken('Do', function (isStrict, locale) {
    // TODO: Remove "ordinalParse" fallback in next major release.
    return isStrict ?
      (locale._dayOfMonthOrdinalParse || locale._ordinalParse) :
      locale._dayOfMonthOrdinalParseLenient;
});

addParseToken(['D', 'DD'], DATE);
addParseToken('Do', function (input, array) {
    array[DATE] = toInt(input.match(match1to2)[0], 10);
});

// MOMENTS

var getSetDayOfMonth = makeGetSet('Date', true);

// FORMATTING

addFormatToken('DDD', ['DDDD', 3], 'DDDo', 'dayOfYear');

// ALIASES

addUnitAlias('dayOfYear', 'DDD');

// PRIORITY
addUnitPriority('dayOfYear', 4);

// PARSING

addRegexToken('DDD',  match1to3);
addRegexToken('DDDD', match3);
addParseToken(['DDD', 'DDDD'], function (input, array, config) {
    config._dayOfYear = toInt(input);
});

// HELPERS

// MOMENTS

function getSetDayOfYear (input) {
    var dayOfYear = Math.round((this.clone().startOf('day') - this.clone().startOf('year')) / 864e5) + 1;
    return input == null ? dayOfYear : this.add((input - dayOfYear), 'd');
}

// FORMATTING

addFormatToken('m', ['mm', 2], 0, 'minute');

// ALIASES

addUnitAlias('minute', 'm');

// PRIORITY

addUnitPriority('minute', 14);

// PARSING

addRegexToken('m',  match1to2);
addRegexToken('mm', match1to2, match2);
addParseToken(['m', 'mm'], MINUTE);

// MOMENTS

var getSetMinute = makeGetSet('Minutes', false);

// FORMATTING

addFormatToken('s', ['ss', 2], 0, 'second');

// ALIASES

addUnitAlias('second', 's');

// PRIORITY

addUnitPriority('second', 15);

// PARSING

addRegexToken('s',  match1to2);
addRegexToken('ss', match1to2, match2);
addParseToken(['s', 'ss'], SECOND);

// MOMENTS

var getSetSecond = makeGetSet('Seconds', false);

// FORMATTING

addFormatToken('S', 0, 0, function () {
    return ~~(this.millisecond() / 100);
});

addFormatToken(0, ['SS', 2], 0, function () {
    return ~~(this.millisecond() / 10);
});

addFormatToken(0, ['SSS', 3], 0, 'millisecond');
addFormatToken(0, ['SSSS', 4], 0, function () {
    return this.millisecond() * 10;
});
addFormatToken(0, ['SSSSS', 5], 0, function () {
    return this.millisecond() * 100;
});
addFormatToken(0, ['SSSSSS', 6], 0, function () {
    return this.millisecond() * 1000;
});
addFormatToken(0, ['SSSSSSS', 7], 0, function () {
    return this.millisecond() * 10000;
});
addFormatToken(0, ['SSSSSSSS', 8], 0, function () {
    return this.millisecond() * 100000;
});
addFormatToken(0, ['SSSSSSSSS', 9], 0, function () {
    return this.millisecond() * 1000000;
});


// ALIASES

addUnitAlias('millisecond', 'ms');

// PRIORITY

addUnitPriority('millisecond', 16);

// PARSING

addRegexToken('S',    match1to3, match1);
addRegexToken('SS',   match1to3, match2);
addRegexToken('SSS',  match1to3, match3);

var token;
for (token = 'SSSS'; token.length <= 9; token += 'S') {
    addRegexToken(token, matchUnsigned);
}

function parseMs(input, array) {
    array[MILLISECOND] = toInt(('0.' + input) * 1000);
}

for (token = 'S'; token.length <= 9; token += 'S') {
    addParseToken(token, parseMs);
}
// MOMENTS

var getSetMillisecond = makeGetSet('Milliseconds', false);

// FORMATTING

addFormatToken('z',  0, 0, 'zoneAbbr');
addFormatToken('zz', 0, 0, 'zoneName');

// MOMENTS

function getZoneAbbr () {
    return this._isUTC ? 'UTC' : '';
}

function getZoneName () {
    return this._isUTC ? 'Coordinated Universal Time' : '';
}

var proto = Moment.prototype;

proto.add               = add;
proto.calendar          = calendar$1;
proto.clone             = clone;
proto.diff              = diff;
proto.endOf             = endOf;
proto.format            = format;
proto.from              = from;
proto.fromNow           = fromNow;
proto.to                = to;
proto.toNow             = toNow;
proto.get               = stringGet;
proto.invalidAt         = invalidAt;
proto.isAfter           = isAfter;
proto.isBefore          = isBefore;
proto.isBetween         = isBetween;
proto.isSame            = isSame;
proto.isSameOrAfter     = isSameOrAfter;
proto.isSameOrBefore    = isSameOrBefore;
proto.isValid           = isValid$2;
proto.lang              = lang;
proto.locale            = locale;
proto.localeData        = localeData;
proto.max               = prototypeMax;
proto.min               = prototypeMin;
proto.parsingFlags      = parsingFlags;
proto.set               = stringSet;
proto.startOf           = startOf;
proto.subtract          = subtract;
proto.toArray           = toArray;
proto.toObject          = toObject;
proto.toDate            = toDate;
proto.toISOString       = toISOString;
proto.inspect           = inspect;
proto.toJSON            = toJSON;
proto.toString          = toString;
proto.unix              = unix;
proto.valueOf           = valueOf;
proto.creationData      = creationData;

// Year
proto.year       = getSetYear;
proto.isLeapYear = getIsLeapYear;

// Week Year
proto.weekYear    = getSetWeekYear;
proto.isoWeekYear = getSetISOWeekYear;

// Quarter
proto.quarter = proto.quarters = getSetQuarter;

// Month
proto.month       = getSetMonth;
proto.daysInMonth = getDaysInMonth;

// Week
proto.week           = proto.weeks        = getSetWeek;
proto.isoWeek        = proto.isoWeeks     = getSetISOWeek;
proto.weeksInYear    = getWeeksInYear;
proto.isoWeeksInYear = getISOWeeksInYear;

// Day
proto.date       = getSetDayOfMonth;
proto.day        = proto.days             = getSetDayOfWeek;
proto.weekday    = getSetLocaleDayOfWeek;
proto.isoWeekday = getSetISODayOfWeek;
proto.dayOfYear  = getSetDayOfYear;

// Hour
proto.hour = proto.hours = getSetHour;

// Minute
proto.minute = proto.minutes = getSetMinute;

// Second
proto.second = proto.seconds = getSetSecond;

// Millisecond
proto.millisecond = proto.milliseconds = getSetMillisecond;

// Offset
proto.utcOffset            = getSetOffset;
proto.utc                  = setOffsetToUTC;
proto.local                = setOffsetToLocal;
proto.parseZone            = setOffsetToParsedOffset;
proto.hasAlignedHourOffset = hasAlignedHourOffset;
proto.isDST                = isDaylightSavingTime;
proto.isLocal              = isLocal;
proto.isUtcOffset          = isUtcOffset;
proto.isUtc                = isUtc;
proto.isUTC                = isUtc;

// Timezone
proto.zoneAbbr = getZoneAbbr;
proto.zoneName = getZoneName;

// Deprecations
proto.dates  = deprecate('dates accessor is deprecated. Use date instead.', getSetDayOfMonth);
proto.months = deprecate('months accessor is deprecated. Use month instead', getSetMonth);
proto.years  = deprecate('years accessor is deprecated. Use year instead', getSetYear);
proto.zone   = deprecate('moment().zone is deprecated, use moment().utcOffset instead. http://momentjs.com/guides/#/warnings/zone/', getSetZone);
proto.isDSTShifted = deprecate('isDSTShifted is deprecated. See http://momentjs.com/guides/#/warnings/dst-shifted/ for more information', isDaylightSavingTimeShifted);

function createUnix (input) {
    return createLocal(input * 1000);
}

function createInZone () {
    return createLocal.apply(null, arguments).parseZone();
}

function preParsePostFormat (string) {
    return string;
}

var proto$1 = Locale.prototype;

proto$1.calendar        = calendar;
proto$1.longDateFormat  = longDateFormat;
proto$1.invalidDate     = invalidDate;
proto$1.ordinal         = ordinal;
proto$1.preparse        = preParsePostFormat;
proto$1.postformat      = preParsePostFormat;
proto$1.relativeTime    = relativeTime;
proto$1.pastFuture      = pastFuture;
proto$1.set             = set;

// Month
proto$1.months            =        localeMonths;
proto$1.monthsShort       =        localeMonthsShort;
proto$1.monthsParse       =        localeMonthsParse;
proto$1.monthsRegex       = monthsRegex;
proto$1.monthsShortRegex  = monthsShortRegex;

// Week
proto$1.week = localeWeek;
proto$1.firstDayOfYear = localeFirstDayOfYear;
proto$1.firstDayOfWeek = localeFirstDayOfWeek;

// Day of Week
proto$1.weekdays       =        localeWeekdays;
proto$1.weekdaysMin    =        localeWeekdaysMin;
proto$1.weekdaysShort  =        localeWeekdaysShort;
proto$1.weekdaysParse  =        localeWeekdaysParse;

proto$1.weekdaysRegex       =        weekdaysRegex;
proto$1.weekdaysShortRegex  =        weekdaysShortRegex;
proto$1.weekdaysMinRegex    =        weekdaysMinRegex;

// Hours
proto$1.isPM = localeIsPM;
proto$1.meridiem = localeMeridiem;

function get$1 (format, index, field, setter) {
    var locale = getLocale();
    var utc = createUTC().set(setter, index);
    return locale[field](utc, format);
}

function listMonthsImpl (format, index, field) {
    if (isNumber(format)) {
        index = format;
        format = undefined;
    }

    format = format || '';

    if (index != null) {
        return get$1(format, index, field, 'month');
    }

    var i;
    var out = [];
    for (i = 0; i < 12; i++) {
        out[i] = get$1(format, i, field, 'month');
    }
    return out;
}

// ()
// (5)
// (fmt, 5)
// (fmt)
// (true)
// (true, 5)
// (true, fmt, 5)
// (true, fmt)
function listWeekdaysImpl (localeSorted, format, index, field) {
    if (typeof localeSorted === 'boolean') {
        if (isNumber(format)) {
            index = format;
            format = undefined;
        }

        format = format || '';
    } else {
        format = localeSorted;
        index = format;
        localeSorted = false;

        if (isNumber(format)) {
            index = format;
            format = undefined;
        }

        format = format || '';
    }

    var locale = getLocale(),
        shift = localeSorted ? locale._week.dow : 0;

    if (index != null) {
        return get$1(format, (index + shift) % 7, field, 'day');
    }

    var i;
    var out = [];
    for (i = 0; i < 7; i++) {
        out[i] = get$1(format, (i + shift) % 7, field, 'day');
    }
    return out;
}

function listMonths (format, index) {
    return listMonthsImpl(format, index, 'months');
}

function listMonthsShort (format, index) {
    return listMonthsImpl(format, index, 'monthsShort');
}

function listWeekdays (localeSorted, format, index) {
    return listWeekdaysImpl(localeSorted, format, index, 'weekdays');
}

function listWeekdaysShort (localeSorted, format, index) {
    return listWeekdaysImpl(localeSorted, format, index, 'weekdaysShort');
}

function listWeekdaysMin (localeSorted, format, index) {
    return listWeekdaysImpl(localeSorted, format, index, 'weekdaysMin');
}

getSetGlobalLocale('en', {
    dayOfMonthOrdinalParse: /\d{1,2}(th|st|nd|rd)/,
    ordinal : function (number) {
        var b = number % 10,
            output = (toInt(number % 100 / 10) === 1) ? 'th' :
            (b === 1) ? 'st' :
            (b === 2) ? 'nd' :
            (b === 3) ? 'rd' : 'th';
        return number + output;
    }
});

// Side effect imports
hooks.lang = deprecate('moment.lang is deprecated. Use moment.locale instead.', getSetGlobalLocale);
hooks.langData = deprecate('moment.langData is deprecated. Use moment.localeData instead.', getLocale);

var mathAbs = Math.abs;

function abs () {
    var data           = this._data;

    this._milliseconds = mathAbs(this._milliseconds);
    this._days         = mathAbs(this._days);
    this._months       = mathAbs(this._months);

    data.milliseconds  = mathAbs(data.milliseconds);
    data.seconds       = mathAbs(data.seconds);
    data.minutes       = mathAbs(data.minutes);
    data.hours         = mathAbs(data.hours);
    data.months        = mathAbs(data.months);
    data.years         = mathAbs(data.years);

    return this;
}

function addSubtract$1 (duration, input, value, direction) {
    var other = createDuration(input, value);

    duration._milliseconds += direction * other._milliseconds;
    duration._days         += direction * other._days;
    duration._months       += direction * other._months;

    return duration._bubble();
}

// supports only 2.0-style add(1, 's') or add(duration)
function add$1 (input, value) {
    return addSubtract$1(this, input, value, 1);
}

// supports only 2.0-style subtract(1, 's') or subtract(duration)
function subtract$1 (input, value) {
    return addSubtract$1(this, input, value, -1);
}

function absCeil (number) {
    if (number < 0) {
        return Math.floor(number);
    } else {
        return Math.ceil(number);
    }
}

function bubble () {
    var milliseconds = this._milliseconds;
    var days         = this._days;
    var months       = this._months;
    var data         = this._data;
    var seconds, minutes, hours, years, monthsFromDays;

    // if we have a mix of positive and negative values, bubble down first
    // check: https://github.com/moment/moment/issues/2166
    if (!((milliseconds >= 0 && days >= 0 && months >= 0) ||
            (milliseconds <= 0 && days <= 0 && months <= 0))) {
        milliseconds += absCeil(monthsToDays(months) + days) * 864e5;
        days = 0;
        months = 0;
    }

    // The following code bubbles up values, see the tests for
    // examples of what that means.
    data.milliseconds = milliseconds % 1000;

    seconds           = absFloor(milliseconds / 1000);
    data.seconds      = seconds % 60;

    minutes           = absFloor(seconds / 60);
    data.minutes      = minutes % 60;

    hours             = absFloor(minutes / 60);
    data.hours        = hours % 24;

    days += absFloor(hours / 24);

    // convert days to months
    monthsFromDays = absFloor(daysToMonths(days));
    months += monthsFromDays;
    days -= absCeil(monthsToDays(monthsFromDays));

    // 12 months -> 1 year
    years = absFloor(months / 12);
    months %= 12;

    data.days   = days;
    data.months = months;
    data.years  = years;

    return this;
}

function daysToMonths (days) {
    // 400 years have 146097 days (taking into account leap year rules)
    // 400 years have 12 months === 4800
    return days * 4800 / 146097;
}

function monthsToDays (months) {
    // the reverse of daysToMonths
    return months * 146097 / 4800;
}

function as (units) {
    if (!this.isValid()) {
        return NaN;
    }
    var days;
    var months;
    var milliseconds = this._milliseconds;

    units = normalizeUnits(units);

    if (units === 'month' || units === 'year') {
        days   = this._days   + milliseconds / 864e5;
        months = this._months + daysToMonths(days);
        return units === 'month' ? months : months / 12;
    } else {
        // handle milliseconds separately because of floating point math errors (issue #1867)
        days = this._days + Math.round(monthsToDays(this._months));
        switch (units) {
            case 'week'   : return days / 7     + milliseconds / 6048e5;
            case 'day'    : return days         + milliseconds / 864e5;
            case 'hour'   : return days * 24    + milliseconds / 36e5;
            case 'minute' : return days * 1440  + milliseconds / 6e4;
            case 'second' : return days * 86400 + milliseconds / 1000;
            // Math.floor prevents floating point math errors here
            case 'millisecond': return Math.floor(days * 864e5) + milliseconds;
            default: throw new Error('Unknown unit ' + units);
        }
    }
}

// TODO: Use this.as('ms')?
function valueOf$1 () {
    if (!this.isValid()) {
        return NaN;
    }
    return (
        this._milliseconds +
        this._days * 864e5 +
        (this._months % 12) * 2592e6 +
        toInt(this._months / 12) * 31536e6
    );
}

function makeAs (alias) {
    return function () {
        return this.as(alias);
    };
}

var asMilliseconds = makeAs('ms');
var asSeconds      = makeAs('s');
var asMinutes      = makeAs('m');
var asHours        = makeAs('h');
var asDays         = makeAs('d');
var asWeeks        = makeAs('w');
var asMonths       = makeAs('M');
var asYears        = makeAs('y');

function get$2 (units) {
    units = normalizeUnits(units);
    return this.isValid() ? this[units + 's']() : NaN;
}

function makeGetter(name) {
    return function () {
        return this.isValid() ? this._data[name] : NaN;
    };
}

var milliseconds = makeGetter('milliseconds');
var seconds      = makeGetter('seconds');
var minutes      = makeGetter('minutes');
var hours        = makeGetter('hours');
var days         = makeGetter('days');
var months       = makeGetter('months');
var years        = makeGetter('years');

function weeks () {
    return absFloor(this.days() / 7);
}

var round = Math.round;
var thresholds = {
    ss: 44,         // a few seconds to seconds
    s : 45,         // seconds to minute
    m : 45,         // minutes to hour
    h : 22,         // hours to day
    d : 26,         // days to month
    M : 11          // months to year
};

// helper function for moment.fn.from, moment.fn.fromNow, and moment.duration.fn.humanize
function substituteTimeAgo(string, number, withoutSuffix, isFuture, locale) {
    return locale.relativeTime(number || 1, !!withoutSuffix, string, isFuture);
}

function relativeTime$1 (posNegDuration, withoutSuffix, locale) {
    var duration = createDuration(posNegDuration).abs();
    var seconds  = round(duration.as('s'));
    var minutes  = round(duration.as('m'));
    var hours    = round(duration.as('h'));
    var days     = round(duration.as('d'));
    var months   = round(duration.as('M'));
    var years    = round(duration.as('y'));

    var a = seconds <= thresholds.ss && ['s', seconds]  ||
            seconds < thresholds.s   && ['ss', seconds] ||
            minutes <= 1             && ['m']           ||
            minutes < thresholds.m   && ['mm', minutes] ||
            hours   <= 1             && ['h']           ||
            hours   < thresholds.h   && ['hh', hours]   ||
            days    <= 1             && ['d']           ||
            days    < thresholds.d   && ['dd', days]    ||
            months  <= 1             && ['M']           ||
            months  < thresholds.M   && ['MM', months]  ||
            years   <= 1             && ['y']           || ['yy', years];

    a[2] = withoutSuffix;
    a[3] = +posNegDuration > 0;
    a[4] = locale;
    return substituteTimeAgo.apply(null, a);
}

// This function allows you to set the rounding function for relative time strings
function getSetRelativeTimeRounding (roundingFunction) {
    if (roundingFunction === undefined) {
        return round;
    }
    if (typeof(roundingFunction) === 'function') {
        round = roundingFunction;
        return true;
    }
    return false;
}

// This function allows you to set a threshold for relative time strings
function getSetRelativeTimeThreshold (threshold, limit) {
    if (thresholds[threshold] === undefined) {
        return false;
    }
    if (limit === undefined) {
        return thresholds[threshold];
    }
    thresholds[threshold] = limit;
    if (threshold === 's') {
        thresholds.ss = limit - 1;
    }
    return true;
}

function humanize (withSuffix) {
    if (!this.isValid()) {
        return this.localeData().invalidDate();
    }

    var locale = this.localeData();
    var output = relativeTime$1(this, !withSuffix, locale);

    if (withSuffix) {
        output = locale.pastFuture(+this, output);
    }

    return locale.postformat(output);
}

var abs$1 = Math.abs;

function toISOString$1() {
    // for ISO strings we do not use the normal bubbling rules:
    //  * milliseconds bubble up until they become hours
    //  * days do not bubble at all
    //  * months bubble up until they become years
    // This is because there is no context-free conversion between hours and days
    // (think of clock changes)
    // and also not between days and months (28-31 days per month)
    if (!this.isValid()) {
        return this.localeData().invalidDate();
    }

    var seconds = abs$1(this._milliseconds) / 1000;
    var days         = abs$1(this._days);
    var months       = abs$1(this._months);
    var minutes, hours, years;

    // 3600 seconds -> 60 minutes -> 1 hour
    minutes           = absFloor(seconds / 60);
    hours             = absFloor(minutes / 60);
    seconds %= 60;
    minutes %= 60;

    // 12 months -> 1 year
    years  = absFloor(months / 12);
    months %= 12;


    // inspired by https://github.com/dordille/moment-isoduration/blob/master/moment.isoduration.js
    var Y = years;
    var M = months;
    var D = days;
    var h = hours;
    var m = minutes;
    var s = seconds;
    var total = this.asSeconds();

    if (!total) {
        // this is the same as C#'s (Noda) and python (isodate)...
        // but not other JS (goog.date)
        return 'P0D';
    }

    return (total < 0 ? '-' : '') +
        'P' +
        (Y ? Y + 'Y' : '') +
        (M ? M + 'M' : '') +
        (D ? D + 'D' : '') +
        ((h || m || s) ? 'T' : '') +
        (h ? h + 'H' : '') +
        (m ? m + 'M' : '') +
        (s ? s + 'S' : '');
}

var proto$2 = Duration.prototype;

proto$2.isValid        = isValid$1;
proto$2.abs            = abs;
proto$2.add            = add$1;
proto$2.subtract       = subtract$1;
proto$2.as             = as;
proto$2.asMilliseconds = asMilliseconds;
proto$2.asSeconds      = asSeconds;
proto$2.asMinutes      = asMinutes;
proto$2.asHours        = asHours;
proto$2.asDays         = asDays;
proto$2.asWeeks        = asWeeks;
proto$2.asMonths       = asMonths;
proto$2.asYears        = asYears;
proto$2.valueOf        = valueOf$1;
proto$2._bubble        = bubble;
proto$2.get            = get$2;
proto$2.milliseconds   = milliseconds;
proto$2.seconds        = seconds;
proto$2.minutes        = minutes;
proto$2.hours          = hours;
proto$2.days           = days;
proto$2.weeks          = weeks;
proto$2.months         = months;
proto$2.years          = years;
proto$2.humanize       = humanize;
proto$2.toISOString    = toISOString$1;
proto$2.toString       = toISOString$1;
proto$2.toJSON         = toISOString$1;
proto$2.locale         = locale;
proto$2.localeData     = localeData;

// Deprecations
proto$2.toIsoString = deprecate('toIsoString() is deprecated. Please use toISOString() instead (notice the capitals)', toISOString$1);
proto$2.lang = lang;

// Side effect imports

// FORMATTING

addFormatToken('X', 0, 0, 'unix');
addFormatToken('x', 0, 0, 'valueOf');

// PARSING

addRegexToken('x', matchSigned);
addRegexToken('X', matchTimestamp);
addParseToken('X', function (input, array, config) {
    config._d = new Date(parseFloat(input, 10) * 1000);
});
addParseToken('x', function (input, array, config) {
    config._d = new Date(toInt(input));
});

// Side effect imports


hooks.version = '2.18.1';

setHookCallback(createLocal);

hooks.fn                    = proto;
hooks.min                   = min;
hooks.max                   = max;
hooks.now                   = now;
hooks.utc                   = createUTC;
hooks.unix                  = createUnix;
hooks.months                = listMonths;
hooks.isDate                = isDate;
hooks.locale                = getSetGlobalLocale;
hooks.invalid               = createInvalid;
hooks.duration              = createDuration;
hooks.isMoment              = isMoment;
hooks.weekdays              = listWeekdays;
hooks.parseZone             = createInZone;
hooks.localeData            = getLocale;
hooks.isDuration            = isDuration;
hooks.monthsShort           = listMonthsShort;
hooks.weekdaysMin           = listWeekdaysMin;
hooks.defineLocale          = defineLocale;
hooks.updateLocale          = updateLocale;
hooks.locales               = listLocales;
hooks.weekdaysShort         = listWeekdaysShort;
hooks.normalizeUnits        = normalizeUnits;
hooks.relativeTimeRounding = getSetRelativeTimeRounding;
hooks.relativeTimeThreshold = getSetRelativeTimeThreshold;
hooks.calendarFormat        = getCalendarFormat;
hooks.prototype             = proto;

return hooks;

})));

},{}],23:[function(require,module,exports){
var _typeof = typeof Symbol === "function" && typeof Symbol.iterator === "symbol" ? function (obj) { return typeof obj; } : function (obj) { return obj && typeof Symbol === "function" && obj.constructor === Symbol && obj !== Symbol.prototype ? "symbol" : typeof obj; };

var Handlebars = require("handlebars/runtime");
exports["comment"] = Handlebars.template({ "compiler": [7, ">= 4.0.0"], "main": function main(container, depth0, helpers, partials, data) {
        var stack1,
            helper,
            alias1 = depth0 != null ? depth0 : container.nullContext || {},
            alias2 = helpers.helperMissing,
            alias3 = "function",
            alias4 = container.escapeExpression;

        return "<div class=\"vac-comment\" data-id=\"" + alias4((helper = (helper = helpers.id || (depth0 != null ? depth0.id : depth0)) != null ? helper : alias2, (typeof helper === "undefined" ? "undefined" : _typeof(helper)) === alias3 ? helper.call(alias1, { "name": "id", "hash": {}, "data": data }) : helper)) + "\">\n  <div class=\"vac-comment-header\">\n    <div class=\"vac-author-name\">" + alias4(container.lambda((stack1 = depth0 != null ? depth0.meta : depth0) != null ? stack1.user_name : stack1, depth0)) + "</div>\n    <div class=\"vac-timestamp\">" + alias4((helper = (helper = helpers.timeSince || (depth0 != null ? depth0.timeSince : depth0)) != null ? helper : alias2, (typeof helper === "undefined" ? "undefined" : _typeof(helper)) === alias3 ? helper.call(alias1, { "name": "timeSince", "hash": {}, "data": data }) : helper)) + "\n      <span class=\"vac-delete-comment\">&nbsp;&nbsp;X</span>\n    </div>\n  </div>\n  <div class=\"vac-comment-body\">\n    " + alias4((helpers.breaklines || depth0 && depth0.breaklines || alias2).call(alias1, depth0 != null ? depth0.body : depth0, { "name": "breaklines", "hash": {}, "data": data })) + "\n  </div>\n</div>\n";
    }, "useData": true });
exports["comment_list"] = Handlebars.template({ "1": function _(container, depth0, helpers, partials, data, blockParams) {
        var stack1;

        return "      " + ((stack1 = container.lambda(blockParams[0][0], depth0)) != null ? stack1 : "") + "\n";
    }, "compiler": [7, ">= 4.0.0"], "main": function main(container, depth0, helpers, partials, data, blockParams) {
        var stack1,
            helper,
            alias1 = depth0 != null ? depth0 : container.nullContext || {};

        return "<div class=\"vac-comments-container\">\n  <div class=\"vac-comments-wrap\">\n" + ((stack1 = helpers.each.call(alias1, depth0 != null ? depth0.commentsHTML : depth0, { "name": "each", "hash": {}, "fn": container.program(1, data, 1, blockParams), "inverse": container.noop, "data": data, "blockParams": blockParams })) != null ? stack1 : "") + "    <div class=\"vac-reply-btn vac-button\">ADD REPLY</div>\n    <div class=\"vac-add-new-shapebox\"></div>\n  </div>\n  <div class=\"vac-comments-control-bar\">\n    <div class=\"vac-range\"><b>@</b> " + container.escapeExpression((helper = (helper = helpers.rangeStr || (depth0 != null ? depth0.rangeStr : depth0)) != null ? helper : helpers.helperMissing, typeof helper === "function" ? helper.call(alias1, { "name": "rangeStr", "hash": {}, "data": data, "blockParams": blockParams }) : helper)) + "</div>\n    <div class=\"vac-control-buttons\">\n      <a class=\"vac-delete-annotation\">DELETE</a> | <a class=\"vac-close-comment-list\">CLOSE</a>\n    </div>\n  </div>\n</div>\n";
    }, "useData": true, "useBlockParams": true });
exports["controls"] = Handlebars.template({ "1": function _(container, depth0, helpers, partials, data) {
        var stack1;

        return (stack1 = helpers["if"].call(depth0 != null ? depth0 : container.nullContext || {}, depth0 != null ? depth0.showControls : depth0, { "name": "if", "hash": {}, "fn": container.program(2, data, 0), "inverse": container.noop, "data": data })) != null ? stack1 : "";
    }, "2": function _(container, depth0, helpers, partials, data) {
        var stack1;

        return "        <div class=\"vac-controls vac-control\">\n            <button class=\"vac-button\">+ NEW</button>\n" + ((stack1 = helpers["if"].call(depth0 != null ? depth0 : container.nullContext || {}, depth0 != null ? depth0.showNav : depth0, { "name": "if", "hash": {}, "fn": container.program(3, data, 0), "inverse": container.noop, "data": data })) != null ? stack1 : "") + "        </div>\n";
    }, "3": function _(container, depth0, helpers, partials, data) {
        return "                <div class=\"vac-annotation-nav\">\n                    <div class=\"vac-a-prev\">Prev</div>\n                    <div class=\"vac-a-next\">Next</div>\n                </div>\n";
    }, "5": function _(container, depth0, helpers, partials, data) {
        var stack1,
            alias1 = depth0 != null ? depth0 : container.nullContext || {};

        return "    <div class=\"vac-video-cover vac-control\">\n        <div class=\"vac-video-cover-canvas\">\n            <div class=\"vac-cursor-tool-tip vac-hidden\">Click and drag to select</div>\n        </div>\n    </div>\n" + ((stack1 = helpers["if"].call(alias1, depth0 != null ? depth0.showControls : depth0, { "name": "if", "hash": {}, "fn": container.program(6, data, 0), "inverse": container.noop, "data": data })) != null ? stack1 : "") + "\n" + ((stack1 = helpers["if"].call(alias1, depth0 != null ? depth0.writingComment : depth0, { "name": "if", "hash": {}, "fn": container.program(9, data, 0), "inverse": container.noop, "data": data })) != null ? stack1 : "");
    }, "6": function _(container, depth0, helpers, partials, data) {
        var stack1;

        return "        <div class=\"vac-add-controls vac-control\">\n            <i>Select shape + range</i>\n" + ((stack1 = helpers["if"].call(depth0 != null ? depth0 : container.nullContext || {}, depth0 != null ? depth0.internalCommenting : depth0, { "name": "if", "hash": {}, "fn": container.program(7, data, 0), "inverse": container.noop, "data": data })) != null ? stack1 : "") + "            <div class=\"vac-video-move\">\n                <div class=\"vac-a-prev\">-1 sec</div>\n                <div class=\"vac-a-next\">+1 sec</div>\n            </div>\n        </div>\n";
    }, "7": function _(container, depth0, helpers, partials, data) {
        return "                <button class=\"vac-button\">CONTINUE</button>\n                <a>cancel</a>\n";
    }, "9": function _(container, depth0, helpers, partials, data) {
        var helper;

        return "        <div class=\"vac-video-write-new-wrap vac-control\">\n            <div class=\"vac-video-write-new vac-is-annotation\">\n                <div>\n                    <h5><b>New Annotation</b> @ " + container.escapeExpression((helper = (helper = helpers.rangeStr || (depth0 != null ? depth0.rangeStr : depth0)) != null ? helper : helpers.helperMissing, typeof helper === "function" ? helper.call(depth0 != null ? depth0 : container.nullContext || {}, { "name": "rangeStr", "hash": {}, "data": data }) : helper)) + "</h5>\n                    <div class=\"vac-comment-showbox\">\n                        <textarea placeholder=\"Enter comment...\"></textarea>\n                        <div>\n                            <button class=\"vac-button\">SAVE</button>\n                            <a>Cancel</a>\n                        </div>\n                    </div>\n                </div>\n            </div>\n        </div>\n";
    }, "compiler": [7, ">= 4.0.0"], "main": function main(container, depth0, helpers, partials, data) {
        var stack1,
            alias1 = depth0 != null ? depth0 : container.nullContext || {};

        return ((stack1 = helpers.unless.call(alias1, depth0 != null ? depth0.adding : depth0, { "name": "unless", "hash": {}, "fn": container.program(1, data, 0), "inverse": container.noop, "data": data })) != null ? stack1 : "") + "\n" + ((stack1 = helpers["if"].call(alias1, depth0 != null ? depth0.adding : depth0, { "name": "if", "hash": {}, "fn": container.program(5, data, 0), "inverse": container.noop, "data": data })) != null ? stack1 : "");
    }, "useData": true });
exports["draggable_marker"] = Handlebars.template({ "compiler": [7, ">= 4.0.0"], "main": function main(container, depth0, helpers, partials, data) {
        var helper,
            alias1 = depth0 != null ? depth0 : container.nullContext || {},
            alias2 = helpers.helperMissing,
            alias3 = "function",
            alias4 = container.escapeExpression;

        return "<div id=\"" + alias4((helper = (helper = helpers.id || (depth0 != null ? depth0.id : depth0)) != null ? helper : alias2, (typeof helper === "undefined" ? "undefined" : _typeof(helper)) === alias3 ? helper.call(alias1, { "name": "id", "hash": {}, "data": data }) : helper)) + "\" class=\"vac-marker-draggable vac-ranged-marker\" style=\"left: " + alias4((helper = (helper = helpers.left || (depth0 != null ? depth0.left : depth0)) != null ? helper : alias2, (typeof helper === "undefined" ? "undefined" : _typeof(helper)) === alias3 ? helper.call(alias1, { "name": "left", "hash": {}, "data": data }) : helper)) + "; width:" + alias4((helper = (helper = helpers.width || (depth0 != null ? depth0.width : depth0)) != null ? helper : alias2, (typeof helper === "undefined" ? "undefined" : _typeof(helper)) === alias3 ? helper.call(alias1, { "name": "width", "hash": {}, "data": data }) : helper)) + ";\">\n</div>\n";
    }, "useData": true });
exports["marker"] = Handlebars.template({ "1": function _(container, depth0, helpers, partials, data) {
        return "vac-ranged-marker";
    }, "3": function _(container, depth0, helpers, partials, data) {
        var helper;

        return "width:" + container.escapeExpression((helper = (helper = helpers.width || (depth0 != null ? depth0.width : depth0)) != null ? helper : helpers.helperMissing, typeof helper === "function" ? helper.call(depth0 != null ? depth0 : container.nullContext || {}, { "name": "width", "hash": {}, "data": data }) : helper)) + ";";
    }, "5": function _(container, depth0, helpers, partials, data) {
        var stack1;

        return (stack1 = helpers["if"].call(depth0 != null ? depth0 : container.nullContext || {}, depth0 != null ? depth0.tooltipBody : depth0, { "name": "if", "hash": {}, "fn": container.program(6, data, 0), "inverse": container.noop, "data": data })) != null ? stack1 : "";
    }, "6": function _(container, depth0, helpers, partials, data) {
        var stack1,
            helper,
            alias1 = depth0 != null ? depth0 : container.nullContext || {},
            alias2 = helpers.helperMissing,
            alias3 = "function",
            alias4 = container.escapeExpression;

        return "            <div>\n                <span class=\"vac-tooltip " + ((stack1 = helpers["if"].call(alias1, depth0 != null ? depth0.tooltipRight : depth0, { "name": "if", "hash": {}, "fn": container.program(7, data, 0), "inverse": container.noop, "data": data })) != null ? stack1 : "") + "\">\n                    <b>" + alias4((helper = (helper = helpers.tooltipTime || (depth0 != null ? depth0.tooltipTime : depth0)) != null ? helper : alias2, (typeof helper === "undefined" ? "undefined" : _typeof(helper)) === alias3 ? helper.call(alias1, { "name": "tooltipTime", "hash": {}, "data": data }) : helper)) + "</b> - " + alias4((helper = (helper = helpers.tooltipBody || (depth0 != null ? depth0.tooltipBody : depth0)) != null ? helper : alias2, (typeof helper === "undefined" ? "undefined" : _typeof(helper)) === alias3 ? helper.call(alias1, { "name": "tooltipBody", "hash": {}, "data": data }) : helper)) + "\n                </span>\n            </div>\n";
    }, "7": function _(container, depth0, helpers, partials, data) {
        return "vac-right-side";
    }, "compiler": [7, ">= 4.0.0"], "main": function main(container, depth0, helpers, partials, data) {
        var stack1,
            helper,
            alias1 = depth0 != null ? depth0 : container.nullContext || {},
            alias2 = helpers.helperMissing,
            alias3 = "function",
            alias4 = container.escapeExpression;

        return "<div id=\"" + alias4((helper = (helper = helpers.id || (depth0 != null ? depth0.id : depth0)) != null ? helper : alias2, (typeof helper === "undefined" ? "undefined" : _typeof(helper)) === alias3 ? helper.call(alias1, { "name": "id", "hash": {}, "data": data }) : helper)) + "\" class=\"vac-marker " + ((stack1 = helpers["if"].call(alias1, depth0 != null ? depth0.rangeShow : depth0, { "name": "if", "hash": {}, "fn": container.program(1, data, 0), "inverse": container.noop, "data": data })) != null ? stack1 : "") + "\" style=\"left: " + alias4((helper = (helper = helpers.left || (depth0 != null ? depth0.left : depth0)) != null ? helper : alias2, (typeof helper === "undefined" ? "undefined" : _typeof(helper)) === alias3 ? helper.call(alias1, { "name": "left", "hash": {}, "data": data }) : helper)) + "; " + ((stack1 = helpers["if"].call(alias1, depth0 != null ? depth0.rangeShow : depth0, { "name": "if", "hash": {}, "fn": container.program(3, data, 0), "inverse": container.noop, "data": data })) != null ? stack1 : "") + " z-index: " + alias4((helper = (helper = helpers.zIndex || (depth0 != null ? depth0.zIndex : depth0)) != null ? helper : alias2, (typeof helper === "undefined" ? "undefined" : _typeof(helper)) === alias3 ? helper.call(alias1, { "name": "zIndex", "hash": {}, "data": data }) : helper)) + "\">\n" + ((stack1 = helpers["if"].call(alias1, depth0 != null ? depth0.showTooltip : depth0, { "name": "if", "hash": {}, "fn": container.program(5, data, 0), "inverse": container.noop, "data": data })) != null ? stack1 : "") + "</div>\n";
    }, "useData": true });
exports["marker_wrap"] = Handlebars.template({ "compiler": [7, ">= 4.0.0"], "main": function main(container, depth0, helpers, partials, data) {
        return "<div class=\"vac-marker-owrap\">\n	<div class=\"vac-marker-wrap\"></div>\n</div>";
    }, "useData": true });
exports["new_comment"] = Handlebars.template({ "compiler": [7, ">= 4.0.0"], "main": function main(container, depth0, helpers, partials, data) {
        var helper,
            alias1 = depth0 != null ? depth0 : container.nullContext || {},
            alias2 = helpers.helperMissing,
            alias3 = "function",
            alias4 = container.escapeExpression;

        return "<div class=\"vac-video-write-new-wrap vac-new-comment\">\n  <div class=\"vac-video-write-new vac-is-comment\">\n    <div class=\"vac-comment-showbox\" style=\"width:" + alias4((helper = (helper = helpers.width || (depth0 != null ? depth0.width : depth0)) != null ? helper : alias2, (typeof helper === "undefined" ? "undefined" : _typeof(helper)) === alias3 ? helper.call(alias1, { "name": "width", "hash": {}, "data": data }) : helper)) + "px;top:" + alias4((helper = (helper = helpers.top || (depth0 != null ? depth0.top : depth0)) != null ? helper : alias2, (typeof helper === "undefined" ? "undefined" : _typeof(helper)) === alias3 ? helper.call(alias1, { "name": "top", "hash": {}, "data": data }) : helper)) + "px;right:" + alias4((helper = (helper = helpers.right || (depth0 != null ? depth0.right : depth0)) != null ? helper : alias2, (typeof helper === "undefined" ? "undefined" : _typeof(helper)) === alias3 ? helper.call(alias1, { "name": "right", "hash": {}, "data": data }) : helper)) + "px\">\n      <textarea placeholder=\"Enter comment...\"></textarea>\n      <div>\n        <button class=\"vac-button\">SAVE</button>\n        <a>Cancel</a>\n      </div>\n    </div>\n</div>\n";
    }, "useData": true });
exports["player_button"] = Handlebars.template({ "compiler": [7, ">= 4.0.0"], "main": function main(container, depth0, helpers, partials, data) {
        return "<b></b>\n<i class=\"vac-player-icon\">\n	<svg height=\"24\" viewBox=\"0 0 24 24\" width=\"24\" xmlns=\"http://www.w3.org/2000/svg\">\n	    <path d=\"M21.99 4c0-1.1-.89-2-1.99-2H4c-1.1 0-2 .9-2 2v12c0 1.1.9 2 2 2h14l4 4-.01-18zM18 14H6v-2h12v2zm0-3H6V9h12v2zm0-3H6V6h12v2z\"/>\n	    <path d=\"M0 0h24v24H0z\" fill=\"none\"/>\n	</svg>\n</i>";
    }, "useData": true });

},{"handlebars/runtime":20}],24:[function(require,module,exports){
"use strict";
/*
    Component for an annotation, which includes controlling the marker/shape, rendering a commentList, etc
*/

var _createClass = function () { function defineProperties(target, props) { for (var i = 0; i < props.length; i++) { var descriptor = props[i]; descriptor.enumerable = descriptor.enumerable || false; descriptor.configurable = true; if ("value" in descriptor) descriptor.writable = true; Object.defineProperty(target, descriptor.key, descriptor); } } return function (Constructor, protoProps, staticProps) { if (protoProps) defineProperties(Constructor.prototype, protoProps); if (staticProps) defineProperties(Constructor, staticProps); return Constructor; }; }();

function _classCallCheck(instance, Constructor) { if (!(instance instanceof Constructor)) { throw new TypeError("Cannot call a class as a function"); } }

function _possibleConstructorReturn(self, call) { if (!self) { throw new ReferenceError("this hasn't been initialised - super() hasn't been called"); } return call && (typeof call === "object" || typeof call === "function") ? call : self; }

function _inherits(subClass, superClass) { if (typeof superClass !== "function" && superClass !== null) { throw new TypeError("Super expression must either be null or a function, not " + typeof superClass); } subClass.prototype = Object.create(superClass && superClass.prototype, { constructor: { value: subClass, enumerable: false, writable: true, configurable: true } }); if (superClass) Object.setPrototypeOf ? Object.setPrototypeOf(subClass, superClass) : subClass.__proto__ = superClass; }

var PlayerUIComponent = require("./../lib/player_ui_component").class,
    Utils = require("./../lib/utils.js"),
    CommentList = require("./comment_list").class,
    Marker = require("./marker").class,
    Comment = require("./comment").class,
    AnnotationShape = require("./annotation_shape").class;

var Annotation = function (_PlayerUIComponent) {
    _inherits(Annotation, _PlayerUIComponent);

    function Annotation(data, playerId) {
        _classCallCheck(this, Annotation);

        var _this = _possibleConstructorReturn(this, (Annotation.__proto__ || Object.getPrototypeOf(Annotation)).call(this, playerId));

        _this.id = data.id || _this.componentId;
        _this.range = data.range;
        _this.shape = data.shape;
        _this.secondsActive = _this.buildSecondsActiveArray();
        _this.buildComments(data);
        _this.buildMarker();
        _this.buildShape();
        _this.bindEvents();

        _this.isOpen = false;
        return _this;
    }

    _createClass(Annotation, [{
        key: "buildComments",
        value: function buildComments(data) {
            this.commentList = new CommentList({ "comments": data.comments, "annotation": this }, this.playerId);
        }
    }, {
        key: "buildMarker",
        value: function buildMarker() {
            this.marker = new Marker(this.playerId, this.range, this.commentList.comments[0]);
            this.marker.draw();
        }
    }, {
        key: "buildShape",
        value: function buildShape() {
            this.annotationShape = new AnnotationShape(this.playerId, this.shape);
        }

        // Serialize object

    }, {
        key: "bindEvents",
        value: function bindEvents() {
            var _this2 = this;

            this.marker.$el.on('click.vac-marker', function (e) {
                return _this2.plugin.annotationState.openAnnotation(_this2, true);
            });
        }

        // Opens the annotation. Handles marker, commentList, shape, Annotation state, and player state

    }, {
        key: "open",
        value: function open() {
            var _this3 = this;

            var withPause = arguments.length > 0 && arguments[0] !== undefined ? arguments[0] : true;
            var previewOnly = arguments.length > 1 && arguments[1] !== undefined ? arguments[1] : false;

            this.isOpen = true;
            var snapToStart = !Utils.isWithinRange(this.range.start, this.range.end, Math.floor(this.currentTime));

            if (previewOnly || !this.plugin.options.showCommentList) {
                this.marker.setActive(true);
            } else {
                this.commentList.render();
                this.marker.setActive(false);
            }

            this.annotationShape.draw();
            if (this.shape) {
                this.annotationShape.$el.on("click.vac-annotation", function () {
                    _this3.plugin.annotationState.openAnnotation(_this3, false, false, false);
                });
            }

            if (withPause) this.player.pause();
            if (snapToStart) this.currentTime = this.range.start;

            this.plugin.fire('annotationOpened', {
                annotation: this.data,
                triggered_by_timeline: previewOnly
            });
        }

        // Closes the annotation. Handles marker, commendList, shape, and AnnotationState

    }, {
        key: "close",
        value: function close() {
            var clearActive = arguments.length > 0 && arguments[0] !== undefined ? arguments[0] : true;

            if (!this.isOpen) return;
            this.isOpen = false;
            this.marker.deactivate();
            this.commentList.teardown();
            if (this.annotationShape.$el) this.annotationShape.$el.off("click.vac-annotation");
            this.annotationShape.teardown();
            if (clearActive) this.plugin.annotationState.clearActive();
            this.plugin.fire('annotationClosed', this.data);
        }

        // For preloading an array of seconds active on initialization
        // Values used to build timeMap in AnnotationState

    }, {
        key: "buildSecondsActiveArray",
        value: function buildSecondsActiveArray() {
            var seconds = [];
            if (!!this.range.end) {
                for (var i = this.range.start; i <= this.range.end; i++) {
                    seconds.push(i);
                }
            } else {
                var start = this.range.start;
                if (start > 0) seconds.push(start - 1);
                seconds.push(start);
                if (start < this.duration) seconds.push(start + 1);
            }
            return seconds;
        }

        // Tearsdown annotation and marker, removes object from AnnotationState

    }, {
        key: "teardown",
        value: function teardown() {
            var removeFromCollection = arguments.length > 0 && arguments[0] !== undefined ? arguments[0] : true;

            this.close(true);
            this.marker.teardown();
            if (removeFromCollection) this.plugin.annotationState.removeAnnotation(this);
            if (this.annotationShape) this.annotationShape.teardown();
            if (this.commentList) this.commentList.teardown();
        }

        // Build a new annotation instance by passing in data for range, shape, comment, & plugin ref

    }, {
        key: "data",
        get: function get() {
            return {
                id: this.id,
                range: this.range,
                shape: this.shape,
                comments: this.commentList.data
            };
        }
    }], [{
        key: "newFromData",
        value: function newFromData(range, shape, commentStr, plugin) {
            var id = arguments.length > 4 && arguments[4] !== undefined ? arguments[4] : null;

            var comment = Comment.dataObj(commentStr, plugin);
            if (range) range = Utils.parseIntObj(range);
            if (shape) shape = Utils.parseIntObj(shape);
            var data = {
                id: id,
                range: range,
                shape: shape,
                comments: [comment]
            };
            return new Annotation(data, plugin.playerId);
        }
    }]);

    return Annotation;
}(PlayerUIComponent);

module.exports = {
    class: Annotation
};

},{"./../lib/player_ui_component":37,"./../lib/utils.js":39,"./annotation_shape":25,"./comment":27,"./comment_list":28,"./marker":31}],25:[function(require,module,exports){
"use strict";
/*
    Component for managing a shape (i.e. box drawn on the player) for an annotation
*/

var _createClass = function () { function defineProperties(target, props) { for (var i = 0; i < props.length; i++) { var descriptor = props[i]; descriptor.enumerable = descriptor.enumerable || false; descriptor.configurable = true; if ("value" in descriptor) descriptor.writable = true; Object.defineProperty(target, descriptor.key, descriptor); } } return function (Constructor, protoProps, staticProps) { if (protoProps) defineProperties(Constructor.prototype, protoProps); if (staticProps) defineProperties(Constructor, staticProps); return Constructor; }; }();

function _classCallCheck(instance, Constructor) { if (!(instance instanceof Constructor)) { throw new TypeError("Cannot call a class as a function"); } }

function _possibleConstructorReturn(self, call) { if (!self) { throw new ReferenceError("this hasn't been initialised - super() hasn't been called"); } return call && (typeof call === "object" || typeof call === "function") ? call : self; }

function _inherits(subClass, superClass) { if (typeof superClass !== "function" && superClass !== null) { throw new TypeError("Super expression must either be null or a function, not " + typeof superClass); } subClass.prototype = Object.create(superClass && superClass.prototype, { constructor: { value: subClass, enumerable: false, writable: true, configurable: true } }); if (superClass) Object.setPrototypeOf ? Object.setPrototypeOf(subClass, superClass) : subClass.__proto__ = superClass; }

var PlayerUIComponent = require("./../lib/player_ui_component").class;

var AnnotationShape = function (_PlayerUIComponent) {
    _inherits(AnnotationShape, _PlayerUIComponent);

    function AnnotationShape(playerId) {
        var shape = arguments.length > 1 && arguments[1] !== undefined ? arguments[1] : null;

        _classCallCheck(this, AnnotationShape);

        var _this = _possibleConstructorReturn(this, (AnnotationShape.__proto__ || Object.getPrototypeOf(AnnotationShape)).call(this, playerId));

        _this.shape = shape;
        _this.$parent = _this.$player;
        return _this;
    }

    // Draw the shape element on the $parent


    _createClass(AnnotationShape, [{
        key: "draw",
        value: function draw() {
            if (!this.shape) return;
            if (this.$el) this.$el.remove();

            this.$el = $("<div/>").addClass("vac-shape");
            this.setDimsFromShape();
            this.$parent.append(this.$el);
        }

        // Set/update the dimensions of the shape based  on this.shape

    }, {
        key: "setDimsFromShape",
        value: function setDimsFromShape() {
            this.$el.css({
                left: this.shape.x1 + "%",
                top: this.shape.y1 + "%",
                width: this.shape.x2 - this.shape.x1 + "%",
                height: this.shape.y2 - this.shape.y1 + "%"
            });
        }
    }]);

    return AnnotationShape;
}(PlayerUIComponent);

module.exports = {
    class: AnnotationShape
};

},{"./../lib/player_ui_component":37}],26:[function(require,module,exports){
"use strict";
/*
    Component for managing the state of annotations, including showing active annotation during playback,
    toggling active states for annotations, navigating annotations forward/back, etc
*/

var _createClass = function () { function defineProperties(target, props) { for (var i = 0; i < props.length; i++) { var descriptor = props[i]; descriptor.enumerable = descriptor.enumerable || false; descriptor.configurable = true; if ("value" in descriptor) descriptor.writable = true; Object.defineProperty(target, descriptor.key, descriptor); } } return function (Constructor, protoProps, staticProps) { if (protoProps) defineProperties(Constructor.prototype, protoProps); if (staticProps) defineProperties(Constructor, staticProps); return Constructor; }; }();

function _classCallCheck(instance, Constructor) { if (!(instance instanceof Constructor)) { throw new TypeError("Cannot call a class as a function"); } }

function _possibleConstructorReturn(self, call) { if (!self) { throw new ReferenceError("this hasn't been initialised - super() hasn't been called"); } return call && (typeof call === "object" || typeof call === "function") ? call : self; }

function _inherits(subClass, superClass) { if (typeof superClass !== "function" && superClass !== null) { throw new TypeError("Super expression must either be null or a function, not " + typeof superClass); } subClass.prototype = Object.create(superClass && superClass.prototype, { constructor: { value: subClass, enumerable: false, writable: true, configurable: true } }); if (superClass) Object.setPrototypeOf ? Object.setPrototypeOf(subClass, superClass) : subClass.__proto__ = superClass; }

var Utils = require('./../lib/utils'),
    PlayerComponent = require("./../lib/player_component").class,
    Annotation = require("./annotation").class;

var AnnotationState = function (_PlayerComponent) {
    _inherits(AnnotationState, _PlayerComponent);

    function AnnotationState(playerId) {
        _classCallCheck(this, AnnotationState);

        var _this = _possibleConstructorReturn(this, (AnnotationState.__proto__ || Object.getPrototypeOf(AnnotationState)).call(this, playerId));

        _this.initAPI(_this, 'AnnotationState');
        _this.resetData();
        _this.bindEvents();
        return _this;
    }

    // sets _enabled and closes or opens annotation as needed


    _createClass(AnnotationState, [{
        key: "bindEvents",


        // Bind events for setting liveAnnotation on video time change
        value: function bindEvents() {
            this.player.on("timeupdate", Utils.throttle(this.setLiveAnnotation.bind(this), 100));
        }

        // Sort annotations by range.start

    }, {
        key: "sortAnnotations",
        value: function sortAnnotations() {
            this._annotations.sort(function (a, b) {
                return a.range.start < b.range.start ? -1 : a.range.start > b.range.start ? 1 : 0;
            });
        }

        // Add a new annotation

    }, {
        key: "addNewAnnotation",
        value: function addNewAnnotation(annotation) {
            this._annotations.push(annotation);
            this.openAnnotation(annotation, true);
            this.stateChanged();
        }

        // Create and add a annotation

    }, {
        key: "createAndAddAnnotation",
        value: function createAndAddAnnotation(data) {
            this.plugin.controls.uiState.adding && this.plugin.controls.cancelAddNew();

            var annotation = Annotation.newFromData(data.range, data.shape, data.commentStr || "", this.plugin, data.id);
            this.addNewAnnotation(annotation);
        }

        // Destroy an existing annotation

    }, {
        key: "destroyAnnotationById",
        value: function destroyAnnotationById(id) {
            var annotation = this.annotations.find(function (a) {
                return a.id == id;
            });
            if (annotation) annotation.teardown();
        }

        // Remove an annotation

    }, {
        key: "removeAnnotation",
        value: function removeAnnotation(annotation) {
            var id = annotation.id,
                i = this._annotations.indexOf(annotation);
            this._annotations.splice(i, 1);
            this.stateChanged();
            this.plugin.fire('annotationDeleted', { id: id });
        }

        // Set the live annotation based on current video time

    }, {
        key: "setLiveAnnotation",
        value: function setLiveAnnotation() {
            if (!this.enabled) return;
            var time = Math.floor(this.currentTime);

            if (this.skipLiveCheck) {
                if (time !== this.lastVideoTime) this.skipLiveCheck = false;
                return;
            }

            var matches = this.activeAnnotationsForTime(time);
            if (!matches.length) return this.activeAnnotation.close();

            // Set live annotation as the last match
            var liveAnnotation = this.annotations[matches[matches.length - 1]];
            if (liveAnnotation === this.activeAnnotation) return;

            this.openAnnotation(liveAnnotation, false, false, true);
        }

        // Get all active annotations for a time (in seconds)

    }, {
        key: "activeAnnotationsForTime",
        value: function activeAnnotationsForTime(time) {
            if (!this.annotations.length) return [];
            return this.annotationTimeMap[time] || [];
        }

        /*
            Rebuild the annotation time map
            Example: this._annotations[1] and this._annotations[3] are active during second 4
                this.annotationTimeMap = { 4: [1, 3] }
        */

    }, {
        key: "rebuildAnnotationTimeMap",
        value: function rebuildAnnotationTimeMap() {
            var _this2 = this;

            var timeMap = {};
            this.annotations.forEach(function (annotation) {
                annotation.secondsActive.forEach(function (second) {
                    var val = timeMap[second] || [];
                    val.push(_this2.annotations.indexOf(annotation));
                    timeMap[second] = val;
                });
            });
            this.annotationTimeMap = timeMap;
        }

        // Close active annotation and remove reference in state

    }, {
        key: "clearActive",
        value: function clearActive() {
            this.activeAnnotation.close(false);
            this._activeAnnotation = null;
        }

        // Open annotation with options to pause and show preview
        // skipLiveCheck will short circuit setLiveAnnotation()

    }, {
        key: "openAnnotation",
        value: function openAnnotation(annotation) {
            var skipLiveCheck = arguments.length > 1 && arguments[1] !== undefined ? arguments[1] : false;
            var pause = arguments.length > 2 && arguments[2] !== undefined ? arguments[2] : true;
            var previewOnly = arguments.length > 3 && arguments[3] !== undefined ? arguments[3] : false;

            if (!this.plugin.active) this.plugin.toggleAnnotationMode();
            this.skipLiveCheck = skipLiveCheck;
            this.clearActive();
            annotation.open(pause, previewOnly);
            this.activeAnnotation = annotation;
            this.lastVideoTime = this.activeAnnotation.range.start;
        }

        // Open an annotation by ID (if it exists)

    }, {
        key: "openAnnotationById",
        value: function openAnnotationById(id) {
            var annotation = this.annotations.find(function (a) {
                return a.id == id;
            });
            if (annotation) this.openAnnotation(annotation);
        }

        // Finds the next annotation in collection and opens it

    }, {
        key: "nextAnnotation",
        value: function nextAnnotation() {
            if (this._activeAnnotation) {
                var ind = this.annotations.indexOf(this._activeAnnotation),
                    nextInd = ind === this.annotations.length - 1 ? 0 : ind + 1;
                return this.openAnnotation(this.annotations[nextInd], true);
            }
            var time = Math.floor(this.currentTime);
            for (var i = 0; i < this.annotations.length; i++) {
                if (this.annotations[i].range.start > time) return this.openAnnotation(this.annotations[i], true);
            }
            this.openAnnotation(this.annotations[0], true);
        }

        // Finds the previous annotation in collection and opens it

    }, {
        key: "prevAnnotation",
        value: function prevAnnotation() {
            if (this._activeAnnotation) {
                var ind = this.annotations.indexOf(this._activeAnnotation),
                    nextInd = ind === 0 ? this.annotations.length - 1 : ind - 1;
                return this.openAnnotation(this.annotations[nextInd], true);
            }
            var time = Math.floor(this.currentTime);
            for (var i = this.annotations.length - 1; i >= 0; i--) {
                if (this.annotations[i].range.start < time) return this.openAnnotation(this.annotations[i], true);
            }
            this.openAnnotation(this.annotations[this.annotations.length - 1], true);
        }

        // Use anywhere the annotation data changes
        // Cleans internal state data, updates player button, triggers configurable callback

    }, {
        key: "stateChanged",
        value: function stateChanged() {
            this.sortAnnotations();
            this.rebuildAnnotationTimeMap();
            this.plugin.fire('onStateChanged', this.data);
        }

        // Reset internal state properties

    }, {
        key: "resetData",
        value: function resetData() {
            this.annotations = [];
            this.annotationTimeMap = {};
            this.activeAnnotation = null;
            this.enabled = false;
            this.skipNextTimeCheck = false;
            this.lastVideoTime = 0;
        }

        // Remove UI and unbind events for this and child components

    }, {
        key: "teardown",
        value: function teardown() {
            this.annotations.forEach(function (annotation) {
                annotation.teardown(false);
            });
            this.resetData();
        }
    }, {
        key: "enabled",
        set: function set(shouldBeEnabled) {
            this._enabled = shouldBeEnabled;
            if (!shouldBeEnabled) this.activeAnnotation.close();
            if (shouldBeEnabled) {
                this.skipLiveCheck = false;
                this.setLiveAnnotation();
            }
        },
        get: function get() {
            return this._enabled;
        }

        // Sets _annotations w/Annoation objects from input array

    }, {
        key: "annotations",
        set: function set(annotationsData) {
            var _this3 = this;

            this._annotations = annotationsData.map(function (a) {
                return new Annotation(a, _this3.playerId);
            });
            this.sortAnnotations();
            this.rebuildAnnotationTimeMap();
        },
        get: function get() {
            return this._annotations;
        }
    }, {
        key: "activeAnnotation",
        set: function set() {
            var annotation = arguments.length > 0 && arguments[0] !== undefined ? arguments[0] : null;

            this._activeAnnotation = annotation;
        }

        // Get current active annotation or a null object with .close()
        ,
        get: function get() {
            return this._activeAnnotation || { close: function close() {} };
        }

        // Serialize data

    }, {
        key: "data",
        get: function get() {
            return this._annotations.map(function (a) {
                return a.data;
            });
        }
    }]);

    return AnnotationState;
}(PlayerComponent);

module.exports = {
    class: AnnotationState
};

},{"./../lib/player_component":36,"./../lib/utils":39,"./annotation":24}],27:[function(require,module,exports){
"use strict";
/*
  Component for an invidual comment
*/

var _createClass = function () { function defineProperties(target, props) { for (var i = 0; i < props.length; i++) { var descriptor = props[i]; descriptor.enumerable = descriptor.enumerable || false; descriptor.configurable = true; if ("value" in descriptor) descriptor.writable = true; Object.defineProperty(target, descriptor.key, descriptor); } } return function (Constructor, protoProps, staticProps) { if (protoProps) defineProperties(Constructor.prototype, protoProps); if (staticProps) defineProperties(Constructor, staticProps); return Constructor; }; }();

function _classCallCheck(instance, Constructor) { if (!(instance instanceof Constructor)) { throw new TypeError("Cannot call a class as a function"); } }

function _possibleConstructorReturn(self, call) { if (!self) { throw new ReferenceError("this hasn't been initialised - super() hasn't been called"); } return call && (typeof call === "object" || typeof call === "function") ? call : self; }

function _inherits(subClass, superClass) { if (typeof superClass !== "function" && superClass !== null) { throw new TypeError("Super expression must either be null or a function, not " + typeof superClass); } subClass.prototype = Object.create(superClass && superClass.prototype, { constructor: { value: subClass, enumerable: false, writable: true, configurable: true } }); if (superClass) Object.setPrototypeOf ? Object.setPrototypeOf(subClass, superClass) : subClass.__proto__ = superClass; }

var PlayerUIComponent = require("./../lib/player_ui_component").class,
    Utils = require("./../lib/utils"),
    moment = require("moment"),
    templateName = 'comment';

var Comment = function (_PlayerUIComponent) {
    _inherits(Comment, _PlayerUIComponent);

    function Comment(data, playerId) {
        _classCallCheck(this, Comment);

        var _this = _possibleConstructorReturn(this, (Comment.__proto__ || Object.getPrototypeOf(Comment)).call(this, playerId));

        _this.id = data.id || _this.componentId;
        _this.meta = data.meta;
        _this.body = data.body;
        _this.timestamp = moment(data.meta.datetime).unix();
        _this.timeSince = _this.timeSince();
        return _this;
    }

    // Serialize data


    _createClass(Comment, [{
        key: "timeSince",


        // Return time since comment timestamp
        value: function timeSince() {
            return moment(this.meta.datetime).fromNow();
        }

        // Return a Comment obj given body content and plugin reference

    }, {
        key: "data",
        get: function get() {
            return {
                id: this.id,
                meta: this.meta,
                body: this.body
            };
        }

        // Render HTML for this comment

    }, {
        key: "HTML",
        get: function get() {
            return this.renderTemplate(templateName, {
                id: this.id,
                body: this.body,
                meta: this.meta,
                timeSince: this.timeSince
            });
        }
    }], [{
        key: "newFromData",
        value: function newFromData(body, plugin) {
            var data = this.dataObj(body, plugin);
            return new Comment(data, plugin.playerId);
        }

        // Return an object with plugin data, timestamp, unique id, and body content

    }, {
        key: "dataObj",
        value: function dataObj(body, plugin) {
            return {
                meta: Object.assign({
                    datetime: moment().toISOString()
                }, plugin.meta),
                id: Utils.guid(),
                body: body
            };
        }
    }]);

    return Comment;
}(PlayerUIComponent);

module.exports = {
    class: Comment
};

},{"./../lib/player_ui_component":37,"./../lib/utils":39,"moment":22}],28:[function(require,module,exports){
"use strict";
/*
  Component for a list of comments in a visible/active annotation
*/

var _createClass = function () { function defineProperties(target, props) { for (var i = 0; i < props.length; i++) { var descriptor = props[i]; descriptor.enumerable = descriptor.enumerable || false; descriptor.configurable = true; if ("value" in descriptor) descriptor.writable = true; Object.defineProperty(target, descriptor.key, descriptor); } } return function (Constructor, protoProps, staticProps) { if (protoProps) defineProperties(Constructor.prototype, protoProps); if (staticProps) defineProperties(Constructor, staticProps); return Constructor; }; }();

var _get = function get(object, property, receiver) { if (object === null) object = Function.prototype; var desc = Object.getOwnPropertyDescriptor(object, property); if (desc === undefined) { var parent = Object.getPrototypeOf(object); if (parent === null) { return undefined; } else { return get(parent, property, receiver); } } else if ("value" in desc) { return desc.value; } else { var getter = desc.get; if (getter === undefined) { return undefined; } return getter.call(receiver); } };

function _classCallCheck(instance, Constructor) { if (!(instance instanceof Constructor)) { throw new TypeError("Cannot call a class as a function"); } }

function _possibleConstructorReturn(self, call) { if (!self) { throw new ReferenceError("this hasn't been initialised - super() hasn't been called"); } return call && (typeof call === "object" || typeof call === "function") ? call : self; }

function _inherits(subClass, superClass) { if (typeof superClass !== "function" && superClass !== null) { throw new TypeError("Super expression must either be null or a function, not " + typeof superClass); } subClass.prototype = Object.create(superClass && superClass.prototype, { constructor: { value: subClass, enumerable: false, writable: true, configurable: true } }); if (superClass) Object.setPrototypeOf ? Object.setPrototypeOf(subClass, superClass) : subClass.__proto__ = superClass; }

var PlayerUIComponent = require("./../lib/player_ui_component").class,
    Utils = require("./../lib/utils"),
    Comment = require("./comment").class,
    commentListTemplateName = 'comment_list',
    newCommentTemplateName = 'new_comment';

var CommentList = function (_PlayerUIComponent) {
    _inherits(CommentList, _PlayerUIComponent);

    function CommentList(data, playerId) {
        _classCallCheck(this, CommentList);

        var _this = _possibleConstructorReturn(this, (CommentList.__proto__ || Object.getPrototypeOf(CommentList)).call(this, playerId));

        _this.annotation = data.annotation;
        _this.comments = data.comments.map(function (c) {
            return new Comment(c, playerId);
        });
        _this.sortComments();
        return _this;
    }

    // Serialize object


    _createClass(CommentList, [{
        key: "bindListEvents",


        // Bind all events needed for the comment list
        value: function bindListEvents() {
            var _this2 = this;

            this.$el.on("click.vac-comment", ".vac-close-comment-list", function () {
                return _this2.annotation.close();
            }) // Hide CommentList UI with close button
            .on("click.vac-comment", ".vac-reply-btn", function () {
                return _this2.addNewComment();
            }) // Open new reply UI with reply button
            .on("click.vac-comment", ".vac-delete-annotation", function (e) {
                return _this2.handleDeleteAnnotationClick(e);
            }) // Delete annotation with main delete button
            .on("click.vac-comment", ".vac-delete-comment", function (e) {
                return _this2.destroyComment(e);
            }) // Delete comment with delete comment button
            .on("mousewheel.vac-comment DOMMouseScroll.vac-comment", ".vac-comments-wrap", this.disablePageScroll); // Prevent outer page scroll when scrolling inside of the CommentList UI
        }

        // Bind event listeners for new comments form

    }, {
        key: "bindCommentFormEvents",
        value: function bindCommentFormEvents() {
            this.$newCommentForm.on("click.vac-comment", ".vac-add-controls a, .vac-video-write-new.vac-is-comment a", this.closeNewComment.bind(this)) // Cancel new comment creation with cancel link
            .on("click.vac-comment", ".vac-video-write-new.vac-is-comment button", this.saveNewComment.bind(this)); // Save new comment with save button
        }

        // Render CommentList UI with all comments using template

    }, {
        key: "render",
        value: function render() {
            this.$el = $(this.renderTemplate(commentListTemplateName, {
                commentsHTML: this.comments.map(function (c) {
                    return c.HTML;
                }),
                rangeStr: Utils.humanTime(this.annotation.range)
            }));

            this.$player.append(this.$el);
            this.$wrap = this.$UI.commentsContainer;
            this.bindListEvents();
        }

        // Re-render UI on state change

    }, {
        key: "reRender",
        value: function reRender() {
            this.teardown();
            this.render();
        }

        // Render new comment form

    }, {
        key: "addNewComment",
        value: function addNewComment() {
            this.$wrap.addClass(this.UI_CLASSES.active).find(".vac-comments-wrap").scrollTop(999999);
            var $shapebox = this.$wrap.find(".vac-add-new-shapebox"),
                width = $shapebox.outerWidth(),
                top = $shapebox.position().top + 10,
                right = this.$wrap.outerWidth() - ($shapebox.position().left + width);

            this.$newCommentForm = $(this.renderTemplate(newCommentTemplateName, { width: width, top: top, right: right }));
            this.bindCommentFormEvents();
            this.$player.append(this.$newCommentForm);
        }

        // Save comment from new comment form, update state and re-render UI

    }, {
        key: "saveNewComment",
        value: function saveNewComment() {
            this.$wrap.removeClass(this.UI_CLASSES.active);

            var user_id = 1,
                body = this.$UI.newCommentTextarea.val();

            if (!body) return; // empty comment - TODO add validation / err message

            var comment = Comment.newFromData(body, this.plugin);
            this.comments.push(comment);
            this.sortComments();
            this.closeNewComment();
            this.reRender();

            this.plugin.annotationState.stateChanged();
        }

        // Cancel comment adding process

    }, {
        key: "closeNewComment",
        value: function closeNewComment() {
            this.$wrap.removeClass(this.UI_CLASSES.active);
            if (this.$newCommentForm) this.$newCommentForm.remove();
        }

        // Delete a comment. If it is the only comment, delete the annotation
        // Update state and re-render UI

    }, {
        key: "destroyComment",
        value: function destroyComment(event) {
            var annotationId = this.annotation.id;
            if (this.comments.length == 1) {
                this.annotation.teardown();
            } else {
                var $comment = $(event.target).closest(".vac-comment"),
                    commentId = $comment.data('id'),
                    commentObj = this.comments.find(function (c) {
                    return c.id == commentId;
                }),
                    i = this.comments.indexOf(commentObj);
                this.comments.splice(i, 1);
                this.reRender();
            }

            this.plugin.annotationState.stateChanged();
        }

        // Prevents outer page scroll when at the top or bottom of CommentList UI
        // TODO: This might need to be fine-tuned?

    }, {
        key: "disablePageScroll",
        value: function disablePageScroll(event) {
            var $target = $(event.currentTarget),
                height = $target.height(),
                ogEvent = event.originalEvent,
                delta = ogEvent.wheelDelta || -ogEvent.detail,
                dir = delta < 0 ? "down" : "up",
                scrollDiff = Math.abs(event.currentTarget.scrollHeight - event.currentTarget.clientHeight);

            // if scrolling into top of div
            if ($target.scrollTop() < 20 && dir == "up") {
                $target.stop();
                $target.animate({ scrollTop: 0 }, 100);
                event.preventDefault();
            }

            // if scrolling into bottom of div
            if ($target.scrollTop() > scrollDiff - 10 && dir == "down") {
                $target.stop();
                $target.animate({ scrollTop: height + 40 }, 100);
                event.preventDefault();
            }
        }

        // Sort comments by timestamp

    }, {
        key: "sortComments",
        value: function sortComments() {
            this.comments.sort(function (a, b) {
                return a.timestamp < b.timestamp ? -1 : a.timestamp > b.timestamp ? 1 : 0;
            });
        }

        // Delete the annotation

    }, {
        key: "handleDeleteAnnotationClick",
        value: function handleDeleteAnnotationClick(e) {
            var _this3 = this;

            var $confirmEl = $("<a/>").addClass("vac-delete-confirm").text("CONFIRM");
            $confirmEl.on("click.comment", function () {
                $confirmEl.off("click.comment");
                _this3.annotation.teardown();
            });
            $(e.target).replaceWith($confirmEl);
        }

        // Teardown CommentList UI, unbind events

    }, {
        key: "teardown",
        value: function teardown() {
            if (this.$el) {
                this.$el.off("click.vac-comment", ".vac-close-comment-list").off("click.vac-comment", ".vac-reply-btn").off("click.vac-comment", ".vac-delete-annotation").off("click.vac-comment", ".vac-delete-comment").off("mousewheel.vac-comment DOMMouseScroll.vac-comment", ".vac-comments-wrap");
            }
            if (this.$newCommentForm) {
                this.$newCommentForm.off("click.vac-comment", ".vac-add-controls a, .vac-video-write-new.vac-comment a").off("click.vac-comment", ".vac-video-write-new.vac-comment button");
            }
            while (this.comments.length) {
                this.comments.pop().teardown();
            }
            _get(CommentList.prototype.__proto__ || Object.getPrototypeOf(CommentList.prototype), "teardown", this).call(this);
        }
    }, {
        key: "data",
        get: function get() {
            return this.comments.map(function (c) {
                return c.data;
            });
        }
    }]);

    return CommentList;
}(PlayerUIComponent);

module.exports = {
    class: CommentList
};

},{"./../lib/player_ui_component":37,"./../lib/utils":39,"./comment":27}],29:[function(require,module,exports){
"use strict";
/*
    Component for managing annotation "control box" in upper left of video when in annotation mode,
    including all functionality to add new annotations
*/

var _createClass = function () { function defineProperties(target, props) { for (var i = 0; i < props.length; i++) { var descriptor = props[i]; descriptor.enumerable = descriptor.enumerable || false; descriptor.configurable = true; if ("value" in descriptor) descriptor.writable = true; Object.defineProperty(target, descriptor.key, descriptor); } } return function (Constructor, protoProps, staticProps) { if (protoProps) defineProperties(Constructor.prototype, protoProps); if (staticProps) defineProperties(Constructor, staticProps); return Constructor; }; }();

function _classCallCheck(instance, Constructor) { if (!(instance instanceof Constructor)) { throw new TypeError("Cannot call a class as a function"); } }

function _possibleConstructorReturn(self, call) { if (!self) { throw new ReferenceError("this hasn't been initialised - super() hasn't been called"); } return call && (typeof call === "object" || typeof call === "function") ? call : self; }

function _inherits(subClass, superClass) { if (typeof superClass !== "function" && superClass !== null) { throw new TypeError("Super expression must either be null or a function, not " + typeof superClass); } subClass.prototype = Object.create(superClass && superClass.prototype, { constructor: { value: subClass, enumerable: false, writable: true, configurable: true } }); if (superClass) Object.setPrototypeOf ? Object.setPrototypeOf(subClass, superClass) : subClass.__proto__ = superClass; }

var PlayerUIComponent = require("./../lib/player_ui_component").class,
    Utils = require("./../lib/utils"),
    DraggableMarker = require("./draggable_marker.js").class,
    SelectableShape = require("./selectable_shape.js").class,
    PlayerButton = require("./player_button").class,
    Annotation = require("./annotation").class,
    templateName = 'controls';

// Control uses a "ui state" to determine how UI is rendered - this object is the base state, containing a
// default value for each item in the state
var BASE_UI_STATE = Object.freeze({
    adding: false, // Are we currently adding a new annotation? (step 1 of flow)
    writingComment: false // Are we currently writing the comment for annotation (step 2 of flow)
});

var Controls = function (_PlayerUIComponent) {
    _inherits(Controls, _PlayerUIComponent);

    function Controls(playerId, bindArrowKeys) {
        _classCallCheck(this, Controls);

        var _this = _possibleConstructorReturn(this, (Controls.__proto__ || Object.getPrototypeOf(Controls)).call(this, playerId));

        _this.initAPI(_this, 'Controls');

        _this.internalCommenting = _this.plugin.options.internalCommenting;
        _this.showControls = _this.plugin.options.showControls;
        _this.uiState = Utils.cloneObject(BASE_UI_STATE);
        _this.bindEvents(bindArrowKeys);

        if (_this.showControls) {
            // create player button in the control bar if controls are shown
            _this.playerButton = new PlayerButton(_this.playerId);
        }

        _this.draw();
        return _this;
    }

    // Bind all the events we need for UI interaction


    _createClass(Controls, [{
        key: "bindEvents",
        value: function bindEvents(bindArrowKeys) {
            var _this2 = this;

            this.$player.on("click.vac-controls", ".vac-controls button", this.startAddNew.bind(this)) // Add new button click
            .on("click.vac-controls", ".vac-annotation-nav .vac-a-next", function () {
                return _this2.plugin.annotationState.nextAnnotation();
            }) // Click 'next' on annotation nav
            .on("click.vac-controls", ".vac-annotation-nav .vac-a-prev", function () {
                return _this2.plugin.annotationState.prevAnnotation();
            }) // Click 'prev' on annotation nav
            .on("click.vac-controls", ".vac-video-move .vac-a-next", function () {
                return _this2.marker.scrubStart(1);
            }) // Click '+1 sec' on marker nav
            .on("click.vac-controls", ".vac-video-move .vac-a-prev", function () {
                return _this2.marker.scrubStart(-1);
            }); // Click '-1 sec' on marker nav

            if (this.internalCommenting) {
                this.$player.on("click.vac-controls", ".vac-add-controls button", this.writeComment.bind(this)) // 'Next' button click while adding
                .on("click.vac-controls", ".vac-video-write-new.vac-is-annotation button", this.saveNew.bind(this)) // 'Save' button click while adding
                .on("click.vac-controls", ".vac-add-controls a, .vac-video-write-new.vac-is-annotation a", this.cancelAddNew.bind(this)); // Cancel link click
            }
            if (bindArrowKeys) {
                $(document).on("keyup.vac-nav", function (e) {
                    return _this2.handleArrowKeys(e);
                }); // Use arrow keys to navigate annotations
            }
        }

        // Remove UI and unbind events for this and child components

    }, {
        key: "teardown",
        value: function teardown() {
            this.clear(true);
            this.$player.off('click.vac-controls');
            if (this.playerButton) this.playerButton.teardown();
        }

        // Clear existing UI (resetting components if need be)

    }, {
        key: "clear",
        value: function clear() {
            var reset = arguments.length > 0 && arguments[0] !== undefined ? arguments[0] : false;

            if (reset) {
                if (this.uiState.adding) {
                    this.restoreNormalUI();
                    this.marker.teardown();
                    this.selectableShape.teardown();
                }
                this.uiState = Utils.cloneObject(BASE_UI_STATE);
                this.$player.find('.vac-video-cover-canvas').off('mousedown.vac-cursor-tooltip').off('mouseup.vac-cursor-tooltip');
                $(document).off('mousemove.vac-cursor-tooltip');
            }
            this.$UI.controlElements.remove();
        }

        // Draw the UI elements (based on uiState)

    }, {
        key: "draw",
        value: function draw() {
            var reset = arguments.length > 0 && arguments[0] !== undefined ? arguments[0] : false;

            this.clear(reset);
            var data = Object.assign({
                rangeStr: this.marker ? Utils.humanTime(this.marker.range) : null,
                showNav: this.plugin.annotationState.annotations.length > 1
            }, this.uiState, { internalCommenting: this.internalCommenting, showControls: this.showControls });

            var $ctrls = this.renderTemplate(templateName, data);
            this.$player.append($ctrls);

            if (this.playerButton) this.playerButton.updateNumAnnotations();
        }

        // User clicked to cancel in-progress add - restore to normal state

    }, {
        key: "cancelAddNew",
        value: function cancelAddNew() {
            if (!(this.uiState.adding || this.uiState.writingComment)) return;
            this.draw(true);
            this.marker.teardown();
            this.marker = null;
        }

        // User clicked 'add' button in the controls - setup UI and marker

    }, {
        key: "startAddNew",
        value: function startAddNew() {
            if (!this.plugin.active) this.plugin.toggleAnnotationMode();

            this.player.pause();
            this.setAddingUI();
            this.uiState.adding = true;
            this.draw();

            // construct new range and create marker
            var range = {
                start: parseInt(this.currentTime, 10),
                stop: parseInt(this.currentTime, 10)
            };
            this.marker = new DraggableMarker(this.playerId, range);
            this.selectableShape = new SelectableShape(this.playerId);

            // show cursor help text if controls are hidden
            if (!this.showControls) this.bindCursorTooltip();

            this.plugin.fire('enteredAddingAnnotation', { range: range });
        }

        // User clicked 'next' action - show UI to write comment

    }, {
        key: "writeComment",
        value: function writeComment() {
            this.uiState.writingComment = true;
            this.draw();
        }

        // User clicked to save a new annotation/comment during add new flow

    }, {
        key: "saveNew",
        value: function saveNew() {
            var comment = this.$UI.newCommentTextarea.val();
            if (!comment) return; // empty comment - TODO add validation / err message

            var a = Annotation.newFromData(this.marker.range, this.selectableShape.shape, comment, this.plugin);
            this.plugin.annotationState.addNewAnnotation(a);

            this.cancelAddNew();
        }

        // Change normal UI (hide markers, hide playback, etc) on init add state

    }, {
        key: "setAddingUI",
        value: function setAddingUI() {
            this.plugin.annotationState.enabled = false;
            this.disablePlayingAndControl();
        }

        // Restore normal UI after add state

    }, {
        key: "restoreNormalUI",
        value: function restoreNormalUI() {
            this.plugin.annotationState.enabled = this.plugin.active;
            this.enablePlayingAndControl();
            $(document).off('mousemove.vac-cursor-tool-tip');
        }

        // On arrow key press, navigate to next or prev Annotation

    }, {
        key: "handleArrowKeys",
        value: function handleArrowKeys(e) {
            if (!this.plugin.active) return;
            var keyId = e.which;

            if (keyId == 37) this.plugin.annotationState.prevAnnotation();
            if (keyId == 39) this.plugin.annotationState.nextAnnotation();
        }

        // Adds help text to cursor during annotation mode

    }, {
        key: "bindCursorTooltip",
        value: function bindCursorTooltip() {
            var _this3 = this;

            var self = this,
                $tooltip = self.$player.find('.vac-cursor-tool-tip'),
                tooltipArea = Utils.areaOfHiddenEl($tooltip, self.$UI.coverCanvas, self.UI_CLASSES.hidden);

            $(document).on('mousemove.vac-cursor-tool-tip', Utils.throttle(function (event) {
                if (!_this3.plugin.bounds) return;

                var x = event.pageX,
                    y = event.pageY,
                    outOfBounds = x < _this3.plugin.bounds.left || x > _this3.plugin.bounds.right || y < _this3.plugin.bounds.top || y > _this3.plugin.bounds.bottom,
                    withinControls = !outOfBounds && y >= _this3.plugin.bounds.bottomWithoutControls,
                    markerHovered = $tooltip.hasClass('vac-marker-hover');

                if (outOfBounds) {
                    $tooltip.addClass(self.UI_CLASSES.hidden);
                    return;
                }

                var cursorX = x - _this3.plugin.bounds.left,
                    cursorY = y - _this3.plugin.bounds.top,
                    margin = 10,
                    rightEdge = self.$player.width(),
                    bottomEdge = self.$player.height() - self.$UI.controlBar.height(),
                    atRightEdge = cursorX + tooltipArea.width + margin * 2 >= rightEdge,
                    atBottomEdge = cursorY + tooltipArea.height + margin * 2 >= bottomEdge;

                // is the tooltip too close to the right or bottom edge?
                var posX = atRightEdge ? rightEdge - tooltipArea.width - margin : cursorX + margin,
                    posY = atBottomEdge ? bottomEdge - tooltipArea.height - margin : cursorY + margin;

                // hide if the cursor is over the control bar but not hovering over the draggable marker
                // also hide if mouse is down
                if (withinControls && !markerHovered || $tooltip.hasClass('vac-cursor-dragging')) {
                    $tooltip.addClass(self.UI_CLASSES.hidden);
                } else {
                    $tooltip.removeClass(self.UI_CLASSES.hidden);
                }

                $tooltip.css({
                    left: posX + "px",
                    top: posY + "px"
                });
            }, 50));
        }
    }]);

    return Controls;
}(PlayerUIComponent);

module.exports = {
    class: Controls
};

},{"./../lib/player_ui_component":37,"./../lib/utils":39,"./annotation":24,"./draggable_marker.js":30,"./player_button":32,"./selectable_shape.js":33}],30:[function(require,module,exports){
"use strict";
/*
    Component for a timeline marker that is draggable when user clicks/drags on it, and rebuilds underlying range
    as drag occurs
*/

var _createClass = function () { function defineProperties(target, props) { for (var i = 0; i < props.length; i++) { var descriptor = props[i]; descriptor.enumerable = descriptor.enumerable || false; descriptor.configurable = true; if ("value" in descriptor) descriptor.writable = true; Object.defineProperty(target, descriptor.key, descriptor); } } return function (Constructor, protoProps, staticProps) { if (protoProps) defineProperties(Constructor.prototype, protoProps); if (staticProps) defineProperties(Constructor, staticProps); return Constructor; }; }();

var _get = function get(object, property, receiver) { if (object === null) object = Function.prototype; var desc = Object.getOwnPropertyDescriptor(object, property); if (desc === undefined) { var parent = Object.getPrototypeOf(object); if (parent === null) { return undefined; } else { return get(parent, property, receiver); } } else if ("value" in desc) { return desc.value; } else { var getter = desc.get; if (getter === undefined) { return undefined; } return getter.call(receiver); } };

function _classCallCheck(instance, Constructor) { if (!(instance instanceof Constructor)) { throw new TypeError("Cannot call a class as a function"); } }

function _possibleConstructorReturn(self, call) { if (!self) { throw new ReferenceError("this hasn't been initialised - super() hasn't been called"); } return call && (typeof call === "object" || typeof call === "function") ? call : self; }

function _inherits(subClass, superClass) { if (typeof superClass !== "function" && superClass !== null) { throw new TypeError("Super expression must either be null or a function, not " + typeof superClass); } subClass.prototype = Object.create(superClass && superClass.prototype, { constructor: { value: subClass, enumerable: false, writable: true, configurable: true } }); if (superClass) Object.setPrototypeOf ? Object.setPrototypeOf(subClass, superClass) : subClass.__proto__ = superClass; }

var Marker = require("./marker").class,
    Utils = require('./../lib/utils'),
    markerTemplateName = 'draggable_marker';

var DraggableMarker = function (_Marker) {
    _inherits(DraggableMarker, _Marker);

    function DraggableMarker(playerId, range) {
        _classCallCheck(this, DraggableMarker);

        var _this = _possibleConstructorReturn(this, (DraggableMarker.__proto__ || Object.getPrototypeOf(DraggableMarker)).call(this, playerId, range));

        _this.range = range; // NOTE - this shouldn't be required and is a HACK for how transpilation works in IE10
        _this.templateName = markerTemplateName; // Change template from base Marker template
        _this.dragging = false; // Is a drag action currently occring?
        _this.rangePin = range.start; // What's the original pinned timeline point when marker was added
        _this.draw();
        _this.$parent = _this.$UI.markerWrap; // Set parent as marker wrap
        return _this;
    }

    // Bind needed evnets for UI interaction


    _createClass(DraggableMarker, [{
        key: "bindMarkerEvents",
        value: function bindMarkerEvents() {
            var _this2 = this;

            // On mouse down init drag
            this.$el.on('mousedown.vac-marker', function (e) {
                e.preventDefault();
                _this2.dragging = true;
                // When mouse moves (with mouse down) call onDrag, throttling to once each 250 ms
                $(document).on("mousemove.vac-marker", Utils.throttle(_this2.onDrag.bind(_this2), 250));

                // Add drag class to cursor tooltip if available
                if (!_this2.plugin.options.showControls) {
                    _this2.$player.find('.vac-cursor-tool-tip').addClass('vac-cursor-dragging').removeClass('vac-marker-hover');
                }
            });

            // On mouse up end drag action and unbind mousemove event
            $(document).on("mouseup.vac-marker", function (e) {
                if (!_this2.dragging) return;
                $(document).off("mousemove.vac-marker");
                _this2.dragging = false;

                // Remove drag class and hover class from cursor tooltip if available
                if (!_this2.plugin.options.showControls) {
                    _this2.$player.find('.vac-cursor-tool-tip').removeClass('vac-cursor-dragging').removeClass('vac-marker-hover');
                }
            });

            // On mouse mouse enter, show cursor tooltip if controls are not shown
            // This adds the class which is picked up in Controls
            if (!this.plugin.options.showControls) {
                var self = this;
                self.$el.on('mouseenter.vac-cursor-tool-tip', function () {
                    self.$player.find('.vac-cursor-tool-tip').addClass('vac-marker-hover');
                }).on('mouseleave.vac-cursor-tool-tip', function () {
                    self.$player.find('.vac-cursor-tool-tip').removeClass('vac-marker-hover');
                });
            };
        }

        // On drag action, calculate new range and redraw marker

    }, {
        key: "onDrag",
        value: function onDrag(e) {
            var dragPercent = this.percentValFromXpos(e.pageX),
                secVal = parseInt(this.duration * dragPercent);

            if (secVal > this.rangePin) {
                this.range = {
                    start: this.rangePin,
                    end: secVal
                };
            } else {
                this.range = {
                    start: secVal,
                    end: this.rangePin
                };
            }
            this.draw();
            this.plugin.fire('addingAnnotationDataChanged', { range: this.range });
        }

        // Cal percentage (of video) position for a pixel-based X position on the document

    }, {
        key: "percentValFromXpos",
        value: function percentValFromXpos(xpos) {
            var x = Math.max(0, xpos - this.$parent.offset().left),
                // px val
            max = this.$parent.innerWidth(),
                per = x / max;
            if (per > 1) per = 1;
            if (per < 0) per = 0;
            return per;
        }

        // Remove bound events on destructon

    }, {
        key: "teardown",
        value: function teardown() {
            _get(DraggableMarker.prototype.__proto__ || Object.getPrototypeOf(DraggableMarker.prototype), "teardown", this).call(this);
            $(document).off('mousemove.vac-marker');
            $(document).off('mouseup.vac-marker');
            this.$el.off('mouseenter.vac-cursor-tool-tip');
            this.$el.off('mouseleave.vac-cursor-tool-tip');
            this.$el.off('mousedown.vac-marker');
        }

        // Move the video & marker start by some num seconds (pos or neg)

    }, {
        key: "scrubStart",
        value: function scrubStart(secondsChanged) {
            var newStart = this.range.start + secondsChanged;
            this.currentTime = newStart;
            this.range.start = newStart;
            this.rangePin = newStart;
            this.teardown();
            this.draw();

            this.plugin.fire('addingAnnotationDataChanged', { range: this.range });
        }
    }]);

    return DraggableMarker;
}(Marker);

module.exports = {
    class: DraggableMarker
};

},{"./../lib/utils":39,"./marker":31}],31:[function(require,module,exports){
"use strict";
/*
    Component for a timeline marker with capabilities to draw on timeline, including tooltip for comment
*/

var _createClass = function () { function defineProperties(target, props) { for (var i = 0; i < props.length; i++) { var descriptor = props[i]; descriptor.enumerable = descriptor.enumerable || false; descriptor.configurable = true; if ("value" in descriptor) descriptor.writable = true; Object.defineProperty(target, descriptor.key, descriptor); } } return function (Constructor, protoProps, staticProps) { if (protoProps) defineProperties(Constructor.prototype, protoProps); if (staticProps) defineProperties(Constructor, staticProps); return Constructor; }; }();

var _get = function get(object, property, receiver) { if (object === null) object = Function.prototype; var desc = Object.getOwnPropertyDescriptor(object, property); if (desc === undefined) { var parent = Object.getPrototypeOf(object); if (parent === null) { return undefined; } else { return get(parent, property, receiver); } } else if ("value" in desc) { return desc.value; } else { var getter = desc.get; if (getter === undefined) { return undefined; } return getter.call(receiver); } };

function _classCallCheck(instance, Constructor) { if (!(instance instanceof Constructor)) { throw new TypeError("Cannot call a class as a function"); } }

function _possibleConstructorReturn(self, call) { if (!self) { throw new ReferenceError("this hasn't been initialised - super() hasn't been called"); } return call && (typeof call === "object" || typeof call === "function") ? call : self; }

function _inherits(subClass, superClass) { if (typeof superClass !== "function" && superClass !== null) { throw new TypeError("Super expression must either be null or a function, not " + typeof superClass); } subClass.prototype = Object.create(superClass && superClass.prototype, { constructor: { value: subClass, enumerable: false, writable: true, configurable: true } }); if (superClass) Object.setPrototypeOf ? Object.setPrototypeOf(subClass, superClass) : subClass.__proto__ = superClass; }

var PlayerUIComponent = require("./../lib/player_ui_component").class,
    Utils = require("./../lib/utils"),
    markerTemplateName = 'marker',
    markerWrapTemplateName = 'marker_wrap';

var Marker = function (_PlayerUIComponent) {
    _inherits(Marker, _PlayerUIComponent);

    function Marker(playerId, range) {
        var comment = arguments.length > 2 && arguments[2] !== undefined ? arguments[2] : null;

        _classCallCheck(this, Marker);

        var _this = _possibleConstructorReturn(this, (Marker.__proto__ || Object.getPrototypeOf(Marker)).call(this, playerId));

        _this.range = range;
        _this.comment = comment;
        _this.templateName = markerTemplateName;

        if (!_this.$UI.markerWrap.length) {
            _this.$UI.timeline.append(_this.renderTemplate(markerWrapTemplateName));
        }
        return _this;
    }

    // attribute to get the DOM id for this marker node


    _createClass(Marker, [{
        key: "setActive",

        // Set this marker as active (highlight) and optionally show tooltip also
        value: function setActive() {
            var showTooltip = arguments.length > 0 && arguments[0] !== undefined ? arguments[0] : false;

            this.$el.addClass(this.UI_CLASSES.active);
            if (showTooltip && this.plugin.options.showMarkerTooltips) {
                this.$el.addClass('vac-force-tooltip');
            }
        }

        // Deactivate this marker

    }, {
        key: "deactivate",
        value: function deactivate() {
            this.$el.removeClass(this.UI_CLASSES.active + " vac-force-tooltip");
        }

        // Draw marker on timeline for this.range;

    }, {
        key: "draw",
        value: function draw() {
            // clear existing marker if this one was already drawn
            this.$UI.timeline.find("#" + this.markerId).remove();

            // Bind to local instance var, add to DOM, and setup events
            this.$el = $(this.renderTemplate(this.templateName, this.markerTemplateData));
            this.$UI.markerWrap.append(this.$el);
            this.bindMarkerEvents();
        }

        // Bind needed events for this marker

    }, {
        key: "bindMarkerEvents",
        value: function bindMarkerEvents() {
            var _this2 = this;

            // handle dimming other markers + highlighting this one on mouseenter/leave
            this.$el.on("mouseenter.vac-marker", function () {
                _this2.$el.addClass('vac-hovering').closest(".vac-marker-wrap").addClass('vac-dim-all');
            }).on("mouseleave.vac-marker", function () {
                _this2.$el.removeClass('vac-hovering').closest(".vac-marker-wrap").removeClass('vac-dim-all');
            });
        }

        // Build object for template

    }, {
        key: "teardown",


        // Unbind event listeners on teardown and remove DOM nodes
        value: function teardown() {
            this.$el.off('mouseenter.vac-marker').off('mouseleave.vac-marker').off('click.vac-marker');
            _get(Marker.prototype.__proto__ || Object.getPrototypeOf(Marker.prototype), "teardown", this).call(this);
        }
    }, {
        key: "markerId",
        get: function get() {
            return "vacmarker_" + this.componentId;
        }
    }, {
        key: "markerTemplateData",
        get: function get() {
            // the smaller the width, the higher the z-index so overlaps are clickable
            var left = this.range.start / this.duration * 100,
                width = this.range.end / this.duration * 100 - left,
                zIndex = 100 - Math.floor(width) || 100;
            return {
                left: left + '%',
                width: width + '%',
                zIndex: zIndex,
                showTooltip: this.plugin.options.showMarkerTooltips,
                tooltipRight: left > 50,
                tooltipTime: Utils.humanTime(this.range),
                tooltipBody: !this.comment ? null : this.comment.body,
                rangeShow: !!this.range.end,
                id: this.markerId
            };
        }
    }]);

    return Marker;
}(PlayerUIComponent);

module.exports = {
    class: Marker
};

},{"./../lib/player_ui_component":37,"./../lib/utils":39}],32:[function(require,module,exports){
"use strict";
/*
    Component main 'annotation toggle' button in the player controls, including notifier for # annotations
*/

var _createClass = function () { function defineProperties(target, props) { for (var i = 0; i < props.length; i++) { var descriptor = props[i]; descriptor.enumerable = descriptor.enumerable || false; descriptor.configurable = true; if ("value" in descriptor) descriptor.writable = true; Object.defineProperty(target, descriptor.key, descriptor); } } return function (Constructor, protoProps, staticProps) { if (protoProps) defineProperties(Constructor.prototype, protoProps); if (staticProps) defineProperties(Constructor, staticProps); return Constructor; }; }();

var _get = function get(object, property, receiver) { if (object === null) object = Function.prototype; var desc = Object.getOwnPropertyDescriptor(object, property); if (desc === undefined) { var parent = Object.getPrototypeOf(object); if (parent === null) { return undefined; } else { return get(parent, property, receiver); } } else if ("value" in desc) { return desc.value; } else { var getter = desc.get; if (getter === undefined) { return undefined; } return getter.call(receiver); } };

function _classCallCheck(instance, Constructor) { if (!(instance instanceof Constructor)) { throw new TypeError("Cannot call a class as a function"); } }

function _possibleConstructorReturn(self, call) { if (!self) { throw new ReferenceError("this hasn't been initialised - super() hasn't been called"); } return call && (typeof call === "object" || typeof call === "function") ? call : self; }

function _inherits(subClass, superClass) { if (typeof superClass !== "function" && superClass !== null) { throw new TypeError("Super expression must either be null or a function, not " + typeof superClass); } subClass.prototype = Object.create(superClass && superClass.prototype, { constructor: { value: subClass, enumerable: false, writable: true, configurable: true } }); if (superClass) Object.setPrototypeOf ? Object.setPrototypeOf(subClass, superClass) : subClass.__proto__ = superClass; }

var PlayerUIComponent = require("./../lib/player_ui_component").class,
    templateName = "player_button";

var PlayerButton = function (_PlayerUIComponent) {
    _inherits(PlayerButton, _PlayerUIComponent);

    function PlayerButton(playerId) {
        _classCallCheck(this, PlayerButton);

        var _this = _possibleConstructorReturn(this, (PlayerButton.__proto__ || Object.getPrototypeOf(PlayerButton)).call(this, playerId));

        _this.draw();

        _this.initAPI(_this, 'PlayerButton');

        _this.$el.on('click.vac-player-button', function () {
            _this.plugin.toggleAnnotationMode();
        });
        return _this;
    }

    // Add button to player


    _createClass(PlayerButton, [{
        key: "draw",
        value: function draw() {
            var btn = this.player.getChild('controlBar').addChild('button', {});
            btn.controlText("Toggle Animations");
            this.$el = $(btn.el());
            this.$el.addClass('vac-player-btn').find(".vjs-icon-placeholder").html(this.renderTemplate(templateName));
        }

        // Update the number of annotations displayed in the bubble

    }, {
        key: "updateNumAnnotations",
        value: function updateNumAnnotations() {
            var num = this.plugin.annotationState.annotations.length,
                $bubble = this.$el.find("b");
            $bubble.text(num);
            num > 0 ? $bubble.removeClass(this.UI_CLASSES.hidden) : $bubble.addClass(this.UI_CLASSES.hidden);
        }

        // Unbind event listeners on teardown and remove DOM nodes

    }, {
        key: "teardown",
        value: function teardown() {
            this.$el.off('click.vac-player-button');
            _get(PlayerButton.prototype.__proto__ || Object.getPrototypeOf(PlayerButton.prototype), "teardown", this).call(this);
        }
    }]);

    return PlayerButton;
}(PlayerUIComponent);

module.exports = {
    class: PlayerButton
};

},{"./../lib/player_ui_component":37}],33:[function(require,module,exports){
"use strict";
/*
    Component for a shape that can be drug/sized on top of the video while adding a new annotation
*/

var _createClass = function () { function defineProperties(target, props) { for (var i = 0; i < props.length; i++) { var descriptor = props[i]; descriptor.enumerable = descriptor.enumerable || false; descriptor.configurable = true; if ("value" in descriptor) descriptor.writable = true; Object.defineProperty(target, descriptor.key, descriptor); } } return function (Constructor, protoProps, staticProps) { if (protoProps) defineProperties(Constructor.prototype, protoProps); if (staticProps) defineProperties(Constructor, staticProps); return Constructor; }; }();

var _get = function get(object, property, receiver) { if (object === null) object = Function.prototype; var desc = Object.getOwnPropertyDescriptor(object, property); if (desc === undefined) { var parent = Object.getPrototypeOf(object); if (parent === null) { return undefined; } else { return get(parent, property, receiver); } } else if ("value" in desc) { return desc.value; } else { var getter = desc.get; if (getter === undefined) { return undefined; } return getter.call(receiver); } };

function _classCallCheck(instance, Constructor) { if (!(instance instanceof Constructor)) { throw new TypeError("Cannot call a class as a function"); } }

function _possibleConstructorReturn(self, call) { if (!self) { throw new ReferenceError("this hasn't been initialised - super() hasn't been called"); } return call && (typeof call === "object" || typeof call === "function") ? call : self; }

function _inherits(subClass, superClass) { if (typeof superClass !== "function" && superClass !== null) { throw new TypeError("Super expression must either be null or a function, not " + typeof superClass); } subClass.prototype = Object.create(superClass && superClass.prototype, { constructor: { value: subClass, enumerable: false, writable: true, configurable: true } }); if (superClass) Object.setPrototypeOf ? Object.setPrototypeOf(subClass, superClass) : subClass.__proto__ = superClass; }

var AnnotationShape = require("./annotation_shape").class,
    Utils = require('./../lib/utils');

var SelectableShape = function (_AnnotationShape) {
    _inherits(SelectableShape, _AnnotationShape);

    function SelectableShape(playerId) {
        _classCallCheck(this, SelectableShape);

        var _this = _possibleConstructorReturn(this, (SelectableShape.__proto__ || Object.getPrototypeOf(SelectableShape)).call(this, playerId));

        _this.$parent = _this.$player.find(".vac-video-cover-canvas");
        _this.bindEvents();
        _this.dragging = false;
        return _this;
    }

    // Bind all needed events for drag action


    _createClass(SelectableShape, [{
        key: "bindEvents",
        value: function bindEvents() {
            var _this2 = this;

            // On mousedown initialize drag
            this.$parent.on("mousedown.vac-selectable-shape", function (e) {
                // Check a few conditions to see if we should *not* start drag
                if (!$(e.target).hasClass('vac-video-cover-canvas')) return; //didn't click on overlay
                if ($(e.target).hasClass('vac-shape')) return; //user clicked on annotation

                // Remove old shape if one existed
                if (_this2.$el) _this2.$el.remove();

                // Define default starting shape (just x/y coords of where user clicked no width/height yet)
                var shape = {
                    x1: _this2.xCoordToPercent(e.pageX),
                    y1: _this2.YCoordToPercent(e.pageY)
                };
                shape.x2 = shape.x1;
                shape.y2 = shape.y2;
                _this2.shape = shape;

                // Save origin points for future use
                _this2.originX = shape.x1;
                _this2.originY = shape.y1;

                // Draw shape and start drag state
                _this2.draw();
                _this2.dragging = true;
                _this2.dragMoved = false; // used to determine if user actually dragged or just clicked

                // Bind event on doc mousemove to track drag, throttled to once each 100ms
                $(document).on("mousemove.vac-selectable-shape", Utils.throttle(_this2.onDrag.bind(_this2), 100));

                // Add drag class to cursor tooltip if available
                if (!_this2.plugin.options.showControls) {
                    _this2.$player.find('.vac-cursor-tool-tip').addClass('vac-cursor-dragging');
                }
            });

            // On mouseup, if during drag cancel drag event listeners
            $(document).on("mouseup.vac-selectable-shape", function (e) {
                if (!_this2.dragging) return;

                $(document).off("mousemove.vac-selectable-shape");

                if (!_this2.dragMoved) {
                    //clear shape if it's just a click (and not a drag)
                    _this2.shape = null;
                    if (_this2.$el) _this2.$el.remove();
                }

                _this2.dragging = false;

                // Remove drag class from cursor tooltip if available
                if (!_this2.plugin.options.showControls) {
                    _this2.$player.find('.vac-cursor-tool-tip').removeClass('vac-cursor-dragging');
                }
            });
        }

        // On each interation of drag action (mouse movement), recalc position and redraw shape

    }, {
        key: "onDrag",
        value: function onDrag(e) {
            this.dragMoved = true;

            var xPer = this.xCoordToPercent(e.pageX),
                yPer = this.YCoordToPercent(e.pageY);

            if (xPer < this.originX) {
                this.shape.x2 = this.originX;
                this.shape.x1 = Math.max(0, xPer);
            } else {
                this.shape.x2 = Math.min(100, xPer);
                this.shape.x1 = this.originX;
            }
            if (yPer < this.originY) {
                this.shape.y2 = this.originY;
                this.shape.y1 = Math.max(0, yPer);
            } else {
                this.shape.y2 = Math.min(100, yPer);
                this.shape.y1 = this.originY;
            }
            this.setDimsFromShape();

            this.plugin.fire('addingAnnotationDataChanged', { shape: this.shape });
        }

        // Convert pixel-based x position (relative to document) to percentage in video

    }, {
        key: "xCoordToPercent",
        value: function xCoordToPercent(x) {
            x = x - this.$parent.offset().left; //pixel position
            var max = this.$parent.innerWidth();
            return Number((x / max * 100).toFixed(2)); //round to 2 decimal places
        }

        // Convert pixel-based y position (relative to document) to percentage in video

    }, {
        key: "YCoordToPercent",
        value: function YCoordToPercent(y) {
            y = y - this.$parent.offset().top; //pixel position
            var max = this.$parent.innerHeight();
            return Number((y / max * 100).toFixed(2)); //round to 2 decimal places
        }

        // Unbind events and remove element

    }, {
        key: "teardown",
        value: function teardown() {
            this.$parent.off('mousedown.vac-selectable-shape');
            $(document).off('mouseup.vac-selectable-shape');
            _get(SelectableShape.prototype.__proto__ || Object.getPrototypeOf(SelectableShape.prototype), "teardown", this).call(this);
        }
    }]);

    return SelectableShape;
}(AnnotationShape);

module.exports = {
    class: SelectableShape
};

},{"./../lib/utils":39,"./annotation_shape":25}],34:[function(require,module,exports){
'use strict';
/*
    Classes for registering and handling custom events for external interaction support.
    Will be bound to plugin object as a message gateway between external elements and the plugin.
*/

var _createClass = function () { function defineProperties(target, props) { for (var i = 0; i < props.length; i++) { var descriptor = props[i]; descriptor.enumerable = descriptor.enumerable || false; descriptor.configurable = true; if ("value" in descriptor) descriptor.writable = true; Object.defineProperty(target, descriptor.key, descriptor); } } return function (Constructor, protoProps, staticProps) { if (protoProps) defineProperties(Constructor.prototype, protoProps); if (staticProps) defineProperties(Constructor, staticProps); return Constructor; }; }();

function _classCallCheck(instance, Constructor) { if (!(instance instanceof Constructor)) { throw new TypeError("Cannot call a class as a function"); } }

var Logger = require("./logger");

var EventDispatcher = function () {
    function EventDispatcher(plugin) {
        _classCallCheck(this, EventDispatcher);

        this.plugin = plugin;
        this.pluginReady = false;
        this.pendingEvts = [];
        this.registeredListeners = [];
        this.eventRegistry = EventRegistry;
    }

    // Use the EventRegistry to mass register events on each component initialization


    _createClass(EventDispatcher, [{
        key: "registerListenersFor",
        value: function registerListenersFor(obj, className) {
            var _this2 = this;

            var matchingEvents = this.eventRegistry[className];
            if (matchingEvents) {
                Object.keys(matchingEvents).forEach(function (key) {
                    // Don't register again if already in cached collection
                    if (!~_this2.registeredListeners.indexOf(key)) {
                        var callback = matchingEvents[key].bind(obj);
                        _this2.registerListener(key, function (evt) {
                            if (!_this2.pluginReady) return;
                            callback(evt, obj);
                        }.bind(_this2));
                    }
                });
            }
        }

        // Bind a listener to the plugin

    }, {
        key: "registerListener",
        value: function registerListener(type, callback) {
            this.plugin.on(type, callback);
            this.registeredListeners.push(type);
        }

        // Unbind a listener from the plugin

    }, {
        key: "unregisterListener",
        value: function unregisterListener(type) {
            this.plugin.off(type);
            var i = this.registeredListeners.indexOf(type);
            this.registeredListeners.splice(i, 1);
        }

        // Trigger an event on the plugin

    }, {
        key: "fire",
        value: function fire(type, data) {
            if (!this.pluginReady) return;
            Logger.log("evt-dispatch-FIRE", type, data);
            var evt = new CustomEvent(type, { 'detail': data });
            this.plugin.trigger(evt);
        }
    }, {
        key: "teardown",
        value: function teardown() {
            var _this3 = this;

            this.registeredListeners.forEach(function (type) {
                _this3.unregisterListener(type);
            });
        }
    }]);

    return EventDispatcher;
}();

/*
    A centralized collection of event callbacks organized by component and name
    Main reference for external event api
    These events will be bound to the plugin on initialization of their respective components
    NOTE - 'self' as second param in each function is a workaround for transpiler not properly
    keeping this , so we pass in instance to use as this for each fn - can't rely on bind
    because this is rewritten from symbol registry in transpiler and it's not present
*/

var EventRegistry = {
    AnnotationState: {
        openAnnotation: function openAnnotation(event, _this) {
            Logger.log("evt-dispatch-RECEIVE", "openAnnotation (AnnotationState)", event);
            _this.openAnnotationById(event.detail.id);
        },
        closeActiveAnnotation: function closeActiveAnnotation(event, _this) {
            Logger.log("evt-dispatch-RECEIVE", "closeActiveAnnotation (AnnotationState)", event);
            _this.clearActive();
        },
        newAnnotation: function newAnnotation(event, _this) {
            Logger.log("evt-dispatch-RECEIVE", "newAnnotation (AnnotationState)", event);
            _this.createAndAddAnnotation(event.detail);
        },
        destroyAnnotation: function destroyAnnotation(event, _this) {
            Logger.log("evt-dispatch-RECEIVE", "destroyAnnotation (AnnotationState)", event);
            _this.destroyAnnotationById(event.detail.id);
        }
    },
    Controls: {
        addingAnnotation: function addingAnnotation(event, _this) {
            Logger.log("evt-dispatch-RECEIVE", "addingAnnotation (Controls)", event);
            _this.startAddNew();
        },
        cancelAddingAnnotation: function cancelAddingAnnotation(event, _this) {
            Logger.log("evt-dispatch-RECEIVE", "cancelAddingAnnotation (Controls)", event);
            _this.cancelAddNew();
        }
    },
    PlayerButton: {
        onStateChanged: function onStateChanged(event, _this) {
            Logger.log("evt-dispatch-RECEIVE", "onStateChanged (PlayerButton)", event);
            _this.updateNumAnnotations();
        }
    },
    Main: {
        toggleAnnotationMode: function toggleAnnotationMode(event, _this) {
            Logger.log("evt-dispatch-RECEIVE", "toggleAnnotationMode (Main)", event);
            _this.toggleAnnotationMode();
        }
    }
};

module.exports = {
    class: EventDispatcher,
    registry: EventRegistry
};

},{"./logger":35}],35:[function(require,module,exports){
'use strict';
/*
	General logging library, checking to see if window.VAC_DEBUG is present and true to enable debugging
*/

var LOG_PREFIX = "::VAC::";

function debug() {
    return !!window.VAC_DEBUG;
}

function buildArgs(args) {
    return [LOG_PREFIX].concat(args);
}

module.exports.log = function () {
    for (var _len = arguments.length, args = Array(_len), _key = 0; _key < _len; _key++) {
        args[_key] = arguments[_key];
    }

    if (!debug()) return;
    console.log.apply(null, buildArgs(args));
};

module.exports.error = function () {
    for (var _len2 = arguments.length, args = Array(_len2), _key2 = 0; _key2 < _len2; _key2++) {
        args[_key2] = arguments[_key2];
    }

    if (!debug()) return;
    console.error.apply(null, buildArgs(args));
};

module.exports.info = function () {
    for (var _len3 = arguments.length, args = Array(_len3), _key3 = 0; _key3 < _len3; _key3++) {
        args[_key3] = arguments[_key3];
    }

    if (!debug()) return;
    console.info.apply(null, buildArgs(args));
};

},{}],36:[function(require,module,exports){
"use strict";
/*
    Base class all player components interit from - it includes lots of helper functions (to get reference to
    the player, the plugin, video state, etc)
*/

var _createClass = function () { function defineProperties(target, props) { for (var i = 0; i < props.length; i++) { var descriptor = props[i]; descriptor.enumerable = descriptor.enumerable || false; descriptor.configurable = true; if ("value" in descriptor) descriptor.writable = true; Object.defineProperty(target, descriptor.key, descriptor); } } return function (Constructor, protoProps, staticProps) { if (protoProps) defineProperties(Constructor.prototype, protoProps); if (staticProps) defineProperties(Constructor, staticProps); return Constructor; }; }();

function _classCallCheck(instance, Constructor) { if (!(instance instanceof Constructor)) { throw new TypeError("Cannot call a class as a function"); } }

var PlayerComponent = function () {
    function PlayerComponent(playerId) {
        _classCallCheck(this, PlayerComponent);

        this.playerId = playerId;
    }

    // attribute to get reference to the main plugin object (main.js instance)


    _createClass(PlayerComponent, [{
        key: "initAPI",


        // Register all events in the EventRegistry matching this className
        value: function initAPI(obj, className) {
            this.plugin.eventDispatcher.registerListenersFor(obj, className);
        }
    }, {
        key: "plugin",
        get: function get() {
            return this.player.annotationComments();
        }

        // attribute to get player javascript instance

    }, {
        key: "player",
        get: function get() {
            return videojs(this.playerId);
        }

        // attribute to get video duration (in seconds)

    }, {
        key: "duration",
        get: function get() {
            return this.player.duration();
        }

        // attribute to get player current time

    }, {
        key: "currentTime",
        get: function get() {
            return this.player.currentTime();
        }

        // set current time of player
        ,
        set: function set(time) {
            this.player.currentTime(time);
        }
    }]);

    return PlayerComponent;
}();

module.exports = {
    class: PlayerComponent
};

},{}],37:[function(require,module,exports){
"use strict";
/*
    Base class all player UI components interit from - it includes lots of helper functions (to get reference to
    the player $el, various classes/helpers, template rendering, etc)
*/

var _createClass = function () { function defineProperties(target, props) { for (var i = 0; i < props.length; i++) { var descriptor = props[i]; descriptor.enumerable = descriptor.enumerable || false; descriptor.configurable = true; if ("value" in descriptor) descriptor.writable = true; Object.defineProperty(target, descriptor.key, descriptor); } } return function (Constructor, protoProps, staticProps) { if (protoProps) defineProperties(Constructor.prototype, protoProps); if (staticProps) defineProperties(Constructor, staticProps); return Constructor; }; }();

function _classCallCheck(instance, Constructor) { if (!(instance instanceof Constructor)) { throw new TypeError("Cannot call a class as a function"); } }

function _possibleConstructorReturn(self, call) { if (!self) { throw new ReferenceError("this hasn't been initialised - super() hasn't been called"); } return call && (typeof call === "object" || typeof call === "function") ? call : self; }

function _inherits(subClass, superClass) { if (typeof superClass !== "function" && superClass !== null) { throw new TypeError("Super expression must either be null or a function, not " + typeof superClass); } subClass.prototype = Object.create(superClass && superClass.prototype, { constructor: { value: subClass, enumerable: false, writable: true, configurable: true } }); if (superClass) Object.setPrototypeOf ? Object.setPrototypeOf(subClass, superClass) : subClass.__proto__ = superClass; }

var PlayerComponent = require("./player_component").class,
    Handlebars = require('handlebars/runtime'),
    Templates = require('./../compiled/templates'),
    Utils = require('./../lib/utils');

var PlayerUIComponent = function (_PlayerComponent) {
    _inherits(PlayerUIComponent, _PlayerComponent);

    function PlayerUIComponent(playerId) {
        _classCallCheck(this, PlayerUIComponent);

        return _possibleConstructorReturn(this, (PlayerUIComponent.__proto__ || Object.getPrototypeOf(PlayerUIComponent)).call(this, playerId));
    }

    // helpers to get various UI components of the player quickly, keeping commonly reused class names
    // consolidated in case of need to change in the future (and for quick access)


    _createClass(PlayerUIComponent, [{
        key: "disablePlayingAndControl",


        // Disable play/control actions on the current player
        value: function disablePlayingAndControl() {
            this.$player.addClass('vac-disable-play');
            //TODO - catch spacebar being hit
            //TODO - prevent scrubbing and timeline click to seek
        }

        // Enable play/control actions on the controller

    }, {
        key: "enablePlayingAndControl",
        value: function enablePlayingAndControl() {
            this.$player.removeClass('vac-disable-play');
        }

        // Render a handlebars template with local data passed in via key/val in object

    }, {
        key: "renderTemplate",
        value: function renderTemplate(templateName) {
            var options = arguments.length > 1 && arguments[1] !== undefined ? arguments[1] : {};

            this.registerHandlebarsHelpers();
            return Templates[templateName](options);
        }

        // Handle escaped breaklines in Handlebars

    }, {
        key: "registerHandlebarsHelpers",
        value: function registerHandlebarsHelpers() {
            if ('breaklines' in Handlebars.helpers) return;
            Handlebars.registerHelper('breaklines', function (text) {
                text = Handlebars.Utils.escapeExpression(text);
                text = text.replace(/(\r\n|\n|\r)/gm, '<br>');
                return new Handlebars.SafeString(text);
            });
        }

        // Provide basic teardown function to inherit

    }, {
        key: "teardown",
        value: function teardown() {
            if (this.$el) this.$el.remove();
        }
    }, {
        key: "$UI",
        get: function get() {
            return Object.freeze({
                commentsContainer: this.$player.find(".vac-comments-container"), // outer container for all comments
                controlElements: this.$player.find(".vac-control"), // Each of multiple control elements in the control bar
                newCommentTextarea: this.$player.find(".vac-video-write-new textarea"), // Textarea for writing a new comment
                timeline: this.$player.find('.vjs-progress-control'), // Timeline element
                markerCursorHelpText: this.$player.find('.vac-cursor-help-text'), // Help text that appears with 'click/drag..' on timeline
                controlBar: this.$player.find('.vjs-control-bar'), // Conrol bar wrapper for vjs
                markerWrap: this.$player.find('.vac-marker-wrap'), // wrapper element to place markers in on timeline
                coverCanvas: this.$player.find('.vac-video-cover-canvas') // Player cover during adding annotation state
            });
        }

        // utility classes used in various components

    }, {
        key: "UI_CLASSES",
        get: function get() {
            return Object.freeze({
                hidden: "vac-hidden",
                active: "vac-active"
            });
        }

        // attribute to get player jquery element

    }, {
        key: "$player",
        get: function get() {
            return $(this.player.el());
        }

        // Generate a pseudo-guid ID for this component, to use as an ID in the DOM

    }, {
        key: "componentId",
        get: function get() {
            this._id = this._id || Utils.guid();
            return this._id;
        }
    }]);

    return PlayerUIComponent;
}(PlayerComponent);

module.exports = {
    class: PlayerUIComponent
};

},{"./../compiled/templates":23,"./../lib/utils":39,"./player_component":36,"handlebars/runtime":20}],38:[function(require,module,exports){
/*
    Collection of polyfills neededf or IE10+ support
*/

// Array.prototype.find() for IE10+
require('ie-array-find-polyfill');
// Object.assing for IE10+
require('es6-object-assign').polyfill();

// Allow use of object.constructor.staticFunc() in IE
// Not yet supported by babel
// https://gist.github.com/edoardocavazza/47246856759f2273e48b
(function () {
    if (typeof Object.setPrototypeOf === 'undefined' && typeof Object.getOwnPropertyNames === 'function') {
        var bindFunction = function bindFunction(ctx, fn) {
            return function () {
                return fn.apply(this, arguments);
            };
        };

        var bindProperty = function bindProperty(ctx, prop, parentDescriptor) {
            if (!parentDescriptor) {
                var defaultValue = ctx.__proto__[prop];
                parentDescriptor = {
                    get: function get() {
                        return ctx['__' + prop] || defaultValue;
                    },
                    set: function set(val) {
                        ctx['__' + prop] = val;
                    }
                };
            }
            Object.defineProperty(ctx, prop, {
                get: parentDescriptor.get ? parentDescriptor.get.bind(ctx) : undefined,
                set: parentDescriptor.set ? parentDescriptor.set.bind(ctx) : undefined,
                configurable: true
            });
        };

        var iterateProps = function iterateProps(subClass, superClass) {
            var props = Object.getOwnPropertyNames(superClass),
                proto;

            subClass.__proto__ = superClass;
            for (var i = 0, len = props.length; i < len; i++) {
                var prop = props[i];
                if (prop === '__proto__') {
                    proto = superClass[prop];
                } else if (_exclude.indexOf(i) === -1) {
                    var descriptor = Object.getOwnPropertyDescriptor(subClass, prop);
                    if (!descriptor) {
                        var superDescriptor = Object.getOwnPropertyDescriptor(superClass, prop);
                        if (typeof superDescriptor.get !== 'function' && typeof superClass[prop] === 'function') {
                            subClass[prop] = bindFunction(subClass, superClass[prop]);
                        } else if (typeof superDescriptor.get == 'function') {
                            bindProperty(subClass, prop, superDescriptor);
                        } else {
                            bindProperty(subClass, prop);
                        }
                    }
                }
            }
            if (proto) {
                iterateProps(subClass, proto);
            }
        };

        var _exclude = ['length', 'name', 'arguments', 'caller', 'prototype'];

        Object.setPrototypeOf = iterateProps;
    }
})();

// Use CustomEvent in IE
(function () {
    if (typeof window.CustomEvent === "function") return false;

    function CustomEvent(event, params) {
        params = params || { bubbles: false, cancelable: false, detail: undefined };
        var evt = document.createEvent('CustomEvent');
        evt.initCustomEvent(event, params.bubbles, params.cancelable, params.detail);
        return evt;
    }

    CustomEvent.prototype = window.Event.prototype;

    window.CustomEvent = CustomEvent;
})();

},{"es6-object-assign":1,"ie-array-find-polyfill":21}],39:[function(require,module,exports){
"use strict";
/*
    Geneal utility functions, sourced from underscore & scratch built as needed
*/

module.exports = {
    cloneObject: function cloneObject(obj) {
        return Object.assign({}, obj);
    },
    // _throttle from underscore
    throttle: function throttle(func, wait, options) {
        var context, args, result;
        var timeout = null;
        var previous = 0;
        if (!options) options = {};
        var later = function later() {
            previous = options.leading === false ? 0 : Date.now();
            timeout = null;
            result = func.apply(context, args);
            if (!timeout) context = args = null;
        };
        return function () {
            var now = Date.now();
            if (!previous && options.leading === false) previous = now;
            var remaining = wait - (now - previous);
            context = this;
            args = arguments;
            if (remaining <= 0 || remaining > wait) {
                if (timeout) {
                    clearTimeout(timeout);
                    timeout = null;
                }
                previous = now;
                result = func.apply(context, args);
                if (!timeout) context = args = null;
            } else if (!timeout && options.trailing !== false) {
                timeout = setTimeout(later, remaining);
            }
            return result;
        };
    },
    parseIntObj: function parseIntObj(obj) {
        Object.keys(obj).forEach(function (key) {
            if (parseInt(obj[key])) {
                obj[key] = parseInt(obj[key]);
            }
        });
        return obj;
    },
    humanTime: function humanTime(range) {
        function readable(sec) {
            var mins = Math.floor(sec / 60),
                secs = String(sec % 60);
            return mins + ":" + (secs.length == 1 ? "0" : "") + secs;
        }
        var time = [readable(range.start)];
        if (range.end) time.push(readable(range.end));
        return time.join("-");
    },
    guid: function guid() {
        function s4() {
            return Math.floor((1 + Math.random()) * 0x10000).toString(16).substring(1);
        }
        return s4() + s4() + '-' + s4() + '-' + s4() + '-' + s4() + '-' + s4() + s4() + s4();
    },
    // returns the height and width of an element that is not visible
    // clones el and tricks DOM into rendering it w the correct size
    // beware the container may be important for scoped styles
    areaOfHiddenEl: function areaOfHiddenEl($el, $container) {
        var hideClass = arguments.length > 2 && arguments[2] !== undefined ? arguments[2] : '';

        var $clone = $el.clone(),
            data = {};
        $clone.css({
            visibility: 'hidden',
            display: 'inline-block'
        });
        $clone.removeClass(hideClass);
        $container.append($clone);
        data.width = $clone.outerWidth();
        data.height = $clone.outerHeight();
        $clone.remove();

        return data;
    },
    isWithinRange: function isWithinRange(start, end, n) {
        return n >= start && n <= end;
    }
};

},{}],40:[function(require,module,exports){
"use strict";

var _createClass = function () { function defineProperties(target, props) { for (var i = 0; i < props.length; i++) { var descriptor = props[i]; descriptor.enumerable = descriptor.enumerable || false; descriptor.configurable = true; if ("value" in descriptor) descriptor.writable = true; Object.defineProperty(target, descriptor.key, descriptor); } } return function (Constructor, protoProps, staticProps) { if (protoProps) defineProperties(Constructor.prototype, protoProps); if (staticProps) defineProperties(Constructor, staticProps); return Constructor; }; }();

var _get = function get(object, property, receiver) { if (object === null) object = Function.prototype; var desc = Object.getOwnPropertyDescriptor(object, property); if (desc === undefined) { var parent = Object.getPrototypeOf(object); if (parent === null) { return undefined; } else { return get(parent, property, receiver); } } else if ("value" in desc) { return desc.value; } else { var getter = desc.get; if (getter === undefined) { return undefined; } return getter.call(receiver); } };

function _classCallCheck(instance, Constructor) { if (!(instance instanceof Constructor)) { throw new TypeError("Cannot call a class as a function"); } }

function _possibleConstructorReturn(self, call) { if (!self) { throw new ReferenceError("this hasn't been initialised - super() hasn't been called"); } return call && (typeof call === "object" || typeof call === "function") ? call : self; }

function _inherits(subClass, superClass) { if (typeof superClass !== "function" && superClass !== null) { throw new TypeError("Super expression must either be null or a function, not " + typeof superClass); } subClass.prototype = Object.create(superClass && superClass.prototype, { constructor: { value: subClass, enumerable: false, writable: true, configurable: true } }); if (superClass) Object.setPrototypeOf ? Object.setPrototypeOf(subClass, superClass) : subClass.__proto__ = superClass; }

(function ($, videojs) {
    require('./lib/polyfills');

    var Plugin = videojs.getPlugin('plugin'),
        Utils = require('./lib/utils'),
        Controls = require("./components/controls").class,
        AnnotationState = require("./components/annotation_state").class,
        EventDispatcher = require("./lib/event_dispatcher").class;

    var DEFAULT_OPTIONS = Object.freeze({
        bindArrowKeys: true,
        meta: { user_id: null, user_name: null },
        annotationsObjects: [],
        showControls: true,
        showCommentList: true,
        showFullScreen: true,
        showMarkerTooltips: true,
        internalCommenting: true,
        startInAnnotationMode: false
    });

    var Main = function (_Plugin) {
        _inherits(Main, _Plugin);

        function Main(player, options) {
            _classCallCheck(this, Main);

            options = Object.assign(Utils.cloneObject(DEFAULT_OPTIONS), options);

            var _this = _possibleConstructorReturn(this, (Main.__proto__ || Object.getPrototypeOf(Main)).call(this, player, options));

            _this.eventDispatcher = new EventDispatcher(_this);
            _this.eventDispatcher.registerListenersFor(_this, 'Main');

            _this.playerId = $(player.el()).attr('id');
            _this.player = player;
            _this.meta = options.meta;
            _this.options = options;

            _this._readyCallbacks = [];

            // assign reference to this class to player for access later by components where needed
            player.annotationComments = function () {
                return _this;
            }.bind(_this);

            // assert that components are initialized AFTER metadata is loaded so we metadata/duration

            // NOTE - this check is required because player loadedmetadata doesn't always fire if readystate is > 2
            if (player.readyState() >= 2) {
                _this.postMetadataConstructor();
            } else {
                player.on('loadedmetadata', _this.postMetadataConstructor.bind(_this));
            }
            return _this;
        }

        _createClass(Main, [{
            key: 'postMetadataConstructor',
            value: function postMetadataConstructor() {
                // setup initial state and draw UI
                this.annotationState = new AnnotationState(this.playerId);
                this.annotationState.annotations = this.options.annotationsObjects;

                this.controls = new Controls(this.playerId, this.options.bindArrowKeys);
                this.bindEvents();
                this.setBounds(false);
                if (this.options.startInAnnotationMode) this.toggleAnnotationMode();

                this._pluginReady();
            }

            // Bind needed events for interaction w/ components

        }, {
            key: 'bindEvents',
            value: function bindEvents() {
                var _this2 = this;

                // set player boundaries on window size change or fullscreen change
                $(window).on('resize.vac-window-resize', Utils.throttle(this.setBounds.bind(this), 500));
                this.player.on('fullscreenchange', Utils.throttle(this.setBounds.bind(this), 500));

                // remove annotation features on fullscreen if showFullScreen: false
                if (!this.options.showFullScreen) {
                    this.player.on('fullscreenchange', function () {
                        if (_this2.player.isFullscreen_) {
                            _this2.preFullscreenAnnotationsEnabled = _this2.active;
                            $(_this2.player.el()).addClass('vac-disable-fullscreen');
                        } else {
                            $(_this2.player.el()).removeClass('vac-disable-fullscreen');
                        }
                        if (_this2.preFullscreenAnnotationsEnabled) {
                            // if we were previously in annotation mode (pre-fullscreen) or entering fullscreeen and are
                            // in annotation mode, toggle the mode
                            _this2.toggleAnnotationMode();
                        }
                    }.bind(this));
                }
            }

            // A wrapper func to make it easier to use EventDispatcher from the client
            // Ex: plugin.fire(type, data);

        }, {
            key: 'fire',
            value: function fire(type) {
                var data = arguments.length > 1 && arguments[1] !== undefined ? arguments[1] : {};

                this.eventDispatcher.fire(type, data);
            }

            // Toggle annotations mode on/off

        }, {
            key: 'toggleAnnotationMode',
            value: function toggleAnnotationMode() {
                this.active = !this.active;
                this.player.toggleClass('vac-active'); // Toggle global class to player to toggle display of elements
                this.annotationState.enabled = this.active;

                if (this.active) {
                    this.fire("annotationModeEnabled");
                } else {
                    this.fire("annotationModeDisabled");
                }

                // handle control component UI if showControls: true
                if (this.options.showControls) {
                    if (!this.active) {
                        this.controls.clear(true);
                    } else {
                        this.controls.draw();
                    }
                }
            }

            // Set player UI boundaries

        }, {
            key: 'setBounds',
            value: function setBounds() {
                var triggerChange = arguments.length > 0 && arguments[0] !== undefined ? arguments[0] : true;

                this.bounds = {};
                var $player = $(this.player.el()),
                    $ctrls = $player.find('.vjs-control-bar');

                this.bounds.left = $player.offset().left;
                this.bounds.top = $player.offset().top;
                this.bounds.right = this.bounds.left + $player.width();
                this.bounds.bottom = this.bounds.top + $player.height();
                this.bounds.bottomWithoutControls = this.bounds.bottom - $ctrls.height();

                // fires an event when bounds have changed during resizing
                if (triggerChange) this.fire('playerBoundsChanged', this.bounds);
            }

<<<<<<< HEAD
            // Public function to register a callback for when plugin is ready

        }, {
            key: 'onReady',
            value: function onReady(callback) {
                if (this.eventDispatcher.pluginReady) {
                    return callback();
                }
                this._readyCallbacks.push(callback);
            }

            // Internal fn to mark plugin as ready and fire any pending callbacks

        }, {
            key: '_pluginReady',
            value: function _pluginReady() {
                this.eventDispatcher.pluginReady = true;
                while (this._readyCallbacks.length) {
                    this._readyCallbacks.pop()();
                }
=======
            // teardown all components, remove all listeners, and remove elements from DOM

        }, {
            key: 'dispose',
            value: function dispose() {
                this.controls = this.controls.teardown();
                this.annotationState = this.annotationState.teardown();
                this.eventDispatcher = this.eventDispatcher.teardown();
                this.teardown();
                player.annotationComments = null;
                $(player.el()).removeClass('vac-active');
                $(player.el()).find("[class^='vac-']").remove();
                _get(Main.prototype.__proto__ || Object.getPrototypeOf(Main.prototype), 'dispose', this).call(this);
            }
        }, {
            key: 'teardown',
            value: function teardown() {
                this.player.off('fullscreenchange');
                $(window).off('resize.vac-window-resize');
>>>>>>> 0071cd6f
            }
        }]);

        return Main;
    }(Plugin);

    videojs.registerPlugin('annotationComments', Main);
})(jQuery, window.videojs);

},{"./components/annotation_state":26,"./components/controls":29,"./lib/event_dispatcher":34,"./lib/polyfills":38,"./lib/utils":39}]},{},[40])

//# sourceMappingURL=videojs-annotation-comments.js.map<|MERGE_RESOLUTION|>--- conflicted
+++ resolved
@@ -8294,7 +8294,6 @@
                 if (triggerChange) this.fire('playerBoundsChanged', this.bounds);
             }
 
-<<<<<<< HEAD
             // Public function to register a callback for when plugin is ready
 
         }, {
@@ -8315,7 +8314,8 @@
                 while (this._readyCallbacks.length) {
                     this._readyCallbacks.pop()();
                 }
-=======
+            }
+
             // teardown all components, remove all listeners, and remove elements from DOM
 
         }, {
@@ -8335,7 +8335,6 @@
             value: function teardown() {
                 this.player.off('fullscreenchange');
                 $(window).off('resize.vac-window-resize');
->>>>>>> 0071cd6f
             }
         }]);
 
