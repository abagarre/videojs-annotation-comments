--- conflicted
+++ resolved
@@ -9895,192 +9895,148 @@
 },{}],47:[function(require,module,exports){
 "use strict";
 
-var _createClass = function () { function defineProperties(target, props) { for (var i = 0; i < props.length; i++) { var descriptor = props[i]; descriptor.enumerable = descriptor.enumerable || false; descriptor.configurable = true; if ("value" in descriptor) descriptor.writable = true; Object.defineProperty(target, descriptor.key, descriptor); } } return function (Constructor, protoProps, staticProps) { if (protoProps) defineProperties(Constructor.prototype, protoProps); if (staticProps) defineProperties(Constructor, staticProps); return Constructor; }; }();
-
-var _get = function get(object, property, receiver) { if (object === null) object = Function.prototype; var desc = Object.getOwnPropertyDescriptor(object, property); if (desc === undefined) { var parent = Object.getPrototypeOf(object); if (parent === null) { return undefined; } else { return get(parent, property, receiver); } } else if ("value" in desc) { return desc.value; } else { var getter = desc.get; if (getter === undefined) { return undefined; } return getter.call(receiver); } };
-
-function _classCallCheck(instance, Constructor) { if (!(instance instanceof Constructor)) { throw new TypeError("Cannot call a class as a function"); } }
-
-function _possibleConstructorReturn(self, call) { if (!self) { throw new ReferenceError("this hasn't been initialised - super() hasn't been called"); } return call && (typeof call === "object" || typeof call === "function") ? call : self; }
-
-function _inherits(subClass, superClass) { if (typeof superClass !== "function" && superClass !== null) { throw new TypeError("Super expression must either be null or a function, not " + typeof superClass); } subClass.prototype = Object.create(superClass && superClass.prototype, { constructor: { value: subClass, enumerable: false, writable: true, configurable: true } }); if (superClass) Object.setPrototypeOf ? Object.setPrototypeOf(subClass, superClass) : subClass.__proto__ = superClass; }
-
-(function ($, videojs) {
-
-	var _ = require("underscore");
-	var Plugin = videojs.getPlugin('plugin');
-	var Annotation = require("./modules/annotation").class;
-	var Controls = require("./modules/controls").class;
-
-	var BASE_STATE = Object.freeze({
-		active: false, // Is annotation mode active?
-		viewing_annotation_index: null, // Index of currently expanded/visible annotation (null if none)
-		annotations: [] // Array of Annotaiton instances
+(($, videojs) => {
+
+	const _ = require("underscore");
+	const Plugin = videojs.getPlugin('plugin');
+	const Annotation = require("./modules/annotation").class;
+	const Controls = require("./modules/controls").class;
+
+	const BASE_STATE = Object.freeze({
+		active: false,					// Is annotation mode active?
+		viewing_annotation_index: null,	// Index of currently expanded/visible annotation (null if none)
+		annotations: []					// Array of Annotaiton instances
 	});
 
-	var Main = function (_Plugin) {
-		_inherits(Main, _Plugin);
-
-		function Main(player, options) {
-			_classCallCheck(this, Main);
-
-			var _this = _possibleConstructorReturn(this, (Main.__proto__ || Object.getPrototypeOf(Main)).call(this, player, options));
-
-			_this.playerId = $(player.el()).attr('id');
-			_this.player = player;
-			_this.uiReady = false;
-
-			_this.on('statechanged', _this.stateChanged);
-
-			// setup initial state after video is loaded
-			// TODO - use plugin.defaultState? Or is this better as we freeze it and must wait for meta load anyway
-			player.on("loadedmetadata", function () {
-				var state = _.clone(BASE_STATE);
-				state.annotations = annotations.map(function (a) {
-					return new Annotation(a, _this.playerId);
-				});
-				_this.setState(state);
-				_this.drawUI(player);
-
-				//TODO - for dev, remove
-				_this.toggleAnnotations();
-				//mute the player and start playing
+	class Main extends Plugin {
+
+		constructor(player, options) {
+	    	super(player, options);
+
+	    	this.playerId = $(player.el()).attr('id');
+	    	this.player = player;
+	    	this.uiReady = false;
+
+	    	this.on('statechanged', this.stateChanged);
+
+
+	    	// setup initial state after video is loaded
+	    	// TODO - use plugin.defaultState? Or is this better as we freeze it and must wait for meta load anyway
+	    	player.on("loadedmetadata", () => {
+		    	let state = _.clone(BASE_STATE);
+		    	state.annotations = annotations.map((a) => new Annotation(a, this.playerId));
+		    	this.setState(state);
+		    	this.drawUI(player);
+
+		    	//TODO - for dev, remove
+		    	this.toggleAnnotations();
+		    	//mute the player and start playing
 				player.muted(true);
 				player.play();
-			});
-			return _this;
-		}
-
-		_createClass(Main, [{
-			key: "drawUI",
-			value: function drawUI() {
-				this.components = {}; // Component references - TODO is this needed? creates memory-leaking closures
-
-				var self = this;
-				var Component = videojs.getComponent('Component');
-
-				// Add button to player
-				// TODO - clean this shit up - move this & bubble to seperate component module file??
-				this.components.playerBtn = player.getChild('controlBar').addChild('button', {});
-				this.components.playerBtn.addClass('vac-player-btn');
-				this.components.playerBtn.on('click', function () {
-					self.components.playerBtn.toggleClass('vac-active');
-					self.toggleAnnotations();
-				});
-				this.components.playerBtn.controlText("Toggle Animations");
-
-				// Add controls box
-				this.components.controls = new Controls(this.playerId);
-
-				this.uiReady = true;
-				this.updateAnnotationBubble();
-			}
-		}, {
-			key: "toggleAnnotations",
-			value: function toggleAnnotations() {
-				var active = !this.state.active;
-				this.setState({ active: active });
-				this.player.toggleClass('vac-active'); // Toggle global class to player to toggle display of elements
-				if (!active) {
-					this.components.controls.clear(true);
-				} else {
-					this.components.controls.draw();
-				}
-			}
-		}, {
-			key: "dispose",
-			value: function dispose() {
-				_get(Main.prototype.__proto__ || Object.getPrototypeOf(Main.prototype), "dispose", this).call(this);
-				videojs.log('the advanced plugin is being disposed');
-			}
-		}, {
-			key: "updateAnnotationBubble",
-			value: function updateAnnotationBubble() {
-				if (!this.uiReady) return;
-
-				var $el = $(this.components.playerBtn.el()),
-				    $bubble = $el.find(".vac-bubble");
-
-				if (!$bubble.length) {
-					$bubble = $("<b/>");
-					$el.append($bubble);
-				}
-
-				var num = this.state.annotations.length;
-				$bubble.text(num);
-				num > 0 ? $el.addClass('show') : $el.addClass('hide');
-			}
-		}, {
-			key: "stateChanged",
-			value: function stateChanged() {
-				//console.log('State updated', this.state);
-				this.updateAnnotationBubble(); // TODO - only fire if needed
-			}
-		}]);
-
-		return Main;
-	}(Plugin);
+		    });
+	  	}
+
+	  	drawUI() {
+	  		this.components = {}; // Component references - TODO is this needed? creates memory-leaking closures
+
+	  		var self = this;
+	  		var Component = videojs.getComponent('Component');
+
+	  		// Add button to player
+	  		// TODO - clean this shit up - move this & bubble to seperate component module file??
+	  		this.components.playerBtn = player.getChild('controlBar').addChild('button', {});
+	  		this.components.playerBtn.addClass('vac-player-btn');
+		  	this.components.playerBtn.on('click', () => {
+	  			self.components.playerBtn.toggleClass('vac-active');
+	  			self.toggleAnnotations();
+	  		});
+	  		this.components.playerBtn.controlText("Toggle Animations");
+
+	  		// Add controls box
+	  		this.components.controls = new Controls(this.playerId);
+
+	  		this.uiReady = true;
+	  		this.updateAnnotationBubble();
+	  	}
+
+	  	toggleAnnotations() {
+	  		var active = !this.state.active;
+	  		this.setState({active});
+	  		this.player.toggleClass('vac-active'); // Toggle global class to player to toggle display of elements
+	  		if(!active){
+	  			this.components.controls.clear(true);
+	  		}else{
+	  			this.components.controls.draw();
+	  		}
+	  	}
+
+	  	dispose() {
+	    	super.dispose();
+	    	videojs.log('the advanced plugin is being disposed');
+	  	}
+
+	  	updateAnnotationBubble () {
+	  		if(!this.uiReady) return;
+
+	  		var $el = $(this.components.playerBtn.el()),
+	  			$bubble = $el.find(".vac-bubble");
+
+	  		if(!$bubble.length){
+	  			$bubble = $("<b/>");
+	  			$el.append($bubble);
+	  		}
+
+	  		var num = this.state.annotations.length;
+	  		$bubble.text(num);
+	  		num > 0 ? $el.addClass('show') : $el.addClass('hide');
+	  	}
+
+	  	stateChanged() {
+	    	//console.log('State updated', this.state);
+	    	this.updateAnnotationBubble(); // TODO - only fire if needed
+	  	}
+	}
 
 	videojs.registerPlugin('annotationComments', Main);
+
 })(jQuery, window.videojs);
 
 },{"./modules/annotation":48,"./modules/controls":52,"underscore":46}],48:[function(require,module,exports){
 "use strict";
 
-var _createClass = function () { function defineProperties(target, props) { for (var i = 0; i < props.length; i++) { var descriptor = props[i]; descriptor.enumerable = descriptor.enumerable || false; descriptor.configurable = true; if ("value" in descriptor) descriptor.writable = true; Object.defineProperty(target, descriptor.key, descriptor); } } return function (Constructor, protoProps, staticProps) { if (protoProps) defineProperties(Constructor.prototype, protoProps); if (staticProps) defineProperties(Constructor, staticProps); return Constructor; }; }();
-
-function _classCallCheck(instance, Constructor) { if (!(instance instanceof Constructor)) { throw new TypeError("Cannot call a class as a function"); } }
-
-function _possibleConstructorReturn(self, call) { if (!self) { throw new ReferenceError("this hasn't been initialised - super() hasn't been called"); } return call && (typeof call === "object" || typeof call === "function") ? call : self; }
-
-function _inherits(subClass, superClass) { if (typeof superClass !== "function" && superClass !== null) { throw new TypeError("Super expression must either be null or a function, not " + typeof superClass); } subClass.prototype = Object.create(superClass && superClass.prototype, { constructor: { value: subClass, enumerable: false, writable: true, configurable: true } }); if (superClass) Object.setPrototypeOf ? Object.setPrototypeOf(subClass, superClass) : subClass.__proto__ = superClass; }
-
-var PlayerComponent = require("./player_component").class;
-var CommentList = require("./comment_list").class;
-var Marker = require("./marker").class;
-var AnnotationShape = require("./annotation_shape").class;
-
-var Annotation = function (_PlayerComponent) {
-  _inherits(Annotation, _PlayerComponent);
-
-  function Annotation(data, playerId) {
-    _classCallCheck(this, Annotation);
-
-    var _this = _possibleConstructorReturn(this, (Annotation.__proto__ || Object.getPrototypeOf(Annotation)).call(this, playerId));
-
-    _this.id = data.id;
-    _this.range = data.range;
-    _this.shape = data.shape;
-
-    _this.commentList = new CommentList({ "comments": data.comments, "annotation": _this }, playerId);
-    _this.marker = new Marker(_this.range, _this.commentList.comments[0], playerId);
-    _this.marker.draw();
-    _this.annotationShape = new AnnotationShape(_this.shape, playerId);
-    _this.bindMarkerEvents();
-    return _this;
-  }
-
-  _createClass(Annotation, [{
-    key: "bindMarkerEvents",
-    value: function bindMarkerEvents() {
-      var _this2 = this;
-
-      this.marker.$el.click(function () {
-        _this2.commentList.render();
-        _this2.annotationShape.draw();
-      });
-    }
-  }]);
-
-  return Annotation;
-}(PlayerComponent);
+const PlayerComponent = require("./player_component").class;
+const CommentList = require("./comment_list").class;
+const Marker = require("./marker").class;
+const AnnotationShape = require("./annotation_shape").class;
+
+class Annotation extends PlayerComponent {
+
+  constructor(data, playerId) {
+    super(playerId);
+    this.id = data.id;
+    this.range = data.range;
+    this.shape = data.shape;
+
+    this.commentList = new CommentList({"comments": data.comments, "annotation": this}, playerId)
+    this.marker = new Marker(this.range, this.commentList.comments[0], playerId);
+    this.marker.draw();
+    this.annotationShape = new AnnotationShape(this.shape, playerId);
+    this.bindMarkerEvents();
+  }
+
+  bindMarkerEvents() {
+    this.marker.$el.click(() => {
+      this.commentList.render();
+      this.annotationShape.draw();
+    });
+  }
+}
 
 module.exports = {
   class: Annotation
 };
 
-<<<<<<< HEAD
-},{"./comment_list":51,"./marker":54,"./player_component":55}],49:[function(require,module,exports){
+},{"./annotation_shape":49,"./comment_list":51,"./marker":54,"./player_component":55}],49:[function(require,module,exports){
 "use strict";
 
 const PlayerComponent = require("./player_component").class;
@@ -10122,186 +10078,95 @@
 module.exports = {
 	class: AnnotationShape
 };
-},{"./player_component":55}],50:[function(require,module,exports){
-=======
-},{"./annotation_shape":49,"./comment_list":51,"./marker":54,"./player_component":55}],49:[function(require,module,exports){
->>>>>>> 731d3862
-"use strict";
-
-var _createClass = function () { function defineProperties(target, props) { for (var i = 0; i < props.length; i++) { var descriptor = props[i]; descriptor.enumerable = descriptor.enumerable || false; descriptor.configurable = true; if ("value" in descriptor) descriptor.writable = true; Object.defineProperty(target, descriptor.key, descriptor); } } return function (Constructor, protoProps, staticProps) { if (protoProps) defineProperties(Constructor.prototype, protoProps); if (staticProps) defineProperties(Constructor, staticProps); return Constructor; }; }();
-
-function _classCallCheck(instance, Constructor) { if (!(instance instanceof Constructor)) { throw new TypeError("Cannot call a class as a function"); } }
-
-function _possibleConstructorReturn(self, call) { if (!self) { throw new ReferenceError("this hasn't been initialised - super() hasn't been called"); } return call && (typeof call === "object" || typeof call === "function") ? call : self; }
-
-function _inherits(subClass, superClass) { if (typeof superClass !== "function" && superClass !== null) { throw new TypeError("Super expression must either be null or a function, not " + typeof superClass); } subClass.prototype = Object.create(superClass && superClass.prototype, { constructor: { value: subClass, enumerable: false, writable: true, configurable: true } }); if (superClass) Object.setPrototypeOf ? Object.setPrototypeOf(subClass, superClass) : subClass.__proto__ = superClass; }
-
-var PlayerComponent = require("./player_component").class;
-
-var AnnotationShape = function (_PlayerComponent) {
-  _inherits(AnnotationShape, _PlayerComponent);
-
-  function AnnotationShape(shape, playerId) {
-    _classCallCheck(this, AnnotationShape);
-
-    var _this = _possibleConstructorReturn(this, (AnnotationShape.__proto__ || Object.getPrototypeOf(AnnotationShape)).call(this, playerId));
-
-    _this.shape = shape;
-    return _this;
-  }
-
-  _createClass(AnnotationShape, [{
-    key: "draw",
-    value: function draw() {
-      if (!this.shape) return;
-
-      this.$el = $("<div/>").addClass("vac-shape").css({
-        top: this.shape.x1 + "%",
-        left: this.shape.y1 + "%",
-        width: this.shape.x2 - this.shape.x1 + "%",
-        height: this.shape.y2 - this.shape.y1 + "%"
-      });
-
-      this.$player.append(this.$el);
-    }
-  }, {
-    key: "teardown",
-    value: function teardown() {
-      if (this.shape) {
-        this.$el.remove();
-      }
-    }
-  }]);
-
-  return AnnotationShape;
-}(PlayerComponent);
-
-module.exports = {
-  class: AnnotationShape
-};
 
 },{"./player_component":55}],50:[function(require,module,exports){
 "use strict";
 
-var _createClass = function () { function defineProperties(target, props) { for (var i = 0; i < props.length; i++) { var descriptor = props[i]; descriptor.enumerable = descriptor.enumerable || false; descriptor.configurable = true; if ("value" in descriptor) descriptor.writable = true; Object.defineProperty(target, descriptor.key, descriptor); } } return function (Constructor, protoProps, staticProps) { if (protoProps) defineProperties(Constructor.prototype, protoProps); if (staticProps) defineProperties(Constructor, staticProps); return Constructor; }; }();
-
-function _classCallCheck(instance, Constructor) { if (!(instance instanceof Constructor)) { throw new TypeError("Cannot call a class as a function"); } }
-
-function _possibleConstructorReturn(self, call) { if (!self) { throw new ReferenceError("this hasn't been initialised - super() hasn't been called"); } return call && (typeof call === "object" || typeof call === "function") ? call : self; }
-
-function _inherits(subClass, superClass) { if (typeof superClass !== "function" && superClass !== null) { throw new TypeError("Super expression must either be null or a function, not " + typeof superClass); } subClass.prototype = Object.create(superClass && superClass.prototype, { constructor: { value: subClass, enumerable: false, writable: true, configurable: true } }); if (superClass) Object.setPrototypeOf ? Object.setPrototypeOf(subClass, superClass) : subClass.__proto__ = superClass; }
-
-var PlayerComponent = require("./player_component").class;
-
-var Comment = function (_PlayerComponent) {
-    _inherits(Comment, _PlayerComponent);
-
-    function Comment(data, playerId) {
-        _classCallCheck(this, Comment);
-
-        var _this = _possibleConstructorReturn(this, (Comment.__proto__ || Object.getPrototypeOf(Comment)).call(this, playerId));
-
-        _this.meta = data.meta;
-        _this.body = data.body;
-        _this.timeSince = _this.timeSince();
-        return _this;
-    }
-
-    _createClass(Comment, [{
-        key: "timeSince",
-        value: function timeSince() {
-            var date = new Date(this.meta.datetime);
-
-            var seconds = Math.floor((new Date() - date) / 1000);
-            var interval = Math.floor(seconds / 31536000);
-
-            if (interval > 1) {
-                return interval + " years";
-            }
-
-            interval = Math.floor(seconds / 2592000);
-            if (interval > 1) {
-                return interval + " months";
-            }
-
-            interval = Math.floor(seconds / 86400);
-            if (interval > 1) {
-                return interval + " days";
-            }
-
-            interval = Math.floor(seconds / 3600);
-            if (interval > 1) {
-                return interval + " hours";
-            }
-
-            interval = Math.floor(seconds / 60);
-            if (interval > 1) {
-                return interval + " minutes";
-            }
-
-            return Math.floor(seconds) + " seconds";
-        }
-    }]);
-
-    return Comment;
-}(PlayerComponent);
+const PlayerComponent = require("./player_component").class;
+
+class Comment extends PlayerComponent {
+
+  constructor(data, playerId) {
+  	super(playerId);
+    this.meta = data.meta;
+    this.body = data.body;
+    this.timeSince = this.timeSince();
+  }
+
+  timeSince () {
+    var date = new Date(this.meta.datetime);
+
+    var seconds = Math.floor((new Date() - date) / 1000);
+    var interval = Math.floor(seconds / 31536000);
+
+    if (interval > 1) {
+        return interval + " years";
+    }
+
+    interval = Math.floor(seconds / 2592000);
+    if (interval > 1) {
+        return interval + " months";
+    }
+
+    interval = Math.floor(seconds / 86400);
+    if (interval > 1) {
+        return interval + " days";
+    }
+
+    interval = Math.floor(seconds / 3600);
+    if (interval > 1) {
+        return interval + " hours";
+    }
+
+    interval = Math.floor(seconds / 60);
+    if (interval > 1) {
+        return interval + " minutes";
+    }
+
+    return Math.floor(seconds) + " seconds";
+  }
+
+}
 
 module.exports = {
-    class: Comment
+	class: Comment
 };
 
 },{"./player_component":55}],51:[function(require,module,exports){
 "use strict";
 
-var _createClass = function () { function defineProperties(target, props) { for (var i = 0; i < props.length; i++) { var descriptor = props[i]; descriptor.enumerable = descriptor.enumerable || false; descriptor.configurable = true; if ("value" in descriptor) descriptor.writable = true; Object.defineProperty(target, descriptor.key, descriptor); } } return function (Constructor, protoProps, staticProps) { if (protoProps) defineProperties(Constructor.prototype, protoProps); if (staticProps) defineProperties(Constructor, staticProps); return Constructor; }; }();
-
-function _classCallCheck(instance, Constructor) { if (!(instance instanceof Constructor)) { throw new TypeError("Cannot call a class as a function"); } }
-
-function _possibleConstructorReturn(self, call) { if (!self) { throw new ReferenceError("this hasn't been initialised - super() hasn't been called"); } return call && (typeof call === "object" || typeof call === "function") ? call : self; }
-
-function _inherits(subClass, superClass) { if (typeof superClass !== "function" && superClass !== null) { throw new TypeError("Super expression must either be null or a function, not " + typeof superClass); } subClass.prototype = Object.create(superClass && superClass.prototype, { constructor: { value: subClass, enumerable: false, writable: true, configurable: true } }); if (superClass) Object.setPrototypeOf ? Object.setPrototypeOf(subClass, superClass) : subClass.__proto__ = superClass; }
-
-var PlayerComponent = require("./player_component").class;
-var Comment = require("./comment").class;
-var CommentListTemplate = require("./../templates/comment_list").commentListTemplate;
-
-var CommentList = function (_PlayerComponent) {
-  _inherits(CommentList, _PlayerComponent);
-
-  function CommentList(data, playerId) {
-    _classCallCheck(this, CommentList);
-
-    var _this = _possibleConstructorReturn(this, (CommentList.__proto__ || Object.getPrototypeOf(CommentList)).call(this, playerId));
-
-    _this.annotation = data.annotation;
-    _this.comments = data.comments.map(function (c) {
-      return new Comment(c, playerId);
-    });
-    _this.commentsTemplate = CommentListTemplate;
-    return _this;
-  }
-
-  _createClass(CommentList, [{
-    key: "render",
-    value: function render() {
-      this.$player.find(".vac-comments-container").remove();
-
-      var $commentsContainer = $(this.renderTemplate(this.commentsTemplate, { comments: this.comments, height: $(".vjs-text-track-display").height() + 'px' }));
-      this.$player.append($commentsContainer);
-
-      this.player.pause();
-      this.player.currentTime(this.annotation.range.start);
-    }
-  }]);
-
-  return CommentList;
-}(PlayerComponent);
+const PlayerComponent = require("./player_component").class;
+const Comment = require("./comment").class;
+const CommentListTemplate = require("./../templates/comment_list").commentListTemplate
+
+class CommentList extends PlayerComponent {
+
+  constructor(data, playerId) {
+    super(playerId);
+
+    this.annotation = data.annotation;
+    this.comments = data.comments.map((c) => new Comment(c, playerId));
+    this.commentsTemplate = CommentListTemplate;
+  }
+
+  render() {
+    this.$player.find(".vac-comments-container").remove();
+
+    var $commentsContainer = $(this.renderTemplate(
+      this.commentsTemplate,
+      {comments: this.comments, height: $(".vjs-text-track-display").height() + 'px'}
+    ));
+    this.$player.append($commentsContainer);
+
+    this.player.pause();
+    this.player.currentTime(this.annotation.range.start);
+  }
+}
 
 module.exports = {
   class: CommentList
 };
 
-<<<<<<< HEAD
 },{"./../templates/comment_list":57,"./comment":50,"./player_component":55}],52:[function(require,module,exports){
 "use strict";
 
@@ -10310,24 +10175,28 @@
 const SelectableShape = require("./selectable_shape.js").class;
 const PlayerComponent = require("./player_component").class;
 const ControlsTemplate = require("./../templates/controls").ControlsTemplate;
-=======
-},{"./../templates/comment_list":56,"./comment":50,"./player_component":55}],52:[function(require,module,exports){
-"use strict";
-
-var _createClass = function () { function defineProperties(target, props) { for (var i = 0; i < props.length; i++) { var descriptor = props[i]; descriptor.enumerable = descriptor.enumerable || false; descriptor.configurable = true; if ("value" in descriptor) descriptor.writable = true; Object.defineProperty(target, descriptor.key, descriptor); } } return function (Constructor, protoProps, staticProps) { if (protoProps) defineProperties(Constructor.prototype, protoProps); if (staticProps) defineProperties(Constructor, staticProps); return Constructor; }; }();
->>>>>>> 731d3862
-
-function _classCallCheck(instance, Constructor) { if (!(instance instanceof Constructor)) { throw new TypeError("Cannot call a class as a function"); } }
-
-function _possibleConstructorReturn(self, call) { if (!self) { throw new ReferenceError("this hasn't been initialised - super() hasn't been called"); } return call && (typeof call === "object" || typeof call === "function") ? call : self; }
-
-function _inherits(subClass, superClass) { if (typeof superClass !== "function" && superClass !== null) { throw new TypeError("Super expression must either be null or a function, not " + typeof superClass); } subClass.prototype = Object.create(superClass && superClass.prototype, { constructor: { value: subClass, enumerable: false, writable: true, configurable: true } }); if (superClass) Object.setPrototypeOf ? Object.setPrototypeOf(subClass, superClass) : subClass.__proto__ = superClass; }
-
-var _ = require("underscore");
-var DraggableMarker = require("./draggable_marker.js").class;
-//const SelectableShape = require("/selectable_shape.js").class;
-
-<<<<<<< HEAD
+
+const BASE_UI_STATE = Object.freeze({
+  adding: false,          // are we currently adding a new annotaiton?
+  writingComment: false
+});
+
+class Controls extends PlayerComponent {
+
+  constructor(playerId) {
+    super(playerId);
+    this.template = ControlsTemplate;
+    this.uiState = _.clone(BASE_UI_STATE);
+    this.bindEvents();
+    this.draw();
+  }
+
+  bindEvents () {
+    // Bind all the events we need
+    this.$player.on("click", ".vac-controls button", this.startAddNew.bind(this));
+    this.$player.on("click", ".vac-add-controls a", this.cancelAddNew.bind(this));
+  }
+
   clear(reset=false) {
     if(reset){
       if(this.uiState.adding){
@@ -10339,23 +10208,25 @@
     }
     this.$player.find(".vac-control").remove();
   }
-=======
-var PlayerComponent = require("./player_component").class;
-var ControlsTemplate = require("./../templates/controls").ControlsTemplate;
->>>>>>> 731d3862
-
-var BASE_UI_STATE = Object.freeze({
-  adding: false, // are we currently adding a new annotaiton?
-  writingComment: false
-});
-
-var Controls = function (_PlayerComponent) {
-  _inherits(Controls, _PlayerComponent);
-
-  function Controls(playerId) {
-    _classCallCheck(this, Controls);
-
-<<<<<<< HEAD
+
+  draw (reset=false) {
+    this.clear(reset);
+    var $ctrls = this.renderTemplate(this.template, this.uiState);
+    this.$player.append($ctrls);
+  }
+
+  cancelAddNew () {
+    this.draw(true);
+    this.marker.teardown();
+    this.marker = null;
+  }
+
+  startAddNew () {
+    this.player.pause();
+    this.setAddingUI();
+    this.uiState.adding = true;
+    this.draw();
+
     // construct new range and create marker
     let range = {
       start: this.player.currentTime(),
@@ -10364,344 +10235,190 @@
     this.marker = new DraggableMarker(range, this.playerId);
     this.selectableShape = new SelectableShape(this.playerId);
   }
-=======
-    var _this = _possibleConstructorReturn(this, (Controls.__proto__ || Object.getPrototypeOf(Controls)).call(this, playerId));
->>>>>>> 731d3862
-
-    _this.template = ControlsTemplate;
-    _this.uiState = _.clone(BASE_UI_STATE);
-    _this.bindEvents();
-    _this.draw();
-    return _this;
-  }
-
-  _createClass(Controls, [{
-    key: "bindEvents",
-    value: function bindEvents() {
-      // Bind all the events we need
-      this.$player.on("click", ".vac-controls button", this.startAddNew.bind(this));
-      this.$player.on("click", ".vac-add-controls a", this.cancelAddNew.bind(this));
-    }
-  }, {
-    key: "clear",
-    value: function clear() {
-      var reset = arguments.length > 0 && arguments[0] !== undefined ? arguments[0] : false;
-
-      if (reset) {
-        if (this.uiState.adding) {
-          this.restoreNormalUI();
-          this.marker.teardown();
-          this.selectableShape.teardown();
-        }
-        this.uiState = _.clone(BASE_UI_STATE);
-      }
-      this.$player.find(".vac-control").remove();
-    }
-  }, {
-    key: "draw",
-    value: function draw() {
-      var reset = arguments.length > 0 && arguments[0] !== undefined ? arguments[0] : false;
-
-      this.clear(reset);
-      var $ctrls = this.renderTemplate(this.template, this.uiState);
-      this.$player.append($ctrls);
-    }
-  }, {
-    key: "cancelAddNew",
-    value: function cancelAddNew() {
-      this.draw(true);
-      this.marker.teardown();
-      this.marker = null;
-    }
-  }, {
-    key: "startAddNew",
-    value: function startAddNew() {
-      this.player.pause();
-      //TODO - prevent play
-      this.setAddingUI();
-      this.uiState.adding = true;
-      this.draw();
-
-      // construct new range and create marker
-      var range = {
-        start: this.player.currentTime(),
-        stop: this.player.currentTime()
-      };
-      this.marker = new DraggableMarker(range, this.playerId);
-      this.selectableShape = new SelectableShape(this.playerId);
-    }
-  }, {
-    key: "setAddingUI",
-    value: function setAddingUI() {
-      //change normal UI (hide markers, hide playback, etc)
-      this.$player.addClass('vac-adding');
-    }
-  }, {
-    key: "restoreNormalUI",
-    value: function restoreNormalUI() {
-      this.$player.removeClass('vac-adding');
-    }
-  }]);
-
-  return Controls;
-}(PlayerComponent);
-
-;
+
+  setAddingUI () {
+    //change normal UI (hide markers, hide playback, etc)
+    this.$player.addClass('vac-adding');
+  }
+
+  restoreNormalUI () {
+    this.$player.removeClass('vac-adding');
+  }
+
+};
 
 module.exports = {
   class: Controls
 };
 
-<<<<<<< HEAD
 },{"./../templates/controls":58,"./draggable_marker.js":53,"./player_component":55,"./selectable_shape.js":56,"underscore":46}],53:[function(require,module,exports){
-=======
-},{"./../templates/controls":57,"./draggable_marker.js":53,"./player_component":55,"underscore":46}],53:[function(require,module,exports){
->>>>>>> 731d3862
 "use strict";
 
-var _createClass = function () { function defineProperties(target, props) { for (var i = 0; i < props.length; i++) { var descriptor = props[i]; descriptor.enumerable = descriptor.enumerable || false; descriptor.configurable = true; if ("value" in descriptor) descriptor.writable = true; Object.defineProperty(target, descriptor.key, descriptor); } } return function (Constructor, protoProps, staticProps) { if (protoProps) defineProperties(Constructor.prototype, protoProps); if (staticProps) defineProperties(Constructor, staticProps); return Constructor; }; }();
-
-var _get = function get(object, property, receiver) { if (object === null) object = Function.prototype; var desc = Object.getOwnPropertyDescriptor(object, property); if (desc === undefined) { var parent = Object.getPrototypeOf(object); if (parent === null) { return undefined; } else { return get(parent, property, receiver); } } else if ("value" in desc) { return desc.value; } else { var getter = desc.get; if (getter === undefined) { return undefined; } return getter.call(receiver); } };
-
-function _classCallCheck(instance, Constructor) { if (!(instance instanceof Constructor)) { throw new TypeError("Cannot call a class as a function"); } }
-
-function _possibleConstructorReturn(self, call) { if (!self) { throw new ReferenceError("this hasn't been initialised - super() hasn't been called"); } return call && (typeof call === "object" || typeof call === "function") ? call : self; }
-
-function _inherits(subClass, superClass) { if (typeof superClass !== "function" && superClass !== null) { throw new TypeError("Super expression must either be null or a function, not " + typeof superClass); } subClass.prototype = Object.create(superClass && superClass.prototype, { constructor: { value: subClass, enumerable: false, writable: true, configurable: true } }); if (superClass) Object.setPrototypeOf ? Object.setPrototypeOf(subClass, superClass) : subClass.__proto__ = superClass; }
-
-var _ = require("underscore");
-var Marker = require("./marker").class;
-var DraggableMarkerTemplate = require("./../templates/marker").draggableMarkerTemplate;
-
-var draggableMarker = function (_Marker) {
-  _inherits(draggableMarker, _Marker);
-
-  function draggableMarker(range, playerId) {
-    _classCallCheck(this, draggableMarker);
-
-    var _this = _possibleConstructorReturn(this, (draggableMarker.__proto__ || Object.getPrototypeOf(draggableMarker)).call(this, range, null, playerId));
-
-    _this.template = DraggableMarkerTemplate;
-    _this.draw();
-    _this.dragging = false;
-    return _this;
-  }
-
-  _createClass(draggableMarker, [{
-    key: "onDrag",
-    value: function onDrag(e) {
-      var len = Math.max(0, e.pageX - this.$marker.offset().left);
-      //translate len in px to percentage
-      var max = this.$marker.closest(".vac-marker-wrap").innerWidth(),
-          lenPercent = len / max * 100;
-
-      this.$marker.css('width', lenPercent + "%");
-      this.range.end = this.player.currentTime();
-      if (len === 0) {
-        // scrubbed earlier than marker
-        this.player.currentTime(this.range.start);
-      }
-    }
-  }, {
-    key: "bindMarkerEvents",
-    value: function bindMarkerEvents() {
-      var _this2 = this;
-
-      this.$marker.mousedown(function (e) {
-        e.preventDefault();
-        _this2.dragging = true;
-        $(document).on("mousemove.draggableMarker", _.throttle(_this2.onDrag.bind(_this2), 250));
-      });
-
-      $(document).on("mouseup.draggableMarker", function (e) {
-        if (!_this2.dragging) return;
-        $(document).off("mousemove.draggableMarker");
-        _this2.dragging = false;
-      });
-    }
-  }, {
-    key: "teardown",
-    value: function teardown() {
-      _get(draggableMarker.prototype.__proto__ || Object.getPrototypeOf(draggableMarker.prototype), "teardown", this).call(this);
-      $(document).off("mousemove.draggableMarker");
-      $(document).off("mouseup.draggableMarker");
-    }
-  }]);
-
-  return draggableMarker;
-}(Marker);
+const _ = require("underscore");
+const Marker = require("./marker").class;
+const DraggableMarkerTemplate = require("./../templates/marker").draggableMarkerTemplate;
+
+class draggableMarker extends Marker {
+
+  constructor(range, playerId) {
+    super(range, null, playerId);
+    this.template = DraggableMarkerTemplate;
+    this.draw();
+    this.dragging = false;
+  }
+
+  onDrag (e) {
+    var len = Math.max(0, e.pageX - this.$marker.offset().left);
+    //translate len in px to percentage
+    var max = this.$marker.closest(".vac-marker-wrap").innerWidth(),
+        lenPercent = (len / max) * 100;
+
+    this.$marker.css('width', lenPercent + "%");
+    this.range.end = this.player.currentTime();
+    if(len === 0){
+      // scrubbed earlier than marker
+      this.player.currentTime(this.range.start);
+    }
+  }
+
+  bindMarkerEvents () {
+
+    this.$marker.mousedown((e) => {
+      e.preventDefault();
+      this.dragging = true;
+      $(document).on("mousemove.draggableMarker", _.throttle(this.onDrag.bind(this), 250) );
+    });
+
+    $(document).on("mouseup.draggableMarker", (e) => {
+       if(!this.dragging) return;
+       $(document).off("mousemove.draggableMarker");
+       this.dragging = false;
+    });
+  }
+
+  teardown () {
+    super.teardown();
+    $(document).off("mousemove.draggableMarker");
+    $(document).off("mouseup.draggableMarker");
+  }
+}
 
 module.exports = {
-  class: draggableMarker
+	class: draggableMarker
 };
-<<<<<<< HEAD
 },{"./../templates/marker":59,"./marker":54,"underscore":46}],54:[function(require,module,exports){
-=======
-
-},{"./../templates/marker":58,"./marker":54,"underscore":46}],54:[function(require,module,exports){
->>>>>>> 731d3862
 "use strict";
 
-var _createClass = function () { function defineProperties(target, props) { for (var i = 0; i < props.length; i++) { var descriptor = props[i]; descriptor.enumerable = descriptor.enumerable || false; descriptor.configurable = true; if ("value" in descriptor) descriptor.writable = true; Object.defineProperty(target, descriptor.key, descriptor); } } return function (Constructor, protoProps, staticProps) { if (protoProps) defineProperties(Constructor.prototype, protoProps); if (staticProps) defineProperties(Constructor, staticProps); return Constructor; }; }();
-
-function _classCallCheck(instance, Constructor) { if (!(instance instanceof Constructor)) { throw new TypeError("Cannot call a class as a function"); } }
-
-function _possibleConstructorReturn(self, call) { if (!self) { throw new ReferenceError("this hasn't been initialised - super() hasn't been called"); } return call && (typeof call === "object" || typeof call === "function") ? call : self; }
-
-function _inherits(subClass, superClass) { if (typeof superClass !== "function" && superClass !== null) { throw new TypeError("Super expression must either be null or a function, not " + typeof superClass); } subClass.prototype = Object.create(superClass && superClass.prototype, { constructor: { value: subClass, enumerable: false, writable: true, configurable: true } }); if (superClass) Object.setPrototypeOf ? Object.setPrototypeOf(subClass, superClass) : subClass.__proto__ = superClass; }
-
-var MarkerTemplate = require("./../templates/marker").markerTemplate;
-var PlayerComponent = require("./player_component").class;
-
-var Marker = function (_PlayerComponent) {
-  _inherits(Marker, _PlayerComponent);
-
-  function Marker(range, comment, playerId) {
-    _classCallCheck(this, Marker);
-
-    var _this = _possibleConstructorReturn(this, (Marker.__proto__ || Object.getPrototypeOf(Marker)).call(this, playerId));
-
-    _this.range = range;
-    _this.comment = comment;
-    _this.template = MarkerTemplate;
-    return _this;
-  }
-
-  _createClass(Marker, [{
-    key: "draw",
-    value: function draw() {
-      // Draw marker on timeline for this.range;
-      var $timeline = this.$player.find('.vjs-progress-control');
-      var $markerWrap = $timeline.find(".vac-marker-wrap");
-
-      if (!$markerWrap.length) {
-        var $outerWrap = $("<div/>").addClass("vac-marker-owrap"),
-            $markerWrap = $("<div/>").addClass("vac-marker-wrap");
-
-        $timeline.append($outerWrap.append($markerWrap));
-      }
-
-      this.$marker = $(this.renderTemplate(this.template, this.buildMarkerData()));
-      $markerWrap.append(this.$marker);
-      this.bindMarkerEvents();
-    }
-  }, {
-    key: "bindMarkerEvents",
-    value: function bindMarkerEvents() {
-      var _this2 = this;
-
-      // handle dimming other markers + highlighting this one
-      this.$marker.mouseenter(function () {
-        _this2.$marker.addClass('hovering').closest(".vac-marker-wrap").addClass('dim-all');
-      }).mouseleave(function () {
-        _this2.$marker.removeClass('hovering').closest(".vac-marker-wrap").removeClass('dim-all');
-      });
-    }
-
-    // Build object for template
-
-  }, {
-    key: "buildMarkerData",
-    value: function buildMarkerData() {
-      var left = this.range.start / this.duration * 100;
-      var width = this.range.end / this.duration * 100 - left;
-      return {
-        "left": left + "%",
-        "width": width + "%",
-        "tooltipRight": left > 50,
-        "tooltipTime": this.humanTime(),
-        "tooltipBody": !this.comment ? null : this.comment.body,
-        "rangeShow": !!this.range.end
-      };
-    }
-
-    // Convert num seconds to human readable format (M:SS)
-
-  }, {
-    key: "humanTime",
-    value: function humanTime() {
-      function readable(sec) {
-        var mins = Math.floor(sec / 60),
-            secs = String(sec % 60);
-        return mins + ":" + (secs.length == 1 ? "0" : "") + secs;
-      }
-      var time = [readable(this.range.start)];
-      if (this.range.end) time.push(readable(this.range.end));
-      return time.join("-");
-    }
-  }, {
-    key: "teardown",
-    value: function teardown() {
-      this.$marker.remove();
-    }
-  }, {
-    key: "$el",
-    get: function get() {
-      return this.$marker;
-    }
-  }]);
-
-  return Marker;
-}(PlayerComponent);
+const MarkerTemplate = require("./../templates/marker").markerTemplate;
+const PlayerComponent = require("./player_component").class;
+
+class Marker extends PlayerComponent {
+
+  constructor(range, comment, playerId) {
+  	super(playerId);
+    this.range = range;
+    this.comment = comment;
+    this.template = MarkerTemplate;
+  }
+
+  get $el () {
+  	return this.$marker;
+  }
+  
+  draw () {
+  	// Draw marker on timeline for this.range;
+    var $timeline = this.$player.find('.vjs-progress-control')
+    var $markerWrap = $timeline.find(".vac-marker-wrap");
+
+    if(!$markerWrap.length){
+      var $outerWrap = $("<div/>").addClass("vac-marker-owrap"),
+          $markerWrap = $("<div/>").addClass("vac-marker-wrap");
+
+      $timeline.append($outerWrap.append($markerWrap));
+    }
+
+    this.$marker = $(this.renderTemplate(this.template, this.buildMarkerData()));
+    $markerWrap.append(this.$marker);
+    this.bindMarkerEvents();
+  }
+
+  bindMarkerEvents () {
+  	// handle dimming other markers + highlighting this one
+    this.$marker.mouseenter(() => {
+      this.$marker.addClass('hovering').closest(".vac-marker-wrap").addClass('dim-all')
+    }).mouseleave(() => {
+      this.$marker.removeClass('hovering').closest(".vac-marker-wrap").removeClass('dim-all');
+    });
+  }
+
+  // Build object for template
+  buildMarkerData () {
+    var left = (this.range.start / this.duration) * 100;
+    var width = ((this.range.end / this.duration) * 100) - left;
+    return {
+      "left"        : left + "%",
+      "width"       : width + "%",
+      "tooltipRight": left > 50,
+      "tooltipTime" : this.humanTime(),
+      "tooltipBody" : !this.comment ? null : this.comment.body,
+      "rangeShow"  : !!this.range.end
+    }
+  }
+
+  // Convert num seconds to human readable format (M:SS)
+  humanTime () {
+  	function readable(sec){
+	    var mins = Math.floor(sec/60),
+	        secs = String(sec % 60);
+	    return mins + ":" + (secs.length==1 ? "0" : "") + secs;
+	}
+	var time = [readable(this.range.start)];
+	if(this.range.end) time.push(readable(this.range.end));
+	return time.join("-");
+  }
+
+  teardown () {
+  	this.$marker.remove();
+  }
+
+}
 
 module.exports = {
-  class: Marker
+	class: Marker
 };
-<<<<<<< HEAD
 },{"./../templates/marker":59,"./player_component":55}],55:[function(require,module,exports){
-=======
-
-},{"./../templates/marker":58,"./player_component":55}],55:[function(require,module,exports){
->>>>>>> 731d3862
 "use strict";
 
-var _createClass = function () { function defineProperties(target, props) { for (var i = 0; i < props.length; i++) { var descriptor = props[i]; descriptor.enumerable = descriptor.enumerable || false; descriptor.configurable = true; if ("value" in descriptor) descriptor.writable = true; Object.defineProperty(target, descriptor.key, descriptor); } } return function (Constructor, protoProps, staticProps) { if (protoProps) defineProperties(Constructor.prototype, protoProps); if (staticProps) defineProperties(Constructor, staticProps); return Constructor; }; }();
-
-function _classCallCheck(instance, Constructor) { if (!(instance instanceof Constructor)) { throw new TypeError("Cannot call a class as a function"); } }
-
-var Handlebars = require("handlebars");
-
-var PlayerComponent = function () {
-  function PlayerComponent(playerId) {
-    _classCallCheck(this, PlayerComponent);
-
-    this.playerId = playerId;
-  }
-
-  _createClass(PlayerComponent, [{
-    key: "renderTemplate",
-    value: function renderTemplate(htmlString) {
-      var options = arguments.length > 1 && arguments[1] !== undefined ? arguments[1] : {};
-
-      var template = Handlebars.compile(htmlString);
-      return template(options);
-    }
-  }, {
-    key: "player",
-    get: function get() {
-      return videojs(this.playerId);
-    }
-  }, {
-    key: "$player",
-    get: function get() {
-      return $(this.player.el());
-    }
-  }, {
-    key: "duration",
-    get: function get() {
-      return this.player.duration();
-    }
-  }]);
-
-  return PlayerComponent;
-}();
+const Handlebars = require("handlebars");
+
+class PlayerComponent {
+  constructor(playerId) {
+  	this.playerId = playerId;
+  }
+
+  get player () {
+  	return videojs(this.playerId);
+  }
+
+  get $player () {
+  	return $(this.player.el());
+  }
+
+  get duration () {
+    return this.player.duration();
+  }
+
+  renderTemplate(htmlString, options = {}) {
+    var template = Handlebars.compile(htmlString);
+    return template(options);
+  }
+}
 
 module.exports = {
   class: PlayerComponent
 };
 
 },{"handlebars":32}],56:[function(require,module,exports){
-<<<<<<< HEAD
 "use strict";
 
 const _ = require("underscore");
@@ -10872,24 +10589,6 @@
 `;
 
 module.exports = {markerTemplate, draggableMarkerTemplate};
-=======
-var commentListTemplate = "\n  <div class=\"vac-comments-container\" style=\"height: {{height}};\">\n    {{#each comments as |comment|}}\n      <div class=\"comment\">\n        <div class=\"comment-header\">\n          <div class=\"author-name\">{{comment.meta.user_id}}</div>\n          <div class=\"timestamp\">{{comment.timeSince}} ago</div>\n        </div>\n        <div class=\"comment-body\">\n          {{comment.body}}\n        </div>\n      </div>\n    {{/each}}\n    <div class=\"reply-btn\">Create reply</div>\n  </div>\n";
-
-module.exports = { commentListTemplate: commentListTemplate };
-
-},{}],57:[function(require,module,exports){
-var ControlsTemplate = "\n\t{{#unless adding}}\n\t  \t<div class=\"vac-controls vac-control\">\n\t\t  \tAnnotations\n\t\t\t<button>+ NEW</button>\n\t\t\t<div class=\"nav\">\n\t\t\t\t<div class=\"prev\">Prev</div>\n\t\t\t\t<div class=\"next\">Next</div>\n\t\t\t</div>\n\t\t</div>\n\t{{/unless}}\n\n\t{{#if adding}}\n\t\t<div class=\"vac-video-cover vac-control\">\n\t\t</div>\n\n\t\t<div class=\"vac-add-controls vac-control\">\n\t\t  \tNew Annotation\n\t\t\t<i>Select shape + range</i>\n\t\t\t<button>CONTINUE</button>\n\t\t\t<a>cancel</a>\n\t\t</div>\n\n\n\n\t{{/if}}\n";
-
-module.exports = { ControlsTemplate: ControlsTemplate };
-
-},{}],58:[function(require,module,exports){
-var markerTemplate = "\n  <div class=\"vac-marker {{#if rangeShow}}ranged-marker{{/if}}\" style=\"left: {{left}}; {{#if rangeShow}}width:{{width}};{{/if}}\">\n    {{#if tooltipBody}}\n    \t<div>\n\t     \t<span class=\"vac-tooltip {{#if tooltipRight}}right-side{{/if}}\">\n\t        \t<b>{{tooltipTime}}</b> - {{tooltipBody}}\n\t      \t</span>\n    \t</div>\n    {{/if}}\n  </div>\n";
-
-var draggableMarkerTemplate = "\n\t<div class=\"vac-marker-draggable ranged-marker\" style=\"left: {{left}}; width:{{width}};\">\n  \t</div>\n";
-
-module.exports = { markerTemplate: markerTemplate, draggableMarkerTemplate: draggableMarkerTemplate };
-
->>>>>>> 731d3862
 },{}]},{},[47])
 
 //# sourceMappingURL=videojs-annotation-comments.js.map